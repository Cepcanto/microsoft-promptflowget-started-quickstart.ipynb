--- conflicted
+++ resolved
@@ -126,12 +126,9 @@
     "tcsetattr",
     "pysqlite",
     "AADSTS700082",
-<<<<<<< HEAD
     "Pyinstaller",
-=======
     "runsvdir",
     "runsv",
->>>>>>> fc75e743
     "levelno",
     "LANCZOS",
     "Mobius",
