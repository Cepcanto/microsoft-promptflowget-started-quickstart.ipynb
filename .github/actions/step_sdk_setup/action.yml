name: step_sdk_setup
inputs:
  scriptPath:
    required: false
    type: string
  setupType:
    required: false
    default: promptflow_with_extra
    type: string
runs:
  using: composite
  steps:
  - name: Clean up installed packages
    working-directory: ${{ inputs.scriptPath }}
    continue-on-error: true
    shell: pwsh
    run: |
      pip uninstall -y promptflow promptflow-sdk promptflow-tools
  - name: 'Build and install: promptflow with extra'
    if: inputs.setupType == 'promptflow_with_extra'
    shell: pwsh
    run: |
      Set-PSDebug -Trace 1
      pip install -r ./dev_requirements.txt
      echo "########### pip list (Before) ###########"
      pip list
      python ./setup.py bdist_wheel
      $package = Get-ChildItem ./dist | ? { $_.Name.Contains('.whl')}
<<<<<<< HEAD
      pip install $($package.FullName + "[azure,executable,pfs,azureml-serving,executor-service]")
=======
      pip install $($package.FullName + "[azure,executable,azureml-serving]")
>>>>>>> 02222794
      echo "########### pip freeze (After) ###########"
      pip freeze
    working-directory: ${{ inputs.scriptPath }}
  - name: 'Build and install: promptflow-sdk'
    if: inputs.setupType == 'promptflow_dev'
    shell: pwsh
    run: |
      Set-PSDebug -Trace 1
      pip install -r ./dev_requirements.txt
      python ./setup.py bdist_wheel
      $package = Get-ChildItem ./dist | ? { $_.Name.Contains('.whl')}
      pip install $package.FullName
      echo "########### pip freeze ###########"
      pip freeze
    working-directory: ${{ inputs.scriptPath }}
  - name: 'Build and install: promptflow-tools'
    shell: pwsh
    run: |
      Set-PSDebug -Trace 2
      python ./setup.py bdist_wheel
      $package = Get-ChildItem ./dist | ? { $_.Name.Contains('.whl')}
      pip install $package.FullName
      echo "########### pip freeze (After) ###########"
      pip freeze
    working-directory: src/promptflow-tools<|MERGE_RESOLUTION|>--- conflicted
+++ resolved
@@ -26,11 +26,7 @@
       pip list
       python ./setup.py bdist_wheel
       $package = Get-ChildItem ./dist | ? { $_.Name.Contains('.whl')}
-<<<<<<< HEAD
-      pip install $($package.FullName + "[azure,executable,pfs,azureml-serving,executor-service]")
-=======
-      pip install $($package.FullName + "[azure,executable,azureml-serving]")
->>>>>>> 02222794
+      pip install $($package.FullName + "[azure,executable,azureml-serving,executor-service]")
       echo "########### pip freeze (After) ###########"
       pip freeze
     working-directory: ${{ inputs.scriptPath }}
