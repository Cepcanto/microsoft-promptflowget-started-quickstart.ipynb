--- conflicted
+++ resolved
@@ -157,12 +157,6 @@
         testActionFileName: promptflow-executor-e2e-test.yml
         testResultTitle: Executor E2E Test Result
         osVersion: ubuntu-latest
-<<<<<<< HEAD
-        pythonVersion: 3.10
-        coverageThreshold: 0.55
-        testName: promptflow-executor-e2e-test
-=======
-        pythonVersion: 3.9
+        pythonVersion: '3.10'
         coverageThreshold: 0.7
->>>>>>> 9c91aa24
         token: ${{ secrets.GITHUB_TOKEN }}