name: promptflow-sdk-cli-test
on:
  schedule:
    - cron: "40 18 * * *" # Every day starting at 2:40 BJT
  pull_request:
    branches: [ main ]
    paths:
      - src/promptflow/**
      - scripts/**
      - .github/workflows/promptflow-sdk-cli-test.yml
  workflow_dispatch:
env:
  TENANT_ID: "${{ secrets.TENANT_ID }}"
  CLIENT_ID: "${{ secrets.CLIENT_ID }}"
  CLIENT_SECRET: "${{ secrets.CLIENT_SECRET }}"
  packageSetupType: promptflow_new_extra
  testWorkingDirectory: src/promptflow
jobs:
  sdk_cli_tests:
    strategy:
      fail-fast: false
      matrix:
        os: [ubuntu-latest, macos-latest]
    runs-on: ${{ matrix.os }}
    steps:
    - name: checkout
      uses: actions/checkout@v3
    - name: Display and Set Environment Variables
      run: |
        if [ "ubuntu-latest" == "${{ matrix.os }}" ]; then
          export pyVersion="3.9";
        elif [ "macos-latest" == "${{ matrix.os }}" ]; then
          export pyVersion="3.10";
        else
          echo "Unsupported OS: ${{ matrix.os }}";
          exit 1;
        fi
        env | sort >> $GITHUB_OUTPUT
      id: display_env
      shell: bash -el {0}
    - name: Conda Setup - ${{ matrix.os }} - Python Version ${{ steps.display_env.outputs.pyVersion }}
      uses: "./.github/actions/step_create_conda_environment"
      with:
        pythonVersion: ${{ steps.display_env.outputs.pyVersion }}
    - name: Build wheel
      uses: "./.github/actions/step_sdk_setup"
      with:
        setupType: ${{ env.packageSetupType }}
        scriptPath: ${{ env.testWorkingDirectory }}
    - name: Azure Login
      uses: azure/login@v1
      with:
        creds: ${{ secrets.AZURE_CREDENTIALS }}
    - name: Generate Configs
      uses: "./.github/actions/step_generate_configs"
      with:
        targetFolder: ${{ env.testWorkingDirectory }}
    - name: Get number of CPU cores
      uses: SimenB/github-actions-cpu-cores@v1
      id: cpu-cores
    - name: Run Test
      shell: bash -l {0}
      working-directory: ${{ env.testWorkingDirectory }}
      run: |-
        set -x -e
        export IS_IN_CI_PIPELINE="true"
        az account show
        conda activate release-env
        export PYTHONPATH=${{ github.workspace }}/src/promptflow
        echo "aaa=bbb" > ${{ github.workspace }}/src/promptflow/tests/test_configs/connections/.env
        echo "ccc=ddd" >> ${{ github.workspace }}/src/promptflow/tests/test_configs/connections/.env
        python "../../scripts/building/run_coverage_tests.py" \
          -p promptflow \
          -t ${{ github.workspace }}/src/promptflow/tests/sdk_cli_azure_test ${{ github.workspace }}/src/promptflow/tests/sdk_cli_test \
          -l eastus \
          -m "unittest or e2etest" \
          -n ${{ steps.cpu-cores.outputs.count }} \
          --coverage-config ${{ github.workspace }}/src/promptflow/tests/sdk_cli_test/.coveragerc
<<<<<<< HEAD
    - name: Upload pytest test results (Python ${{ steps.display_env.outputs.pyVersion }}) (OS ${{ matrix.os }})
      if: ${{ always() }}
=======
    - name: Upload Test Results
      if: always()
>>>>>>> 060bd60a
      uses: actions/upload-artifact@v3
      with:
        name: Test Results (Python ${{ steps.display_env.outputs.pyVersion }}) (OS ${{ matrix.os }})
        path: ${{ env.testWorkingDirectory }}/*.xml
      # Use always() to always run this step to publish test results when there are test failures
  
  publish-test-results:
    name: "Publish Tests Results"
    needs: sdk_cli_tests
    runs-on: ubuntu-latest
    permissions:
      checks: write
      pull-requests: write
      contents: read
      issues: read
    if: always()

    steps:
      - name: Download Artifacts
        uses: actions/download-artifact@v3
        with:
          path: artifacts
      - name: Display and Set Environment Variables
        run: env | sort >> $GITHUB_OUTPUT
        shell: bash -el {0}
        id: display_env
      - name: Publish Test Results
        uses: EnricoMi/publish-unit-test-result-action@v2
        with:
          check_name: "SDK CLI Test Result [${{ steps.display_env.outputs.GITHUB_HEAD_REF }}](https://github.com/microsoft/promptflow/actions/workflows/promptflow-sdk-cli-test.yml?query=branch:${{ steps.display_env.outputs.GITHUB_HEAD_REF }}++)"
          comment_title: "SDK CLI Test Result [${{ steps.display_env.outputs.GITHUB_HEAD_REF }}](https://github.com/microsoft/promptflow/actions/workflows/promptflow-sdk-cli-test.yml?query=branch:${{ steps.display_env.outputs.GITHUB_HEAD_REF }}++)"
          files: "artifacts/**/test-*.xml"
      - name: Generate Coverage Report
        uses: orgoro/coverage@v3.1
        with:
          coverageFile: "artifacts/Test Results (Python 3.9) (OS ubuntu-latest)/coverage.xml"
          token: ${{ secrets.GITHUB_TOKEN }}
          thresholdAll: 0.4
<|MERGE_RESOLUTION|>--- conflicted
+++ resolved
@@ -76,19 +76,14 @@
           -m "unittest or e2etest" \
           -n ${{ steps.cpu-cores.outputs.count }} \
           --coverage-config ${{ github.workspace }}/src/promptflow/tests/sdk_cli_test/.coveragerc
-<<<<<<< HEAD
-    - name: Upload pytest test results (Python ${{ steps.display_env.outputs.pyVersion }}) (OS ${{ matrix.os }})
-      if: ${{ always() }}
-=======
     - name: Upload Test Results
       if: always()
->>>>>>> 060bd60a
       uses: actions/upload-artifact@v3
       with:
         name: Test Results (Python ${{ steps.display_env.outputs.pyVersion }}) (OS ${{ matrix.os }})
-        path: ${{ env.testWorkingDirectory }}/*.xml
-      # Use always() to always run this step to publish test results when there are test failures
-  
+        path:
+          ${{ env.testWorkingDirectory }}/*.xml
+          ${{ env.testWorkingDirectory }}/htmlcov/
   publish-test-results:
     name: "Publish Tests Results"
     needs: sdk_cli_tests
