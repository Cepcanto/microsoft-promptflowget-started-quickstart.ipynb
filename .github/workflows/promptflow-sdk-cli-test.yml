name: promptflow-sdk-cli-test
on:
  schedule:
    - cron: "40 18 * * *" # Every day starting at 2:40 BJT
  pull_request:
    paths:
      - src/promptflow/**
      - scripts/building/**
      - .github/workflows/promptflow-sdk-cli-test.yml
  workflow_dispatch:
env:
  packageSetupType: promptflow_with_extra
  testWorkingDirectory: ${{ github.workspace }}/src/promptflow
  PYTHONPATH: ${{ github.workspace }}/src/promptflow
  IS_IN_CI_PIPELINE: "true"
jobs:
  build:
    strategy:
      fail-fast: false
    runs-on: ubuntu-latest
    steps:
    - name: checkout
      uses: actions/checkout@v4
    - name: Display and Set Environment Variables
      run: |
        env | sort >> $GITHUB_OUTPUT
      id: display_env
      shell: bash -el {0}
    - name: Python Setup - ubuntu-latest - Python Version 3.9
      uses: "./.github/actions/step_create_python_environment"
      with:
        pythonVersion: 3.9
    - name: Build wheel
      uses: "./.github/actions/step_sdk_setup"
      with:
        setupType: promptflow_with_extra
        scriptPath: ${{ env.testWorkingDirectory }}
    - name: Upload Wheel
      if: always()
      uses: actions/upload-artifact@v3
      with:
        name: wheel
        path: |
          ${{ github.workspace }}/src/promptflow/dist/*.whl
          ${{ github.workspace }}/src/promptflow-tools/dist/*.whl
  sdk_cli_tests:
    needs: build
    strategy:
      fail-fast: false
      matrix:
        os: [ubuntu-latest]
        pythonVersion: ['3.8', '3.9', '3.10', '3.11']
    runs-on: ${{ matrix.os }}
    steps:
    - name: set test mode
      run: echo "PROMPT_FLOW_TEST_MODE=$(if [[ "${{ github.event_name }}" == "pull_request" ]]; then echo replay; else echo live; fi)" >> $GITHUB_ENV
    - name: checkout
      uses: actions/checkout@v4
    - name: Display and Set Environment Variables
      run: |
        env | sort >> $GITHUB_OUTPUT
      id: display_env
      shell: bash -el {0}
    - name: Python Setup - ${{ matrix.os }} - Python Version ${{ matrix.pythonVersion }}
      uses: "./.github/actions/step_create_python_environment"
      with:
        pythonVersion: ${{ matrix.pythonVersion }}
    - name: Download Artifacts
      uses: actions/download-artifact@v3
      with:
        name: wheel
        path: artifacts
    - name: Install wheel
      shell: pwsh
      working-directory: artifacts
      run: |
        Set-PSDebug -Trace 1
        pip install -r ${{ github.workspace }}/src/promptflow/dev_requirements.txt
        gci ./promptflow -Recurse | % {if ($_.Name.Contains('.whl')) {python -m pip install "$($_.FullName)"}}
        gci ./promptflow-tools -Recurse | % {if ($_.Name.Contains('.whl')) {python -m pip install $_.FullName}}
        pip freeze
    - name: Azure login (non pull_request workflow)
      if: github.event_name != 'pull_request'
      uses: azure/login@v1
      with:
        creds: ${{ secrets.AZURE_CREDENTIALS }}
    - name: generate live test resources (non pull_request workflow)
      if: github.event_name != 'pull_request'
      uses: "./.github/actions/step_generate_configs"
      with:
        targetFolder: ${{ env.testWorkingDirectory }}
    - name: generate live test resources (pull_request workflow)
      if: github.event_name == 'pull_request'
      shell: pwsh
      working-directory: ${{ env.testWorkingDirectory }}
      run: |
        cp ${{ github.workspace }}/src/promptflow/dev-connections.json.example ${{ github.workspace }}/src/promptflow/connections.json
    - name: Run SDK CLI Test
      shell: pwsh
      working-directory: ${{ env.testWorkingDirectory }}
      run: |
        python "../../scripts/building/run_coverage_tests.py" `
          -p promptflow `
          -t ${{ github.workspace }}/src/promptflow/tests/sdk_cli_test `
          -l eastus `
          -m "unittest or e2etest" `
          --coverage-config ${{ github.workspace }}/src/promptflow/tests/sdk_cli_test/.coveragerc `
          -o "${{ env.testWorkingDirectory }}/test-results-sdk-cli.xml" `
          --ignore-glob ${{ github.workspace }}/src/promptflow/tests/sdk_cli_test/e2etests/test_executable.py
    - name: Install pf executable
      shell: pwsh
      working-directory: artifacts
      run: |
        Set-PSDebug -Trace 1
        pip uninstall -y promptflow promptflow-sdk promptflow-tools
        gci ./promptflow -Recurse | % {if ($_.Name.Contains('.whl')) {python -m pip install "$($_.FullName)[executable]"}}
        gci ./promptflow-tools -Recurse | % {if ($_.Name.Contains('.whl')) {python -m pip install $_.FullName}}
        pip freeze
    - name: Run SDK CLI Executable Test
      shell: pwsh
      working-directory: ${{ env.testWorkingDirectory }}
      run: |
        python "../../scripts/building/run_coverage_tests.py" `
          -p promptflow `
          -t ${{ github.workspace }}/src/promptflow/tests/sdk_cli_test/e2etests/test_executable.py `
          -l eastus `
          -m "unittest or e2etest" `
          -o "${{ env.testWorkingDirectory }}/test-results-sdk-cli-executable.xml"
    - name: Install pfs
      shell: pwsh
      working-directory: artifacts
      run: |
        Set-PSDebug -Trace 1
        pip uninstall -y promptflow promptflow-sdk promptflow-tools
        gci ./promptflow -Recurse | % {if ($_.Name.Contains('.whl')) {python -m pip install "$($_.FullName)[pfs,azure]"}}
        gci ./promptflow-tools -Recurse | % {if ($_.Name.Contains('.whl')) {python -m pip install $_.FullName}}
        pip freeze
    - name: Run PFS Test
      shell: pwsh
      working-directory: ${{ env.testWorkingDirectory }}
      run: |
        python "../../scripts/building/run_coverage_tests.py" `
          -p promptflow `
          -t ${{ github.workspace }}/src/promptflow/tests/sdk_pfs_test `
          -l eastus `
          -m "e2etest" `
          --coverage-config ${{ github.workspace }}/src/promptflow/tests/sdk_pfs_test/.coveragerc `
          -o "${{ env.testWorkingDirectory }}/test-results-pfs.xml"
    - name: Upload Test Results
      if: always()
      uses: actions/upload-artifact@v3
      with:
        name: Test Results (Python ${{ matrix.pythonVersion }}) (OS ${{ matrix.os }})
        path: |
          ${{ env.testWorkingDirectory }}/*.xml
          ${{ env.testWorkingDirectory }}/htmlcov/
<<<<<<< HEAD
  call-check-enforcer:
    needs: sdk_cli_tests
    uses: "microsoft/promptflow/.github/workflows/check_enforcer.yml@yigao/enforcer_fix"
=======


>>>>>>> 22bed629
  publish-test-results:
    name: "Publish Tests Results"
    needs: sdk_cli_tests
    runs-on: ubuntu-latest
    permissions: write-all
    if: always()

    steps:
    - name: checkout
      uses: actions/checkout@v4
    - name: Publish Test Results
      uses: "./.github/actions/step_publish_test_results"
      with:
        testActionFileName: promptflow-sdk-cli-test.yml
        testResultTitle: SDK CLI Test Result
        osVersion: ubuntu-latest
        pythonVersion: 3.9
        coverageThreshold: 40
        token: ${{ secrets.GITHUB_TOKEN }}
        context: test/sdk_cli<|MERGE_RESOLUTION|>--- conflicted
+++ resolved
@@ -154,14 +154,8 @@
         path: |
           ${{ env.testWorkingDirectory }}/*.xml
           ${{ env.testWorkingDirectory }}/htmlcov/
-<<<<<<< HEAD
-  call-check-enforcer:
-    needs: sdk_cli_tests
-    uses: "microsoft/promptflow/.github/workflows/check_enforcer.yml@yigao/enforcer_fix"
-=======
 
 
->>>>>>> 22bed629
   publish-test-results:
     name: "Publish Tests Results"
     needs: sdk_cli_tests
