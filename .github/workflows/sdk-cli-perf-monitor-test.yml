# execute tests in src/promptflow/tests/sdk_cli_azure_test, src/promptflow/tests/sdk_cli_test with mark perf_monitor_test

name: sdk-cli-perf-monitor-test


on:
  pull_request:
    paths:
      - src/promptflow/**
      - scripts/building/**
      - .github/workflows/sdk-cli-perf-monitor-test.yml

  schedule:
    - cron: "0 */6 * * *"  # Run every 6 hours

  workflow_dispatch:


env:
  packageSetupType: promptflow_with_extra
  testWorkingDirectory: ${{ github.workspace }}/src/promptflow
  PYTHONPATH: ${{ github.workspace }}/src/promptflow
  IS_IN_CI_PIPELINE: "true"
  PROMPT_FLOW_TEST_MODE: "replay"
  RECORD_DIRECTORY: ${{ github.workspace }}/src/promptflow-recording


jobs:
  sdk_cli_perf_monitor_test:
    strategy:
      fail-fast: false
      matrix:
        os: [ubuntu-latest, macos-latest, windows-latest]
    runs-on: ${{ matrix.os }}

    steps:
      - name: checkout
        uses: actions/checkout@v4

      - name: Set Github Run Id to an Environment Variable
        run: echo "GITHUB_RUN_ID=${{ github.run_id }}" >> $GITHUB_ENV

      - name: Print Github Run Id
        run: echo "Github Run Id is GITHUB_RUN_ID"

      - name: Display and Set Environment Variables
        run: |
          export pyVersion="3.9";
          env | sort >> $GITHUB_OUTPUT
        id: display_env
        shell: bash -el {0}

      - name: Python Setup - ${{ matrix.os }} - Python Version ${{ steps.display_env.outputs.pyVersion }}
        uses: "./.github/actions/step_create_python_environment"
        with:
          pythonVersion: ${{ steps.display_env.outputs.pyVersion }}

      - name: Build wheel
        uses: "./.github/actions/step_sdk_setup"
        with:
          setupType: ${{ env.packageSetupType }}
          scriptPath: ${{ env.testWorkingDirectory }}

<<<<<<< HEAD
      - name: install recording
        run: poetry install
        working-directory: ${{ env.RECORD_DIRECTORY }}
=======
      - name: Install tracing
        shell: pwsh
        run: |
          pip uninstall -y promptflow-tracing
          pip install -e ${{ github.workspace }}/src/promptflow-tracing
          pip freeze
>>>>>>> 23b88d32

      - name: Generate (mock) connections.json
        shell: pwsh
        working-directory: ${{ env.testWorkingDirectory }}
        run: cp ${{ github.workspace }}/src/promptflow/dev-connections.json.example ${{ github.workspace }}/src/promptflow/connections.json

      - name: Run Test
        shell: pwsh
        working-directory: ${{ env.testWorkingDirectory }}
        run: |
          gci env:* | sort-object name
          python "../../scripts/building/run_coverage_tests.py" `
            -p promptflow `
            -t ${{ github.workspace }}/src/promptflow/tests/sdk_cli_azure_test ${{ github.workspace }}/src/promptflow/tests/sdk_cli_test `
            -l eastus `
            -m "perf_monitor_test"<|MERGE_RESOLUTION|>--- conflicted
+++ resolved
@@ -61,18 +61,18 @@
           setupType: ${{ env.packageSetupType }}
           scriptPath: ${{ env.testWorkingDirectory }}
 
-<<<<<<< HEAD
       - name: install recording
-        run: poetry install
+        run:
+          pip install vcrpy
+          pip install -e .
         working-directory: ${{ env.RECORD_DIRECTORY }}
-=======
+
       - name: Install tracing
         shell: pwsh
         run: |
           pip uninstall -y promptflow-tracing
           pip install -e ${{ github.workspace }}/src/promptflow-tracing
           pip freeze
->>>>>>> 23b88d32
 
       - name: Generate (mock) connections.json
         shell: pwsh
