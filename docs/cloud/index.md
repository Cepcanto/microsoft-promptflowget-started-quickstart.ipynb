# Cloud

Prompt flow streamlines the process of developing AI applications based on LLM, easing prompt engineering, prototyping, evaluating, and fine-tuning for high-quality products.

<<<<<<< HEAD
Transitioning to production, however, typically requires a comprehensive **LLMOps process**. This can often be a complex task, demanding high availability and security, particularly vital for large-scale team collaboration and lifecycle management when deploying to production.

To assist in this journey, we've introduced **Azure AI**, a **cloud-based platform** tailored for executing LLMOps, focusing on boosting productivity for enterprises.

This could be beneficial for:
* Private data access and controls 
* Collaborative development
* Automating iterative experimentation and CI/CD
* Deployment and optimization 
* Safe and Responsible AI


<img src="../media/cloud/azureml/llmops_cloud_value.png" width=60%></img>

In prompt flow, you can develope your flow locally and seamlessly move the experience to azure cloud.
=======
Transitioning to production, however, typically requires a comprehensive **LLMOps** process, LLMOps is short for large language model operations. This can often be a complex task, demanding high availability and security, particularly vital for large-scale team collaboration and lifecycle management when deploying to production.

To assist in this journey, we've introduced **Azure AI**, a **cloud-based platform** tailored for executing LLMOps, focusing on boosting productivity for enterprises.

* Private data access and controls
* Collaborative development
* Automating iterative experimentation and CI/CD
* Deployment and optimization
* Safe and Responsible AI

![img](../media/cloud/azureml/llmops_cloud_value.png)

## Transitioning from local to cloud (Azure AI)

In prompt flow, You can develop your flow locally and then seamlessly transition to Azure AI. Here are a few scenarios where this might be beneficial:
| Scenario | Benefit | How to|
| --- | --- |--- |
| Collaborative development | Azure AI provides a cloud-based platform for flow development and management, facilitating sharing and collaboration across multiple teams, organizations, and tenants.| [Submit a run using pfazure](./azureai/quick-start.md), based on the flow file in your code base.|
| Processing large amounts of data in parallel pipelines | Transitioning to Azure AI allows you to use your flow as a parallel component in a pipeline job, enabling you to process large amounts of data and integrate with existing pipelines. | Learn how to [Use flow in Azure ML pipeline job](./azureai/use-flow-in-azure-ml-pipeline.md).|
| Large-scale Deployment | Azure AI allows for seamless deployment and optimization when your flow is ready for production and requires high availability and security. | Use `pf flow build` to deploy your flow to [Azure App Service](./azureai/deploy-to-azure-appservice.md).|
| Data Security and  Responsible AI Practices | If your flow handling sensitive data or requiring ethical AI practices, Azure AI offers robust security, responsible AI services, and features for data storage, identity, and access control. | Follow the steps mentioned in the above scenarios.|


For more resources on Azure AI, visit the cloud documentation site: [Build AI solutions with prompt flow](https://learn.microsoft.com/en-us/azure/machine-learning/prompt-flow/get-started-prompt-flow?view=azureml-api-2).
>>>>>>> 9171ced4

```{toctree}
:caption: AzureAI
:maxdepth: 1
azureai/quick-start
azureai/manage-flows
azureai/consume-connections-from-azure-ai
azureai/deploy-to-azure-appservice
azureai/use-flow-in-azure-ml-pipeline.md
azureai/faq
```<|MERGE_RESOLUTION|>--- conflicted
+++ resolved
@@ -2,23 +2,6 @@
 
 Prompt flow streamlines the process of developing AI applications based on LLM, easing prompt engineering, prototyping, evaluating, and fine-tuning for high-quality products.
 
-<<<<<<< HEAD
-Transitioning to production, however, typically requires a comprehensive **LLMOps process**. This can often be a complex task, demanding high availability and security, particularly vital for large-scale team collaboration and lifecycle management when deploying to production.
-
-To assist in this journey, we've introduced **Azure AI**, a **cloud-based platform** tailored for executing LLMOps, focusing on boosting productivity for enterprises.
-
-This could be beneficial for:
-* Private data access and controls 
-* Collaborative development
-* Automating iterative experimentation and CI/CD
-* Deployment and optimization 
-* Safe and Responsible AI
-
-
-<img src="../media/cloud/azureml/llmops_cloud_value.png" width=60%></img>
-
-In prompt flow, you can develope your flow locally and seamlessly move the experience to azure cloud.
-=======
 Transitioning to production, however, typically requires a comprehensive **LLMOps** process, LLMOps is short for large language model operations. This can often be a complex task, demanding high availability and security, particularly vital for large-scale team collaboration and lifecycle management when deploying to production.
 
 To assist in this journey, we've introduced **Azure AI**, a **cloud-based platform** tailored for executing LLMOps, focusing on boosting productivity for enterprises.
@@ -43,7 +26,6 @@
 
 
 For more resources on Azure AI, visit the cloud documentation site: [Build AI solutions with prompt flow](https://learn.microsoft.com/en-us/azure/machine-learning/prompt-flow/get-started-prompt-flow?view=azureml-api-2).
->>>>>>> 9171ced4
 
 ```{toctree}
 :caption: AzureAI
