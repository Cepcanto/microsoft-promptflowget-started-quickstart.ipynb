# Create and Use Tool Package
In this document, we will guide you through the process of developing your own tool package, offering detailed steps and advice on how to utilize your creation.

The custom tool is the prompt flow tool developed by yourself. If you find it useful, you can follow this guidance to make it a tool package. This will enable you to conveniently reuse it, share it with your team, or distribute it to anyone in the world.

After successful installation of the package, your custom "tool" will show up in VSCode extension as below: 
![custom-tool-list](../../media/how-to-guides/develop-a-tool//custom-tool-list-in-extension.png)

## Create your own tool package
Your tool package should be a python package. To try it quickly, just use [my-tools-package 0.0.1](https://pypi.org/project/my-tools-package/) and skip this section.

### Prerequisites
Create a new conda environment using python 3.9 or 3.10. Run below command to install PromptFlow dependencies:
```
pip install promptflow
```
Install Pytest packages for running tests:
```
pip install pytest pytest-mock
```
Clone the PromptFlow repository from GitHub using the following command:
```
git clone https://github.com/microsoft/promptflow.git
```

### Create custom tool package
Run below command under the root folder to create your tool project quickly:
```
python <path-to-scripts>\tool\generate_tool_package_template.py --destination <your-tool-project> --package-name <your-package-name> --tool-name <your-tool-name> --function-name <your-tool-function-name>
```
For example:
```
python D:\proj\github\promptflow\scripts\tool\generate_tool_package_template.py --destination hello-world-proj --package-name hello-world --tool-name hello_world_tool --function-name get_greeting_message
```
This auto-generated script will create one tool for you. The parameters _destination_ and _package-name_ are mandatory. The parameters _tool-name_ and _function-name_ are optional. If left unfilled, the _tool-name_ will default to _hello_world_tool_, and the _function-name_ will default to _tool-name_.

The command will generate the tool project as follows with one tool `hello_world_tool.py` in it:

```
hello-world-proj/    
│    
├── hello_world/    
│   ├── tools/    
│   │   ├── __init__.py    
│   │   ├── hello_world_tool.py    
│   │   └── utils.py    
│   ├── yamls/    
│   │   └── hello_world_tool.yaml    
│   └── __init__.py    
│    
├── tests/     
│   ├── __init__.py    
│   └── test_hello_world_tool.py    
│    
├── MANIFEST.in    
│    
└── setup.py  
```

```The points outlined below explain the purpose of each folder/file in the package. If your aim is to develop multiple tools within your package, please make sure to closely examine point 2 and 5.```

1. **hello-world-proj**: This is the source directory. All of your project's source code should be placed in this directory.
2. **hello-world/tools**: This directory contains the individual tools for your project. Your tool package can contain either one tool or many tools. When adding a new tool, you should create another *_tool.py under the `tools` folder.
3. **hello-world/tools/hello_world_tool.py**: Develop your tool within the def function. Use the `@tool` decorator to identify the function as a tool.
    > [!Note] There are two ways to write a tool. The default and recommended way is the function implemented way. You can also use the class implementation way, referring to [my_tool_2.py](https://github.com/microsoft/promptflow/blob/main/examples/tools/tool-package-quickstart/my_tool_package/tools/my_tool_2.py) as an example.
4. **hello-world/tools/utils.py**: This file implements the tool list method, which collects all the tools defined. It is required to have this tool list method, as it allows the User Interface (UI) to retrieve your tools and display them within the UI.
    > [!Note] There's no need to create your own list method if you maintain the existing folder structure. You can simply use the auto-generated list method provided in the `utils.py` file.
5. **hello_world/yamls/hello_world_tool.yaml**: Tool YAMLs defines the metadata of the tool. The tool list method, as outlined in the `utils.py`, fetches these tool YAMLs.

    > [!Note] If you create a new tool, don't forget to also create the corresponding tool YAML. You can run below command under your tool project to auto generate your tool YAML. You may want to specify `-n` for `name` and `-d` for `description`, which would be displayed as the tool name and tooltip in prompt flow UI. 
    ```
    python <path-to-scripts>\tool\generate_package_tool_meta.py -m <tool_module> -o <tool_yaml_path> -n <tool_name> -d <tool_description>
    ```
    For example:
    ```
    python D:\proj\github\promptflow\scripts\tool\generate_package_tool_meta.py -m hello_world.tools.hello_world_tool -o hello_world\yamls\hello_world_tool.yaml -n "Hello World Tool" -d "This is my hello world tool."
    ```
    To populate your tool module, adhere to the pattern \<package_name\>.tools.\<tool_name\>, which represents the folder path to your tool within the package.
6. **tests**: This directory contains all your tests, though they are not required for creating your custom tool package. When adding a new tool, you can also create corresponding tests and place them in this directory. Run below command under your tool project:
    ```
    pytest tests
    ```
7. **MANIFEST.in**: This file is used to determine which files to include in the distribution of the project. Tool YAML files should be included in MANIFEST.in so that your tool YAMLs would be packaged and your tools can show in the UI.
    > [!Note] There's no need to update this file if you maintain the existing folder structure.
8. **setup.py**: This file contains metadata about your project like the name, version, author, and more. Additionally, the entry point is automatically configured for you in the `generate_tool_package_template.py` script. In Python, configuring the entry point in `setup.py` helps establish the primary execution point for a package, streamlining its integration with other software. 

    The `package_tools` entry point together with the tool list method are used to retrieve all the tools and display them in the UI.
    ```python
    entry_points={
          "package_tools": ["<your_tool_name> = <list_module>:<list_method>"],
    },
    ```
    > [!Note] There's no need to update this file if you maintain the existing folder structure.

## Build and share the tool package
  Execute the following command in the tool package root directory to build your tool package:
  ```
  python setup.py sdist bdist_wheel
  ```
  This will generate a tool package `<your-package>-0.0.1.tar.gz` and corresponding `whl file` inside the `dist` folder.

  Create an account on PyPI if you don't already have one, and install `twine` package by running `pip install twine`.

  Upload your package to PyPI by running `twine upload dist/*`, this will prompt you for your Pypi username and password, and then upload your package on PyPI. Once your package is uploaded to PyPI, others can install it using pip by running `pip install your-package-name`. Make sure to replace `your-package-name` with the name of your package as it appears on PyPI.

  If you only want to put it on Test PyPI, upload your package by running `twine upload --repository-url https://test.pypi.org/legacy/ dist/*`. Once your package is uploaded to Test PyPI, others can install it using pip by running `pip install --index-url https://test.pypi.org/simple/ your-package-name`.

## Use your tool from VSCode Extension
* Step1: Install [Prompt flow for VS Code extension](https://marketplace.visualstudio.com/items?itemName=prompt-flow.prompt-flow). 

* Step2: Go to terminal and install your tool package in conda environment of the extension. Assume your conda env name is `prompt-flow`.
   ```
   (local_test) PS D:\projects\promptflow\tool-package-quickstart> conda activate prompt-flow
   (prompt-flow) PS D:\projects\promptflow\tool-package-quickstart> pip install .\dist\my_tools_package-0.0.1-py3-none-any.whl
   ``` 

* Step3: Go to the extension and open one flow folder. Click 'flow.dag.yaml' and preview the flow. Next, click `+` button and you will see your tools. You may need to reload the windows to clean previous cache if you don't see your tool in the list.
![auto-list-tool-in-extension](../../media/how-to-guides/develop-a-tool/auto-list-tool-in-extension.png)


## FAQs
### Why is my custom tool not showing up in the UI?
Confirm that the tool YAML files are included in your custom tool package. You can add the YAML files to [MANIFEST.in](https://github.com/microsoft/promptflow/blob/main/examples/tools/tool-package-quickstart/MANIFEST.in) and include the package data in [setup.py](https://github.com/microsoft/promptflow/blob/main/examples/tools/tool-package-quickstart/setup.py).
Alternatively, you can test your tool package using the script below to ensure that you've packaged your tool YAML files and configured the package tool entry point correctly.

  1. Make sure to install the tool package in your conda environment before executing this script.
  2. Create a python file anywhere and copy the content below into it.
      ```python
      import pkg_resources
      import importlib

      def test():
          """List all package tools information using the `package-tools` entry point.

          This function iterates through all entry points registered under the group "package_tools."
          For each tool, it imports the associated module to ensure its validity and then prints
          information about the tool.

          Note:
          - Make sure your package is correctly packed to appear in the list.
          - The module is imported to validate its presence and correctness.

          Example of tool information printed:
          ----identifier
          {'module': 'module_name', 'package': 'package_name', 'package_version': 'package_version', ...}
          """
          for entry_point in pkg_resources.iter_entry_points(group="package_tools"):
              list_tool_func = entry_point.resolve()
              package_tools = list_tool_func()

              for identifier, tool in package_tools.items():
                  importlib.import_module(tool["module"])  # Import the module to ensure its validity
                  print(f"----{identifier}\n{tool}")

      if __name__ == "__main__":
          test()
      ```
  3. Run this script in your conda environment. This will return the metadata of all tools installed in your local environment, and you should verify that your tools are listed.

### Why am I unable to upload package to PyPI?
* Make sure that the entered username and password of your PyPI account are accurate.
* If you encounter a `403 Forbidden Error`, it's likely due to a naming conflict with an existing package. You will need to choose a different name. Package names must be unique on PyPI to avoid confusion and conflicts among users. Before creating a new package, it's recommended to search PyPI (https://pypi.org/) to verify that your chosen name is not already taken. If the name you want is unavailable, consider selecting an alternative name or a variation that clearly differentiates your package from the existing one.

## Advanced features
[Customize your tool icon](add-a-tool-icon.md)  
[Add category and tags for tool](add-category-and-tags-for-tool.md)  
[Use file path as tool input](use-file-path-as-tool-input.md)  
<<<<<<< HEAD
[Create your own custom strong type connection](create-your-own-custom-strong-type-connection.md) 
=======
[Customize an LLM Tool](customize_an_llm_tool.md)  
[Creating Cascading Tool Inputs](create-cascading-tool-inputs.md)   
>>>>>>> 26db12d8
<|MERGE_RESOLUTION|>--- conflicted
+++ resolved
@@ -165,9 +165,6 @@
 [Customize your tool icon](add-a-tool-icon.md)  
 [Add category and tags for tool](add-category-and-tags-for-tool.md)  
 [Use file path as tool input](use-file-path-as-tool-input.md)  
-<<<<<<< HEAD
-[Create your own custom strong type connection](create-your-own-custom-strong-type-connection.md) 
-=======
 [Customize an LLM Tool](customize_an_llm_tool.md)  
 [Creating Cascading Tool Inputs](create-cascading-tool-inputs.md)   
->>>>>>> 26db12d8
+[Create your own custom strong type connection](create-your-own-custom-strong-type-connection.md) 