--- conflicted
+++ resolved
@@ -164,8 +164,5 @@
 ## Advanced features
 [Customize your tool icon](add-a-tool-icon.md)  
 [Add category and tags for tool](add-category-and-tags-for-tool.md)  
-<<<<<<< HEAD
-[Use Cascading Inputs in Tool](use-cascading-inputs-in-tool.md)
-=======
 [Use file path as tool input](use-file-path-as-tool-input.md)  
->>>>>>> 002f0b2c
+[Use Cascading Inputs in Tool](use-cascading-inputs-in-tool.md)