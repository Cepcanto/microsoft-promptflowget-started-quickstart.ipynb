{
 "cells": [
  {
   "cell_type": "markdown",
   "metadata": {},
   "source": [
    "# Chat with PDF using Azure AI\n",
    "\n",
    "This is a simple flow that allow you to ask questions about the content of a PDF file and get answers.\n",
    "You can run the flow with a URL to a PDF file and question as argument.\n",
    "Once it's launched it will download the PDF and build an index of the content. \n",
    "Then when you ask a question, it will look up the index to retrieve relevant content and post the question with the relevant content to OpenAI chat model (gpt-3.5-turbo or gpt4) to get an answer.\n",
    "\n",
    "## 0. Install dependencies"
   ]
  },
  {
   "cell_type": "code",
   "execution_count": null,
   "metadata": {},
   "outputs": [],
   "source": [
    "%pip install -r requirements.txt"
   ]
  },
  {
   "cell_type": "markdown",
   "metadata": {},
   "source": [
    "# 1. Connect to Azure Machine Learning Workspace"
   ]
  },
  {
   "cell_type": "code",
   "execution_count": null,
   "metadata": {},
   "outputs": [],
   "source": [
    "from azure.identity import DefaultAzureCredential, InteractiveBrowserCredential\n",
    "\n",
    "try:\n",
    "    credential = DefaultAzureCredential()\n",
    "    # Check if given credential can get token successfully.\n",
    "    credential.get_token(\"https://management.azure.com/.default\")\n",
    "except Exception as ex:\n",
    "    # Fall back to InteractiveBrowserCredential in case DefaultAzureCredential not work\n",
    "    credential = InteractiveBrowserCredential()"
   ]
  },
  {
   "cell_type": "markdown",
   "metadata": {},
   "source": [
    "## 1.1 Get familiar with the primary interface - PFClient"
   ]
  },
  {
   "cell_type": "code",
   "execution_count": null,
   "metadata": {},
   "outputs": [],
   "source": [
    "import promptflow.azure as azure\n",
<<<<<<< HEAD
    "# Get a handle to workspace\n",
    "pf = azure.PFClient.from_config(credential=credential)\n",
    "runtime = 'chat_with_pdf_runtime'\n",
=======
    "\n",
    "pf = azure.PFClient(ml_client)\n",
    "runtime = \"chat_with_pdf_runtime\"\n",
>>>>>>> 8b268d53
    "# runtime = None # serverless"
   ]
  },
  {
   "cell_type": "markdown",
   "metadata": {},
   "source": [
    "## 1.2 Create necessary connections\n",
    "\n",
    "Connection in prompt flow is for managing settings of your application behaviors incl. how to talk to different services (Azure OpenAI for example).\n",
    "\n",
    "Prepare your Azure Open AI resource follow this [instruction](https://learn.microsoft.com/en-us/azure/cognitive-services/openai/how-to/create-resource?pivots=web-portal) and get your `api_key` if you don't have one.\n",
    "\n",
    "Please go to [workspace portal](https://ml.azure.com/), click `Prompt flow` -> `Connections` -> `Create`, then follow the instruction to create your own connections. \n",
    "Learn more on [connections](https://learn.microsoft.com/en-us/azure/machine-learning/prompt-flow/concept-connections?view=azureml-api-2)."
   ]
  },
  {
   "cell_type": "code",
   "execution_count": null,
   "metadata": {},
   "outputs": [],
   "source": [
    "conn_name = \"azure_open_ai_connection\"\n",
    "\n",
    "# TODO integrate with azure.ai sdk\n",
    "# currently we only support create connection in Azure ML Studio UI\n",
    "# raise Exception(f\"Please create {conn_name} connection in Azure ML Studio.\")"
   ]
  },
  {
   "cell_type": "markdown",
   "metadata": {},
   "source": [
    "# 2. Run a flow with settings in custom connection (context size 3K)"
   ]
  },
  {
   "cell_type": "code",
   "execution_count": null,
   "metadata": {},
   "outputs": [],
   "source": [
    "flow_path = \".\"\n",
    "data_path = \"./data/bert-paper-qna.jsonl\"\n",
    "\n",
    "config_3k_context = {\n",
    "    \"EMBEDDING_MODEL_DEPLOYMENT_NAME\": \"text-embedding-ada-002\",\n",
    "    \"CHAT_MODEL_DEPLOYMENT_NAME\": \"gpt-35-turbo\",\n",
    "    \"PROMPT_TOKEN_LIMIT\": 2000,\n",
    "    \"MAX_COMPLETION_TOKENS\": 256,\n",
    "    \"VERBOSE\": True,\n",
    "    \"CHUNK_SIZE\": 256,\n",
    "    \"CHUNK_OVERLAP\": 32,\n",
    "}\n",
    "\n",
    "column_mapping = {\n",
    "    \"question\": \"${data.question}\",\n",
    "    \"pdf_url\": \"${data.pdf_url}\",\n",
    "    \"chat_history\": \"${data.chat_history}\",\n",
    "    \"config\": config_3k_context,\n",
    "}\n",
    "\n",
    "run_3k_context = pf.run(\n",
    "    flow=flow_path,\n",
    "    data=data_path,\n",
    "    column_mapping=column_mapping,\n",
    "    runtime=runtime,\n",
    "    display_name=\"chat_with_pdf_3k_context\",\n",
    "    tags={\"chat_with_pdf\": \"\", \"2nd_round\": \"\"},\n",
    ")\n",
    "pf.stream(run_3k_context)"
   ]
  },
  {
   "cell_type": "code",
   "execution_count": null,
   "metadata": {},
   "outputs": [],
   "source": [
    "print(run_3k_context)"
   ]
  },
  {
   "cell_type": "code",
   "execution_count": null,
   "metadata": {},
   "outputs": [],
   "source": [
    "detail = pf.get_details(run_3k_context)\n",
    "\n",
    "detail"
   ]
  },
  {
   "cell_type": "markdown",
   "metadata": {},
   "source": [
    "# 3. Run a flow with settings in custom connection (context size 2K)\n",
    "\n",
    "Assume user have created a connection `chat_with_pdf_custom_connection_smaller_context` with below setting：\n",
    "```\n",
    "\"PROMPT_TOKEN_LIMIT\": \"3000\",\n",
    "```"
   ]
  },
  {
   "cell_type": "code",
   "execution_count": null,
   "metadata": {},
   "outputs": [],
   "source": [
    "flow_path = \".\"\n",
    "data_path = \"./data/bert-paper-qna.jsonl\"\n",
    "\n",
    "config_2k_context = {\n",
    "    \"EMBEDDING_MODEL_DEPLOYMENT_NAME\": \"text-embedding-ada-002\",\n",
    "    \"CHAT_MODEL_DEPLOYMENT_NAME\": \"gpt-35-turbo\",\n",
    "    \"PROMPT_TOKEN_LIMIT\": 2000,\n",
    "    \"MAX_COMPLETION_TOKENS\": 256,\n",
    "    \"VERBOSE\": True,\n",
    "    \"CHUNK_SIZE\": 256,\n",
    "    \"CHUNK_OVERLAP\": 32,\n",
    "}\n",
    "\n",
    "column_mapping = {\n",
    "    \"question\": \"${data.question}\",\n",
    "    \"pdf_url\": \"${data.pdf_url}\",\n",
    "    \"chat_history\": \"${data.chat_history}\",\n",
    "    \"config\": config_2k_context,\n",
    "}\n",
    "run_2k_context = pf.run(\n",
    "    flow=flow_path,\n",
    "    data=data_path,\n",
    "    column_mapping=column_mapping,\n",
    "    connections={\n",
    "        \"setup_env\": {\"conn\": \"chat_with_pdf_custom_connection_smaller_context\"}\n",
    "    },\n",
    "    runtime=runtime,\n",
    "    display_name=\"chat_with_pdf_2k_context\",\n",
    "    tags={\"chat_with_pdf\": \"\", \"2nd_round\": \"\"},\n",
    ")\n",
    "pf.stream(run_2k_context)"
   ]
  },
  {
   "cell_type": "code",
   "execution_count": null,
   "metadata": {},
   "outputs": [],
   "source": [
    "print(run_2k_context)"
   ]
  },
  {
   "cell_type": "code",
   "execution_count": null,
   "metadata": {},
   "outputs": [],
   "source": [
    "detail = pf.get_details(run_2k_context)\n",
    "\n",
    "detail"
   ]
  }
 ],
 "metadata": {
  "description": "A tutorial of chat-with-pdf flow that executes in Azure AI",
  "kernelspec": {
   "display_name": "prompt-flow",
   "language": "python",
   "name": "python3"
  },
  "language_info": {
   "codemirror_mode": {
    "name": "ipython",
    "version": 3
   },
   "file_extension": ".py",
   "mimetype": "text/x-python",
   "name": "python",
   "nbconvert_exporter": "python",
   "pygments_lexer": "ipython3",
   "version": "3.9.17"
  },
  "no_readme_generation": "true"
 },
 "nbformat": 4,
 "nbformat_minor": 2
}<|MERGE_RESOLUTION|>--- conflicted
+++ resolved
@@ -61,15 +61,9 @@
    "outputs": [],
    "source": [
     "import promptflow.azure as azure\n",
-<<<<<<< HEAD
     "# Get a handle to workspace\n",
     "pf = azure.PFClient.from_config(credential=credential)\n",
-    "runtime = 'chat_with_pdf_runtime'\n",
-=======
-    "\n",
-    "pf = azure.PFClient(ml_client)\n",
     "runtime = \"chat_with_pdf_runtime\"\n",
->>>>>>> 8b268d53
     "# runtime = None # serverless"
    ]
   },
