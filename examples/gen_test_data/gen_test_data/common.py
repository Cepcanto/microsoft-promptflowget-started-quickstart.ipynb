--- conflicted
+++ resolved
@@ -1,9 +1,5 @@
 import json
-<<<<<<< HEAD
 import shutil
-import sys
-=======
->>>>>>> c52f285b
 import re
 import sys
 import time
@@ -32,16 +28,10 @@
     # count the number of files in documents_folder, including subfolders.
     num_files = sum(1 for _ in Path(documents_folder).rglob("*") if _.is_file())
     logger.info(
-<<<<<<< HEAD
-        f"Found {num_files} files in the documents folder '{documents_folder}'. Using chunk size: {chunk_size} to split.")
-    # `SimpleDirectoryReader` by default chunk the documents based on heading tags and paragraphs,
-    # which may lead to small chunks.
-=======
         f"Found {num_files} files in the documents folder '{documents_folder}'. "
         f"Using chunk size: {chunk_size} to split."
     )
     # `SimpleDirectoryReader` by default chunk the documents based on heading tags and paragraphs, which may lead to small chunks.  # noqa: E501
->>>>>>> c52f285b
     # TODO: improve on top of `SimpleDirectoryReader` with a better chunking algorithm.
     chunks = SimpleDirectoryReader(documents_folder, recursive=True, encoding="utf-8").load_data()
     # Convert documents into nodes
@@ -132,7 +122,6 @@
         sys.stdout.flush()
 
 
-<<<<<<< HEAD
 def copy_flow_folder_and_set_node_inputs(copied_folder, flow_folder, node_inputs_override):
     logger = get_logger("node_inputs_override")
     logger.info("Overriding the values of node inputs in flag.dag.yaml...")
@@ -161,7 +150,8 @@
 
         with open(Path(copied_folder) / "flow.dag.yaml", 'w', encoding="utf-8") as f:
             dump_yaml(data, f)
-=======
+
+
 def convert_to_abs_path(file_path: str) -> str:
     if not file_path:
         return file_path
@@ -171,5 +161,4 @@
         return str(path)
     else:
         abs = str(path.resolve())
-        return abs
->>>>>>> c52f285b
+        return abs