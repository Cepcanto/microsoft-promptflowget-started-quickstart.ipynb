--- conflicted
+++ resolved
@@ -125,12 +125,8 @@
     type: code
     path: validate_text_chunk.py
   inputs:
-<<<<<<< HEAD
     connection: ""
-    score_text_trunk_prompt: ${score_text_trunk_prompt.output}
-=======
     score_text_chunk_prompt: ${score_text_chunk_prompt.output}
->>>>>>> feb8063f
     context: ${inputs.text_chunk}
     score_threshold: 4
     model_or_deployment_name: ""
