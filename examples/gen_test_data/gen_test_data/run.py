--- conflicted
+++ resolved
@@ -1,5 +1,6 @@
 import json
 import os
+import shutil
 from datetime import datetime
 from pathlib import Path
 
@@ -14,21 +15,17 @@
 # in order to import from absolute path, which is required by mldesigner
 os.sys.path.insert(0, os.path.abspath(Path(__file__).parent))
 
-from common import clean_data_and_save, count_non_blank_lines, split_document  # noqa: E402
+from common import clean_data_and_save, count_non_blank_lines, split_document, copy_flow_folder_and_set_node_inputs  # noqa: E402
 from constants import TEXT_CHUNK  # noqa: E402
 
 logger = get_logger("data.gen")
 
 
 def batch_run_flow(
-    pf: PFClient,
-    flow_folder: str,
-    flow_input_data: str,
-    flow_batch_run_size: int,
-<<<<<<< HEAD
-    node_inputs_override: dict = None,
-=======
->>>>>>> e17e9929
+        pf: PFClient,
+        flow_folder: str,
+        flow_input_data: str,
+        flow_batch_run_size: int
 ):
     logger.info("Step 2: Start to batch run 'generate_test_data_flow'...")
     base_run = pf.run(
@@ -40,10 +37,10 @@
             "PF_BATCH_METHOD": "spawn",
         },
         column_mapping={TEXT_CHUNK: "${data.text_chunk}"},
-        debug=True,
-        **node_inputs_override
+        debug=True
     )
     logger.info("Batch run is completed.")
+
     return base_run
 
 
@@ -59,70 +56,14 @@
     ]
 
 
-<<<<<<< HEAD
-def get_ml_client(subscription_id: str, resource_group: str, workspace_name: str):
-    credential = DefaultAzureCredential(exclude_shared_token_cache_credential=True)
-    return MLClient(
-        credential=credential,
-        subscription_id=subscription_id,
-        resource_group_name=resource_group,
-        workspace_name=workspace_name,
-    )
-
-
-@dsl.pipeline(
-    non_pipeline_inputs=[
-        "flow_yml_path",
-        "should_skip_doc_split",
-        "instance_count",
-        "mini_batch_size",
-        "max_concurrency_per_instance",
-        "node_inputs_override"
-    ]
-)
-def gen_test_data_pipeline(
-    data_input: Input,
-    flow_yml_path: str,
-    node_inputs_override: dict,
-    should_skip_doc_split: bool,
-    chunk_size=1024,
-    instance_count=1,
-    mini_batch_size="2",
-    max_concurrency_per_instance=2,
-):
-    data = (
-        data_input
-        if should_skip_doc_split
-        else split_document_component(documents_folder=data_input, chunk_size=chunk_size).outputs.document_node_output
-    )
-
-    flow_node = load_component(flow_yml_path)(
-        data=data,
-        text_chunk="${data.text_chunk}",
-        connections=node_inputs_override
-    )
-
-    flow_node.mini_batch_size = mini_batch_size
-    flow_node.max_concurrency_per_instance = max_concurrency_per_instance
-    flow_node.set_resources(instance_count=instance_count)
-
-    clean_data_and_save_component(test_data_set_folder=flow_node.outputs.flow_outputs)
-
-
-=======
->>>>>>> e17e9929
 def run_local(
-    documents_folder,
-    document_chunk_size,
-    document_nodes_file,
-    flow_folder,
-    flow_batch_run_size,
-<<<<<<< HEAD
-    node_inputs_override,
-=======
->>>>>>> e17e9929
-    output_folder,
-    should_skip_split,
+        documents_folder,
+        document_chunk_size,
+        document_nodes_file,
+        flow_folder,
+        flow_batch_run_size,
+        output_folder,
+        should_skip_split,
 ):
     text_chunks_path = document_nodes_file
     inner_folder = os.path.join(output_folder, datetime.now().strftime("%b-%d-%Y-%H-%M-%S"))
@@ -137,15 +78,13 @@
         pf,
         flow_folder,
         text_chunks_path,
-        flow_batch_run_size,
-<<<<<<< HEAD
-        node_inputs_override=node_inputs_override,
-=======
->>>>>>> e17e9929
-    )
+        flow_batch_run_size
+    )
+
+    logger.info("Delete the copied flow folder...")
+    shutil.rmtree(flow_folder)
 
     test_data_set = get_batch_run_output(pf, batch_run)
-
     # Store intermedian batch run output results
     jsonl_str = "\n".join(map(json.dumps, test_data_set))
     intermedian_batch_run_res = os.path.join(inner_folder, "test-data-gen-details.jsonl")
@@ -157,25 +96,21 @@
 
 
 def run_cloud(
-    documents_folder,
-    document_chunk_size,
-    document_nodes_file,
-    flow_folder,
-<<<<<<< HEAD
-    node_inputs_override,
-=======
->>>>>>> e17e9929
-    subscription_id,
-    resource_group,
-    workspace_name,
-    aml_cluster,
-    prs_instance_count,
-    prs_mini_batch_size,
-    prs_max_concurrency_per_instance,
-    prs_max_retry_count,
-    prs_run_invocation_time,
-    prs_allowed_failed_count,
-    should_skip_split,
+        documents_folder,
+        document_chunk_size,
+        document_nodes_file,
+        flow_folder,
+        subscription_id,
+        resource_group,
+        workspace_name,
+        aml_cluster,
+        prs_instance_count,
+        prs_mini_batch_size,
+        prs_max_concurrency_per_instance,
+        prs_max_retry_count,
+        prs_run_invocation_time,
+        prs_allowed_failed_count,
+        should_skip_split,
 ):
     # lazy import azure dependencies
     try:
@@ -202,16 +137,16 @@
         ]
     )
     def gen_test_data_pipeline(
-        data_input: V2Input,
-        flow_yml_path: str,
-        should_skip_doc_split: bool,
-        chunk_size=1024,
-        instance_count=1,
-        mini_batch_size=1,
-        max_concurrency_per_instance=2,
-        max_retry_count=3,
-        run_invocation_time=600,
-        allowed_failed_count=-1,
+            data_input: V2Input,
+            flow_yml_path: str,
+            should_skip_doc_split: bool,
+            chunk_size=1024,
+            instance_count=1,
+            mini_batch_size=1,
+            max_concurrency_per_instance=2,
+            max_retry_count=3,
+            run_invocation_time=600,
+            allowed_failed_count=-1,
     ):
         from components import clean_data_and_save_component, split_document_component
 
@@ -224,11 +159,7 @@
         )
         flow_node = load_component(flow_yml_path)(
             data=data,
-            text_chunk="${data.text_chunk}",
-            # connections={
-            #     key: {"connection": value["connection"].format(connection_name=connection_name)}
-            #     for key, value in CONNECTIONS_TEMPLATE.items()
-            # },
+            text_chunk="${data.text_chunk}"
         )
         flow_node.mini_batch_size = mini_batch_size
         flow_node.max_concurrency_per_instance = max_concurrency_per_instance
@@ -267,10 +198,6 @@
     pipeline_with_flow = gen_test_data_pipeline(
         data_input=data_input,
         flow_yml_path=os.path.join(flow_folder, "flow.dag.yaml"),
-<<<<<<< HEAD
-        connection_name=node_inputs_override,
-=======
->>>>>>> e17e9929
         should_skip_doc_split=should_skip_split,
         chunk_size=document_chunk_size,
         **prs_configs,
@@ -278,6 +205,8 @@
     pipeline_with_flow.compute = aml_cluster
     studio_url = ml_client.jobs.create_or_update(pipeline_with_flow).studio_url
     logger.info(f"Completed to submit pipeline. Experiment Link: {studio_url}")
+    logger.info("Delete the copied flow folder...")
+    shutil.rmtree(flow_folder)
 
 
 if __name__ == "__main__":
@@ -302,10 +231,7 @@
         type=int,
         help="Test data generation flow batch run size, default is 16",
     )
-<<<<<<< HEAD
     parser.add_argument("--node_inputs_override", type=json.loads, help="The inputs need to override")
-=======
->>>>>>> e17e9929
     # Configs for local
     parser.add_argument("--output_folder", type=str, help="Output folder path.")
     # Configs for cloud
@@ -343,16 +269,16 @@
         )
         logger.info(f"Collected {count_non_blank_lines(args.document_nodes_file)} document nodes.")
 
+    copied_flow_folder = args.flow_folder
+    if args.node_inputs_override and len(args.node_inputs_override) > 0:
+        copied_flow_folder = copy_flow_folder_and_set_node_inputs(args.flow_folder, args.node_inputs_override)
+
     if args.cloud:
         run_cloud(
             args.documents_folder,
             args.document_chunk_size,
             args.document_nodes_file,
-            args.flow_folder,
-<<<<<<< HEAD
-            args.node_inputs_override,
-=======
->>>>>>> e17e9929
+            copied_flow_folder,
             args.subscription_id,
             args.resource_group,
             args.workspace_name,
@@ -370,12 +296,8 @@
             args.documents_folder,
             args.document_chunk_size,
             args.document_nodes_file,
-            args.flow_folder,
+            copied_flow_folder,
             args.flow_batch_run_size,
-<<<<<<< HEAD
-            args.node_inputs_override,
-=======
->>>>>>> e17e9929
             args.output_folder,
             should_skip_split_documents,
         )