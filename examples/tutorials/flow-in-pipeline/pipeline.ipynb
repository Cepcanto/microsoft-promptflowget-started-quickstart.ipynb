--- conflicted
+++ resolved
@@ -44,11 +44,7 @@
    "metadata": {},
    "outputs": [],
    "source": [
-<<<<<<< HEAD
     "%pip install -r ../../requirements.txt"
-=======
-    "!pip install \"promptflow[azure]\" promptflow-tools--extra-index-url https://azuremlsdktestpypi.azureedge.net/promptflow/"
->>>>>>> 447405b5
    ]
   },
   {
@@ -216,12 +212,8 @@
    "nbconvert_exporter": "python",
    "pygments_lexer": "ipython3",
    "version": "3.9.17"
-<<<<<<< HEAD
   },
   "orig_nbformat": 4
-=======
-  }
->>>>>>> 447405b5
  },
  "nbformat": 4,
  "nbformat_minor": 2
