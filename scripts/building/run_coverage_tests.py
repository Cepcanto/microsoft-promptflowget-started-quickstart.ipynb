--- conflicted
+++ resolved
@@ -114,10 +114,7 @@
 
     # pytest --junit-xml=test-results.xml --cov=azure.ai.ml --cov-report=html --cov-report=xml -ra ./tests/*/unittests/
     error_code, _ = run_command(pytest_command, throw_on_retcode=False)
-<<<<<<< HEAD
-=======
     # https://docs.pytest.org/en/7.1.x/reference/exit-codes.html
->>>>>>> 9e1fd741
     if error_code == 1:
         print_red("Tests were collected and run but some of the tests failed.")
     elif error_code == 2:
