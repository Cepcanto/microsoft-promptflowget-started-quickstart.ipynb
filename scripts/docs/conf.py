# -- Path setup --------------------------------------------------------------
import sys

# -- Project information -----------------------------------------------------

project = 'Prompt flow'
copyright = '2023, Microsoft'
author = 'Microsoft'

sys.path.append(".")
from gallery_directive import GalleryDirective  # noqa: E402


# -- General configuration ---------------------------------------------------

extensions = [
    "sphinx.ext.autodoc",
    "sphinx.ext.autosummary",
    "sphinx.ext.todo",
    "sphinxext.rediraffe",
    "sphinx_design",
    "sphinx_copybutton",
    "matplotlib.sphinxext.plot_directive",
    "sphinx_togglebutton",
    'myst_parser',
    "sphinx.builders.linkcheck",
]

# -- Internationalization ------------------------------------------------
# specifying the natural language populates some key tags
language = "en"

# specify charset as utf-8 to accept chinese punctuation
charset_type = "utf-8"

autosummary_generate = True

# Add any paths that contain templates here, relative to this directory.
# templates_path = ["_templates"]

# List of patterns, relative to source directory, that match files and
# directories to ignore when looking for source files.
# This pattern also affects html_static_path and html_extra_path.
exclude_patterns = [
    "_build", "Thumbs.db", ".DS_Store", "**.ipynb_checkpoints",
    "**.py", "**.yml", "**.ipynb", "**.sh", "**.zip", "**.skip"
]

# Options for the linkcheck builder
linkcheck_ignore = [
    r"https://platform\.openai\.com/",
    r"https://help\.openai\.com/",
    # These are used in card links, for example 'xx.html', .md can't be resolved.
    r"^(?!https?)",
    "deploy-using-docker.html",
    "deploy-using-kubernetes.html",
<<<<<<< HEAD
=======
    "https://portal.azure.com/#create/Microsoft.CognitiveServicesTextAnalytics",  # sphinx recognizes #create as an anchor while it's not. # noqa: E501
>>>>>>> 82a6dbdd
]

linkcheck_exclude_documents = ["contributing"]

# -- Extension options -------------------------------------------------------

# This allows us to use ::: to denote directives, useful for admonitions
myst_enable_extensions = ["colon_fence", "substitution"]

# -- Options for HTML output -------------------------------------------------

# The theme to use for HTML and HTML Help pages.  See the documentation for
# a list of builtin themes.
#
html_theme = "pydata_sphinx_theme"
html_logo = "_static/logo.svg"
html_favicon = "_static/logo32.ico"
html_sourcelink_suffix = ""
html_show_sourcelink = False

# Define the json_url for our version switcher.

html_theme_options = {
    "github_url": "https://github.com/microsoft/promptflow",
    "header_links_before_dropdown": 6,
    "icon_links": [
        {
            "name": "PyPI",
            "url": "https://pypi.org/project/promptflow/",
            "icon": "fa-solid fa-box",
        },
    ],
    "logo": {
        "text": "Prompt flow",
        "alt_text": "Prompt flow",
    },
    "use_edit_page_button": True,
    "show_toc_level": 1,
    "navbar_align": "left",  # [left, content, right] For testing that the navbar items align properly
    "navbar_center": ["navbar-nav"],
    "announcement":
        "Prompt flow supports OpenAI 1.x since v1.1.0. This may introduce breaking change. Reach "
        "<a href='https://microsoft.github.io/promptflow/how-to-guides/faq.html#openai-1-x-support'>here</a> "
        "for guide to upgrade.",
    "show_nav_level": 1,
}

html_sidebars = {
    # "quick_start/README.md": ['localtoc.html', 'relations.html', 'searchbox.html'],
    # "examples/persistent-search-field": ["search-field"],
    # Blog sidebars
    # ref: https://ablog.readthedocs.io/manual/ablog-configuration-options/#blog-sidebars
    "features": ['localtoc.html', 'relations.html', 'searchbox.html'],
    # "tutorials": ['localtoc.html', 'relations.html', 'searchbox.html'],
}

html_context = {
    "default_mode": "light",
    "github_user": "",
    "github_repo": "microsoft/promptflow",
    "github_version": "main",
    "doc_path": "docs",
}

rediraffe_redirects = {
}


# Add any paths that contain custom static files (such as style sheets) here,
# relative to this directory. They are copied after the builtin static files,
# so a file named "default.css" will overwrite the builtin "default.css".
html_static_path = ["_static"]
html_css_files = ["custom.css"]
html_js_files = ['custom.js']
todo_include_todos = True


# myst reference config
myst_heading_anchors = 5


def setup(app):
    # Add the gallery directive
    app.add_directive("gallery-grid", GalleryDirective)<|MERGE_RESOLUTION|>--- conflicted
+++ resolved
@@ -54,10 +54,7 @@
     r"^(?!https?)",
     "deploy-using-docker.html",
     "deploy-using-kubernetes.html",
-<<<<<<< HEAD
-=======
     "https://portal.azure.com/#create/Microsoft.CognitiveServicesTextAnalytics",  # sphinx recognizes #create as an anchor while it's not. # noqa: E501
->>>>>>> 82a6dbdd
 ]
 
 linkcheck_exclude_documents = ["contributing"]
