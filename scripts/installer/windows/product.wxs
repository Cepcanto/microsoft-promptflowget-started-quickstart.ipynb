﻿<?xml version="1.0" encoding="UTF-8"?>
<Wix xmlns="http://schemas.microsoft.com/wix/2006/wi">

    <?define ProductVersion="$(env.CLI_VERSION)" ?>

    <?define ProductName = "promptflow" ?>
    <?define ProductDescription = "Command-line tools for prompt flow." ?>
    <?define ProductAuthor = "Microsoft Corporation" ?>
    <?define ProductResources = ".\resources\" ?>
    <?define UpgradeCode32 = "8b748161-e07a-48f2-8cdf-401480df4694" ?>

    <?if $(var.Platform) = "x64" ?>
    <?define PromptflowCliRegistryGuid = "0efd984f-9eec-425b-b230-a3994b69649a" ?>
    <?define PromptflowCliVersionGuid = "d4e99207-77be-4bdf-a430-b08632c5aa2b" ?>
    <?define PromptflowSystemPathGuid = "4c321045-d4e0-4446-bda4-8c19eaa42af1" ?>
    <?define ProgramFilesFolder = "ProgramFiles64Folder" ?>
    <?define RemovePromptflowFolderGuid = "ee843aa5-2b72-4958-be84-53dbac17efc7" ?>
    <?define UpgradeCode = "772aa21f-f8d4-4771-b910-1dbce3f1920c" ?>
    <?define Architecture = "64-bit" ?>

    <?elseif $(var.Platform) = "x86" ?>
    <?define PromptflowCliRegistryGuid = "7c2c792d-c395-44a1-8222-8e4ea006abb9" ?>
    <?define PromptflowCliVersionGuid = "f706b208-a15d-4ae7-9185-cfcc43656570" ?>
    <?define PromptflowSystemPathGuid = "9661fe6a-ff48-4e7c-a60d-fc34c2d06ef3" ?>
    <?define ProgramFilesFolder = "ProgramFilesFolder" ?>
    <?define RemovePromptflowFolderGuid = "588ca5e1-38c6-4659-8b38-762df7ed5b28" ?>
    <?define UpgradeCode = $(var.UpgradeCode32) ?>
    <?define Architecture = "32-bit" ?>

    <?else ?>
    <?error Unsupported platform "$(var.Platform)" ?>
    <?endif ?>

    <Product Id="*" Name="$(var.ProductName) ($(var.Architecture))" Language="1033" Version="$(var.ProductVersion)" Manufacturer="$(var.ProductAuthor)" UpgradeCode="$(var.UpgradeCode)">
        <Package InstallerVersion="200" Compressed="yes" InstallScope="perMachine" />

        <Upgrade Id="$(var.UpgradeCode)">
          <UpgradeVersion Property="WIX_UPGRADE_DETECTED" Maximum="$(var.ProductVersion)" IncludeMaximum="no" MigrateFeatures="yes" />
          <UpgradeVersion Property="WIX_DOWNGRADE_DETECTED" Minimum="$(var.ProductVersion)" IncludeMinimum="no" OnlyDetect="yes" />
        </Upgrade>
        <InstallExecuteSequence>
          <RemoveExistingProducts After="InstallExecute" />
        </InstallExecuteSequence>


        <!-- New product architectures should upgrade the original x86 product - even of the same version. -->
        <?if $(var.UpgradeCode) != $(var.UpgradeCode32) ?>
        <Upgrade Id="$(var.UpgradeCode32)">
          <UpgradeVersion Property="WIX_X86_UPGRADE_DETECTED" Maximum="$(var.ProductVersion)" IncludeMaximum="yes" MigrateFeatures="yes" />
          <UpgradeVersion Property="WIX_X86_DOWNGRADE_DETECTED" Minimum="$(var.ProductVersion)" IncludeMinimum="no" OnlyDetect="yes" />
        </Upgrade>
        <Condition Message="A newer version of $(var.ProductName) is already installed.">NOT (WIX_DOWNGRADE_DETECTED OR WIX_X86_DOWNGRADE_DETECTED)</Condition>
        <?else ?>
        <Condition Message="A newer version of $(var.ProductName) is already installed.">NOT WIX_DOWNGRADE_DETECTED</Condition>
        <?endif ?>

        <Media Id="1" Cabinet="promptflow.cab" EmbedCab="yes" CompressionLevel="high" />

        <Icon Id="PromptflowIcon" SourceFile="$(var.ProductResources)logo32.ico" />

        <Property Id="ARPPRODUCTICON" Value="PromptflowIcon" />
        <Property Id="ARPHELPLINK" Value="https://microsoft.github.io/promptflow/how-to-guides/quick-start.html" />
        <Property Id="ARPURLINFOABOUT" Value="https://microsoft.github.io/promptflow/how-to-guides/quick-start.html" />
        <Property Id="ARPURLUPDATEINFO" Value="https://microsoft.github.io/promptflow/how-to-guides/quick-start.html" />
        <Property Id="MSIFASTINSTALL" Value="7" />
        <Property Id="ApplicationFolderName" Value="promptflow" />
        <Property Id="WixAppFolder" Value="WixPerMachineFolder" />

        <Feature Id="ProductFeature" Title="promptflow" Level="1" AllowAdvertise="no">
            <ComponentGroupRef Id="ProductComponents" />
        </Feature>

        <!--Custom action to propagate path env variable change-->
        <CustomActionRef Id="WixBroadcastEnvironmentChange" />

            <!-- User Interface -->
        <WixVariable Id="WixUILicenseRtf" Value="$(var.ProductResources)CLI_LICENSE.rtf"/>

        <UIRef Id="WixUI_Minimal"/>
        <UIRef Id="WixUI_ErrorProgressText"/>

        <!-- Show message to restart any terminals only if the PATH is changed -->
        <CustomAction Id="Set_WIXUI_EXITDIALOGOPTIONALTEXT" Property="WIXUI_EXITDIALOGOPTIONALTEXT" Value="Please close and reopen any active terminal window to use prompt flow." />
        <InstallUISequence>
          <Custom Action="Set_WIXUI_EXITDIALOGOPTIONALTEXT" After="CostFinalize">NOT Installed AND NOT WIX_UPGRADE_DETECTED</Custom>
        </InstallUISequence>

        <CustomAction Id="InstallPromptFlowService"
            Directory="DynamicCliDir"
            Execute="commit"
            Impersonate="no"
            ExeCommand="cmd.exe /c SC CREATE PromptFlowService &quot;displayname=Prompt Flow Service&quot; start=auto type=userown binPath= &quot;\&quot;%ProgramFiles%\promptflow\pfsvc.exe\&quot;&quot;"
            Return="check" />
        <CustomAction Id="StartPromptFlowService"
            Directory="DynamicCliDir"
<<<<<<< HEAD
            Execute="commit"
            ExeCommand="cmd.exe /c start /B pfsvc manual"
            Return="check" />
=======
            Execute="deferred"
            ExeCommand="cmd.exe /c start /B /MIN pfsvc manual"
            Return="ignore" />
>>>>>>> 7edec065
        <CustomAction Id="UninstallPromptFlowService"
            Directory="%ProgramFiles%\promptflow"
            Execute="commit"
            Impersonate="no"
            ExeCommand="cmd.exe /c SC DELETE PromptService"
            Return="ignore" />
        <InstallExecuteSequence>
            <Custom Action="InstallPromptFlowService" Before="InstallFinalize">NOT Installed AND NOT WIX_UPGRADE_DETECTED</Custom>
            <Custom Action="StartPromptFlowService" Before="InstallFinalize">(NOT Installed) AND (NOT WIX_UPGRADE_DETECTED)</Custom>
            <Custom Action="UninstallPromptFlowService" Before="InstallFinalize">REMOVE="ALL"</Custom>
        </InstallExecuteSequence>

    </Product>

    <Fragment>
        <Directory Id="TARGETDIR" Name="SourceDir">
            <Directory Id="$(var.ProgramFilesFolder)">
                <Directory Id="DynamicCliDir" Name="promptflow" />
            </Directory>
        </Directory>
    </Fragment>

    <Fragment>
        <ComponentGroup Id="PromptflowCliSettingsGroup">
            <Component Id="RemovePromptflowFolder" Directory="DynamicCliDir" Guid="$(var.RemovePromptflowFolderGuid)">
                <RemoveFolder Id="DynamicCliDir" On="uninstall" />
            </Component>

            <Component Id="PromptflowSystemPath" Directory="DynamicCliDir" Guid="$(var.PromptflowSystemPathGuid)">
                <Environment Id="PromptflowAddedToPATH"
                     Name="PATH"
                     Value="[DynamicCliDir]"
                     Permanent="no"
                     Part="first"
                     Action="set"
                     System="yes" />
                <CreateFolder />
            </Component>
            <Component Id="PromptflowCliRegistry"
                       Directory="DynamicCliDir"
                       Guid="$(var.PromptflowCliRegistryGuid)">
                <RegistryValue Root="HKCU"
                               Key="Software\Microsoft\$(var.ProductName)"
                               Name="installed"
                               Type="integer"
                               Value="1"
                               KeyPath="yes"/>
            </Component>
            <Component Id="PromptflowCliVersion"
                       Directory="DynamicCliDir"
                       Guid="$(var.PromptflowCliVersionGuid)">
                <RegistryValue Root="HKLM"
                               Key="Software\Microsoft\$(var.ProductName)"
                               Name="version"
                               Type="string"
                               Value="$(var.ProductVersion)"
                               KeyPath="yes"/>
            </Component>

        </ComponentGroup>

        <ComponentGroup Id="ProductComponents">
          <ComponentGroupRef Id="PromptflowCliComponentGroup"/>
          <ComponentGroupRef Id="PromptflowCliSettingsGroup"/>
        </ComponentGroup>
    </Fragment>
</Wix><|MERGE_RESOLUTION|>--- conflicted
+++ resolved
@@ -93,15 +93,9 @@
             Return="check" />
         <CustomAction Id="StartPromptFlowService"
             Directory="DynamicCliDir"
-<<<<<<< HEAD
             Execute="commit"
-            ExeCommand="cmd.exe /c start /B pfsvc manual"
+            ExeCommand="powershell.exe -WindowStyle Hidden -ExecutionPolicy Bypass -Command pfs"
             Return="check" />
-=======
-            Execute="deferred"
-            ExeCommand="cmd.exe /c start /B /MIN pfsvc manual"
-            Return="ignore" />
->>>>>>> 7edec065
         <CustomAction Id="UninstallPromptFlowService"
             Directory="%ProgramFiles%\promptflow"
             Execute="commit"
