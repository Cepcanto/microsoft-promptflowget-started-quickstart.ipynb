--- conflicted
+++ resolved
@@ -16,18 +16,7 @@
 import logging  # noqa: E402
 import sys  # noqa: E402
 
-<<<<<<< HEAD
-from promptflow._sdk._utils import (  # noqa: E402
-    get_promptflow_azure_version,
-    get_promptflow_core_version,
-    get_promptflow_devkit_version,
-    get_promptflow_sdk_version,
-    get_promptflow_tracing_version,
-    print_pf_version,
-)
-=======
 from promptflow._sdk._utils import print_pf_version, print_promptflow_version_dict_string  # noqa: E402
->>>>>>> bd1fe06b
 from promptflow._utils.logger_utils import get_cli_sdk_logger  # noqa: E402
 from promptflow._utils.user_agent_utils import setup_user_agent_to_operation_context  # noqa: E402
 from promptflow.azure._cli._flow import add_parser_flow, dispatch_flow_commands  # noqa: E402
@@ -50,11 +39,7 @@
             for handler in logger.handlers:
                 handler.setLevel(logging.DEBUG)
         if args.version:
-<<<<<<< HEAD
-            print_pf_version(with_azure=True)
-=======
             print_pf_version(with_azure=True, ignore_none=True)
->>>>>>> bd1fe06b
         elif args.action == "run":
             dispatch_run_commands(args)
         elif args.action == "flow":
@@ -130,29 +115,8 @@
     """Entrance of pf CLI."""
     command_args = sys.argv[1:]
     if len(command_args) == 1 and command_args[0] == "version":
-<<<<<<< HEAD
-        version_dict = {"promptflow": get_promptflow_sdk_version()}
-        # check tracing version
-        version_tracing = get_promptflow_tracing_version()
-        if version_tracing:
-            version_dict["promptflow-tracing"] = version_tracing
-        # check azure version
-        version_azure = get_promptflow_azure_version()
-        if version_azure:
-            version_dict["promptflow-azure"] = version_azure
-        # check core version
-        version_core = get_promptflow_core_version()
-        if version_core:
-            version_dict["promptflow-core"] = version_core
-        # check devkit version
-        version_devkit = get_promptflow_devkit_version()
-        if version_devkit:
-            version_dict["promptflow-devkit"] = version_devkit
-        return json.dumps(version_dict, ensure_ascii=False, indent=2, sort_keys=True, separators=(",", ": ")) + "\n"
-=======
         print_promptflow_version_dict_string(with_azure=True, ignore_none=True)
         return
->>>>>>> bd1fe06b
     if len(command_args) == 0:
         # print privacy statement & welcome message like azure-cli
         show_privacy_statement()
