# ---------------------------------------------------------
# Copyright (c) Microsoft Corporation. All rights reserved.
# ---------------------------------------------------------
import copy
import os.path
from contextlib import contextmanager
from os import PathLike
from pathlib import Path
from typing import Dict, List, Optional, Union

import pydash

from promptflow._constants import FlowLanguage
from promptflow._proxy import ProxyFactory
from promptflow._sdk._constants import SERVICE_FLOW_TYPE_2_CLIENT_FLOW_TYPE, AzureFlowSource, FlowType
from promptflow._sdk._utilities.general_utils import PromptflowIgnoreFile, load_yaml, remove_empty_element_from_dict
from promptflow._sdk._utilities.signature_utils import update_signatures
from promptflow._utils.flow_utils import (
    dump_flow_yaml_to_existing_path,
    is_prompty_flow,
    load_flow_dag,
    resolve_flow_path,
)
from promptflow._utils.logger_utils import LoggerFactory
from promptflow.azure._ml import AdditionalIncludesMixin, Code
from promptflow.core._model_configuration import MODEL_CONFIG_NAME_2_CLASS
from promptflow.exceptions import UserErrorException

from .._constants._flow import ADDITIONAL_INCLUDES, DEFAULT_STORAGE, ENVIRONMENT, PYTHON_REQUIREMENTS_TXT
from .._restclient.flow.models import FlowDto

# pylint: disable=redefined-builtin, unused-argument, f-string-without-interpolation

logger = LoggerFactory.get_logger(__name__)


class Flow(AdditionalIncludesMixin):
    DEFAULT_REQUIREMENTS_FILE_NAME = "requirements.txt"

    def __init__(
        self,
        path: Optional[Union[str, PathLike]] = None,
        name: Optional[str] = None,
        type: Optional[str] = None,
        description: Optional[str] = None,
        tags: Optional[Dict[str, str]] = None,
        **kwargs,
    ):
        self._flow_source = kwargs.pop("flow_source", AzureFlowSource.LOCAL)
        self.path = path
        self.name = name
        self.type = type or FlowType.STANDARD
        self.display_name = kwargs.get("display_name", None) or name
        self.description = description
        self.tags = tags
        self.owner = kwargs.get("owner", None)
        self.is_archived = kwargs.get("is_archived", None)
        self.created_date = kwargs.get("created_date", None)
        self.flow_portal_url = kwargs.get("flow_portal_url", None)
        # flow's environment, used to calculate session id, value will be set after flow is resolved to code.
        self._environment = {}
        self._is_prompty_flow = is_prompty_flow(path)

        if self._flow_source == AzureFlowSource.LOCAL:
            absolute_path = self._validate_flow_from_source(path)
            # flow snapshot folder
            self.code = absolute_path.parent.as_posix()
            self._code_uploaded = False
            self.path = absolute_path.name
            if self._is_prompty_flow:
                from promptflow.core._flow import Prompty

                self._flow_dict = Prompty.load(source=absolute_path)._data
            else:
                self._flow_dict = self._load_flow_yaml(absolute_path)
            self.display_name = self.display_name or absolute_path.parent.name
            self.description = description or self._flow_dict.get("description", None)
            self.tags = tags or self._flow_dict.get("tags", None)
        elif self._flow_source == AzureFlowSource.PF_SERVICE:
            self.code = kwargs.get("flow_resource_id", None)
        elif self._flow_source == AzureFlowSource.INDEX:
            self.code = kwargs.get("entity_id", None)
        # set this in runtime to validate against signature
        self._init_kwargs = None

    def _validate_flow_from_source(self, source: Union[str, PathLike]) -> Path:
        """Validate flow from source.

        :param source: The source of the flow.
        :type source: Union[str, PathLike]
        """
        flow_path, flow_file = resolve_flow_path(source)
        absolute_path = flow_path / flow_file

        return absolute_path

    def _load_flow_yaml(self, path: Union[str, Path]) -> Dict:
        """Load flow yaml file.

        :param path: The path of the flow yaml file.
        :type path: str
        """
        return load_yaml(path)

    @classmethod
    def _resolve_requirements(cls, flow_path: Union[str, Path], flow_dag: dict):
        """If requirements.txt exists, add it to the flow snapshot. Return True if flow_dag is updated."""

        flow_dir = Path(flow_path)
        if not (flow_dir / cls.DEFAULT_REQUIREMENTS_FILE_NAME).exists():
            return False
        if pydash.get(flow_dag, f"{ENVIRONMENT}.{PYTHON_REQUIREMENTS_TXT}"):
            return False
        logger.debug(
            f"requirements.txt is found in the flow folder: {flow_path.resolve().as_posix()}, "
            "adding it to flow.dag.yaml."
        )
        pydash.set_(flow_dag, f"{ENVIRONMENT}.{PYTHON_REQUIREMENTS_TXT}", cls.DEFAULT_REQUIREMENTS_FILE_NAME)
        return True

    @classmethod
    def _resolve_environment(cls, flow_path: Union[str, Path], flow_dag: dict) -> dict:
        """Resolve flow's environment to dict."""
        environment = {}

        try:
            environment = flow_dag.get("environment", {})
            environment = dict(environment)
            # resolve requirements
            if PYTHON_REQUIREMENTS_TXT in environment:
                req_path = os.path.join(flow_path, environment[PYTHON_REQUIREMENTS_TXT])
                with open(req_path, "r") as f:
                    requirements = f.read().splitlines()
                environment[PYTHON_REQUIREMENTS_TXT] = requirements
        except Exception as e:
            # warn and continue if failed to resolve environment, it should not block the flow upload process.
            logger.warning(f"Failed to resolve environment due to {e}.")

        return environment

    @classmethod
    def _remove_additional_includes(cls, flow_dag: dict):
        """Remove additional includes from flow dag. Return True if removed."""
        if ADDITIONAL_INCLUDES not in flow_dag:
            return False

        logger.debug("Additional includes are found in the flow dag, removing them from flow.dag.yaml after resolved.")
        flow_dag.pop(ADDITIONAL_INCLUDES, None)
        return True

    # region AdditionalIncludesMixin
    @contextmanager
    def _try_build_local_code(self) -> Optional[Code]:
        """Try to create a Code object pointing to local code and yield it.

        If there is no local code to upload, yield None. Otherwise, yield a Code object pointing to the code.
        """
        with super()._try_build_local_code() as code:
            dag_updated = False
            if isinstance(code, Code):
                flow_dir = Path(code.path)
                if self._is_prompty_flow:
                    flow_dag = self._flow_dict
                else:
                    _, flow_dag = load_flow_dag(flow_path=flow_dir)
                original_flow_dag = copy.deepcopy(flow_dag)
                if self._get_all_additional_includes_configs():
                    # Remove additional include in the flow yaml.
                    dag_updated = self._remove_additional_includes(flow_dag)
                # promptflow snapshot has specific ignore logic, like it should ignore `.run` by default
                code._ignore_file = PromptflowIgnoreFile(flow_dir)
                # promptflow snapshot will always be uploaded to default storage
                code.datastore = DEFAULT_STORAGE
                dag_updated = self._resolve_requirements(flow_dir, flow_dag) or dag_updated

<<<<<<< HEAD
                if not self._is_prompty_flow:
                    # generate .promptflow/flow.json for csharp flow as it's required to infer signature for csharp flow
                    flow_directory, flow_file = resolve_flow_path(code.path)
                    # TODO: pass in init_kwargs to support csharp class init flex flow
                    ProxyFactory().create_inspector_proxy(self.language).prepare_metadata(
                        flow_file=flow_directory / flow_file, working_dir=flow_directory
                    )
=======
                # generate .promptflow/flow.json for csharp flow as it's required to infer signature for csharp flow
                flow_directory, flow_file = resolve_flow_path(code.path)
                ProxyFactory().create_inspector_proxy(self.language).prepare_metadata(
                    flow_file=flow_directory / flow_file, working_dir=flow_directory, init_kwargs=self._init_kwargs
                )
>>>>>>> 2b0fcbd9
                dag_updated = update_signatures(code=flow_dir, data=flow_dag) or dag_updated
                # validate init kwargs with signature
                self._validate_init_kwargs(init_signatures=flow_dag.get("init"), init_kwargs=self._init_kwargs)
                # validate and resolve environment
                self._environment = self._resolve_environment(flow_dir, flow_dag)
                if dag_updated and not self._is_prompty_flow:
                    dump_flow_yaml_to_existing_path(flow_dag, flow_dir)
            try:
                yield code
            finally:
                if dag_updated and not self._is_prompty_flow:
                    dump_flow_yaml_to_existing_path(original_flow_dag, flow_dir)

    def _get_base_path_for_code(self) -> Path:
        """Get base path for additional includes."""
        # note that self.code is an absolute path, so it is safe to use it as base path
        return Path(self.code)

    def _get_all_additional_includes_configs(self) -> List:
        """Get all additional include configs.
        For flow, its additional include need to be read from dag with a helper function.
        """
        from promptflow._sdk._utilities.general_utils import _get_additional_includes

        return _get_additional_includes(os.path.join(self.code, self.path))

    # endregion

    @classmethod
    def _from_pf_service(cls, rest_object: FlowDto):
        return cls(
            flow_source=AzureFlowSource.PF_SERVICE,
            path=rest_object.flow_definition_file_path,
            name=rest_object.flow_id,
            type=SERVICE_FLOW_TYPE_2_CLIENT_FLOW_TYPE[str(rest_object.flow_type).lower()],
            description=rest_object.description,
            tags=rest_object.tags,
            display_name=rest_object.flow_name,
            flow_resource_id=rest_object.flow_resource_id,
            owner=rest_object.owner.as_dict(),
            is_archived=rest_object.is_archived,
            created_date=rest_object.created_date,
            flow_portal_url=rest_object.studio_portal_endpoint,
        )

    @classmethod
    def _from_index_service(cls, rest_object: Dict):
        properties = rest_object["properties"]
        annotations = rest_object["annotations"]

        flow_type = properties.get("flowType", None).lower()
        # rag type flow is shown as standard flow in UX, not sure why this type exists in service code
        if flow_type == "rag":
            flow_type = FlowType.STANDARD
        elif flow_type:
            flow_type = SERVICE_FLOW_TYPE_2_CLIENT_FLOW_TYPE[flow_type]

        return cls(
            flow_source=AzureFlowSource.INDEX,
            path=properties.get("flowDefinitionFilePath", None),
            name=properties.get("flowId", None),
            display_name=annotations.get("flowName", None),
            type=flow_type,
            description=annotations.get("description", None),
            tags=annotations.get("tags", None),
            entity_id=rest_object["entityId"],
            owner=annotations.get("owner", None),
            is_archived=annotations.get("isArchived", None),
            created_date=annotations.get("createdDate", None),
        )

    def _to_dict(self):
        result = {
            "name": self.name,
            "type": self.type,
            "description": self.description,
            "tags": self.tags,
            "path": self.path,
            "code": str(self.code),
            "display_name": self.display_name,
            "owner": self.owner,
            "is_archived": self.is_archived,
            "created_date": str(self.created_date),
            "flow_portal_url": self.flow_portal_url,
        }
        return remove_empty_element_from_dict(result)

    @property
    def language(self):
        return self._flow_dict.get("language", FlowLanguage.Python)

    @classmethod
    def _validate_init_kwargs(cls, init_signatures: dict, init_kwargs: dict):
        init_kwargs = init_kwargs or {}
        if not isinstance(init_kwargs, dict):
            raise UserErrorException(f"Init kwargs should be a dict, got {type(init_kwargs)}")
        # validate init kwargs against signature
        for param_name, param_value in init_kwargs.items():
            if param_name not in init_signatures:
                raise UserErrorException(
                    f"Init kwargs {param_name} is not in the flow signature. Current signatures: {init_signatures}"
                )
            param_signature = init_signatures[param_name]
            param_type = param_signature.get("type")
            if param_type in MODEL_CONFIG_NAME_2_CLASS:
                if pydash.get(param_value, "connection") is None:
                    raise UserErrorException(
                        f"Init kwargs {param_name} with type {param_type} is missing connection. "
                        "Only connection model configs with connection is supported in cloud."
                    )<|MERGE_RESOLUTION|>--- conflicted
+++ resolved
@@ -173,21 +173,12 @@
                 code.datastore = DEFAULT_STORAGE
                 dag_updated = self._resolve_requirements(flow_dir, flow_dag) or dag_updated
 
-<<<<<<< HEAD
                 if not self._is_prompty_flow:
                     # generate .promptflow/flow.json for csharp flow as it's required to infer signature for csharp flow
                     flow_directory, flow_file = resolve_flow_path(code.path)
-                    # TODO: pass in init_kwargs to support csharp class init flex flow
                     ProxyFactory().create_inspector_proxy(self.language).prepare_metadata(
-                        flow_file=flow_directory / flow_file, working_dir=flow_directory
+                        flow_file=flow_directory / flow_file, working_dir=flow_directory, init_kwargs=self._init_kwargs
                     )
-=======
-                # generate .promptflow/flow.json for csharp flow as it's required to infer signature for csharp flow
-                flow_directory, flow_file = resolve_flow_path(code.path)
-                ProxyFactory().create_inspector_proxy(self.language).prepare_metadata(
-                    flow_file=flow_directory / flow_file, working_dir=flow_directory, init_kwargs=self._init_kwargs
-                )
->>>>>>> 2b0fcbd9
                 dag_updated = update_signatures(code=flow_dir, data=flow_dag) or dag_updated
                 # validate init kwargs with signature
                 self._validate_init_kwargs(init_signatures=flow_dag.get("init"), init_kwargs=self._init_kwargs)
