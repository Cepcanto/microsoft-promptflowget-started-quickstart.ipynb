--- conflicted
+++ resolved
@@ -19,6 +19,11 @@
 from promptflow._sdk._telemetry import TelemetryMixin
 from promptflow._utils.logger_utils import LoggerFactory
 from promptflow.azure._constants._flow import AUTOMATIC_RUNTIME, SESSION_CREATION_TIMEOUT_ENV_VAR
+from promptflow.azure._constants._trace import (
+    COSMOS_DB_SETUP_POLL_INTERVAL_SECOND,
+    COSMOS_DB_SETUP_POLL_PRINT_INTERVAL_SECOND,
+    COSMOS_DB_SETUP_POLL_TIMEOUT_SECOND,
+)
 from promptflow.azure._constants._trace import (
     COSMOS_DB_SETUP_POLL_INTERVAL_SECOND,
     COSMOS_DB_SETUP_POLL_PRINT_INTERVAL_SECOND,
@@ -763,7 +768,6 @@
             **kwargs,
         )
 
-<<<<<<< HEAD
     def get_workspace_cosmos_metadata(
         self,
         subscription_id: str,
@@ -780,8 +784,6 @@
             **kwargs,
         )
 
-=======
->>>>>>> ccdf107d
     @_request_wrapper()
     def setup_workspace_cosmos(self, subscription_id, resource_group_name, workspace_name, body, **kwargs):
         """Setup Cosmos DB for workspace/project."""
