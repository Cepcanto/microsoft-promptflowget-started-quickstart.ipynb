# ---------------------------------------------------------
# Copyright (c) Microsoft Corporation. All rights reserved.
# ---------------------------------------------------------

import json
from typing import Any, Dict

<<<<<<< HEAD
from promptflow._constants import SpanFieldName, SpanResourceAttributesFieldName
from promptflow._sdk._constants import TRACE_DEFAULT_COLLECTION
=======
from azure.cosmos.container import ContainerProxy
from azure.storage.blob import ContainerClient

from promptflow._constants import SpanContextFieldName, SpanEventFieldName, SpanFieldName
>>>>>>> 09759879
from promptflow._sdk.entities._trace import Span as SpanEntity


class Span:
    name: str = None
    context: dict = None
    kind: str = None
    parent_id: str = None
    start_time: str = None
    end_time: str = None
    status: dict = None
    attributes: dict = None
    events: list = None
    links: list = None
    resource: dict = None
    id: str = None
    partition_key: str = None
    collection_id: str = None
    created_by: dict = None
    external_event_data_uris: list = None

    def __init__(self, span: SpanEntity, collection_id: str, created_by: dict) -> None:
        self.name = span.name
        self.context = span.context
        self.kind = span.kind
        self.parent_id = span.parent_id
        self.start_time = span.start_time.isoformat()
        self.end_time = span.end_time.isoformat()
        self.status = span.status
        self.attributes = span.attributes
        self.events = span.events
        self.links = span.links
        self.resource = span.resource
        self.partition_key = span.resource.get(SpanResourceAttributesFieldName.COLLECTION, TRACE_DEFAULT_COLLECTION)
        self.collection_id = collection_id
        self.id = span.span_id
        self.created_by = created_by
        self.external_event_data_uris = []

    def persist(self, cosmos_client: ContainerProxy, blob_container_client: ContainerClient, blob_base_uri: str):
        if self.id is None or self.partition_key is None or self.resource is None:
            return

        resource_attributes = self.resource.get(SpanFieldName.ATTRIBUTES, None)
        if resource_attributes is None:
            return

        if self.events and blob_container_client is not None and blob_base_uri is not None:
            self._persist_events(blob_container_client, blob_base_uri)

        from azure.cosmos.exceptions import CosmosResourceExistsError

        try:
            return cosmos_client.create_item(body=self.to_dict())
        except CosmosResourceExistsError:
            return

    def to_dict(self) -> Dict[str, Any]:
        return {k: v for k, v in self.__dict__.items() if v}

    def _persist_events(self, blob_container_client: ContainerClient, blob_base_uri: str):
        for idx, event in enumerate(self.events):
            event_data = json.dumps(event)
            blob_client = blob_container_client.get_blob_client(self._event_path(idx))
            blob_client.upload_blob(event_data)

            event[SpanEventFieldName.ATTRIBUTES] = {}
            self.external_event_data_uris.append(f"{blob_base_uri}{self._event_path(idx)}")

    EVENT_PATH_PREFIX = ".promptflow/.trace"

    def _event_path(self, idx: int) -> str:
        trace_id = self.context[SpanContextFieldName.TRACE_ID]
        return f"{self.EVENT_PATH_PREFIX}/{self.collection_id}/{trace_id}/{self.id}/{idx}"<|MERGE_RESOLUTION|>--- conflicted
+++ resolved
@@ -5,15 +5,16 @@
 import json
 from typing import Any, Dict
 
-<<<<<<< HEAD
-from promptflow._constants import SpanFieldName, SpanResourceAttributesFieldName
-from promptflow._sdk._constants import TRACE_DEFAULT_COLLECTION
-=======
 from azure.cosmos.container import ContainerProxy
 from azure.storage.blob import ContainerClient
 
-from promptflow._constants import SpanContextFieldName, SpanEventFieldName, SpanFieldName
->>>>>>> 09759879
+from promptflow._constants import (
+    SpanContextFieldName,
+    SpanEventFieldName,
+    SpanFieldName,
+    SpanResourceAttributesFieldName,
+)
+from promptflow._sdk._constants import TRACE_DEFAULT_COLLECTION
 from promptflow._sdk.entities._trace import Span as SpanEntity
 
 
