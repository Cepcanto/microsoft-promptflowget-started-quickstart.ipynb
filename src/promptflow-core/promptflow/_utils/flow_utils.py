--- conflicted
+++ resolved
@@ -73,14 +73,9 @@
     :param base_path: The base path to resolve the flow path. If not specified, the flow path will be
       resolved based on the current working directory.
     :type base_path: Union[str, Path, PathLike]
-<<<<<<< HEAD
-    :param check_flow_exist: If True, the function will return the flow directory path and the file name of the
-        target yaml. If False, the function will try to check the target yaml and raise FileNotFoundError if not found.
-=======
     :param check_flow_exist: If True, the function will try to check the target yaml and
       raise FileNotFoundError if not found.
       If False, the function will return the flow directory path and the file name of the target yaml.
->>>>>>> 2046a3a4
     :return: The flow directory path and the file name of the target yaml.
     :rtype: Tuple[Path, str]
     """
@@ -96,14 +91,8 @@
         target_file = FLOW_FLEX_YAML if flex_file_exist else FLOW_DAG_YAML
         if dag_file_exist and flex_file_exist:
             raise ValidationException(
-<<<<<<< HEAD
-                f"Both exist {FLOW_DAG_YAML} and {FLOW_FLEX_YAML} in the flow path {flow_path}, "
-                f"please specify the file instead of the folder, "
-                f"or delete the excess yaml file.",
-=======
                 f"Both {FLOW_DAG_YAML} and {FLOW_FLEX_YAML} exist in {flow_path}. "
                 f"Please specify a file or remove the extra YAML.",
->>>>>>> 2046a3a4
                 privacy_info=[str(flow_path)],
             )
     else:
