# ---------------------------------------------------------
# Copyright (c) Microsoft Corporation. All rights reserved.
# ---------------------------------------------------------
import os
import re
from pathlib import Path
from typing import Dict

<<<<<<< HEAD
from jinja2 import Template

from promptflow._constants import DEFAULT_ENCODING, FLOW_META_JSON, FLOW_META_JSON_GEN_TIMEOUT, PROMPT_FLOW_DIR_NAME
from promptflow._utils.context_utils import _change_working_dir, inject_sys_path
=======
>>>>>>> 5fec5996
from promptflow._utils.flow_utils import is_flex_flow, resolve_entry_file, resolve_flow_path
from promptflow._utils.logger_utils import LoggerFactory
from promptflow._utils.utils import _match_reference
from promptflow._utils.yaml_utils import load_yaml
from promptflow.exceptions import UserErrorException

logger = LoggerFactory.get_logger(name=__name__)


<<<<<<< HEAD
def _generate_meta_from_file(working_dir, source_path, data, meta_dict, exception_list):
    from promptflow._core.tool_meta_generator import generate_flow_meta_dict_by_file

    with _change_working_dir(working_dir), inject_sys_path(working_dir):
        try:
            result = generate_flow_meta_dict_by_file(
                path=source_path,
                data=data,
            )
            meta_dict.update(result)
        except Exception as e:
            exception_list.append(str(e))


def _generate_flow_meta(
    flow_directory: Path,
    source_path: str,
    data: dict,
    timeout: int,
    *,
    load_in_subprocess: bool = True,
) -> Dict[str, dict]:
    """Generate tool meta from files.

    :param flow_directory: flow directory
    :param tools: tool list
    :param raise_error: whether raise error when generate meta failed
    :param timeout: timeout for generate meta
    :param include_errors_in_output: whether include errors in output
    :param load_in_subprocess: whether load tool meta with subprocess to prevent system path disturb. Default is True.
        If set to False, will load tool meta in sync mode and timeout need to be handled outside current process.
    :return: tool meta dict
    """
    if load_in_subprocess:
        # use multiprocess generate to avoid system path disturb
        manager = multiprocessing.Manager()
        meta_dict = manager.dict()
        exception_list = manager.list()
        p = multiprocessing.Process(
            target=_generate_meta_from_file, args=(flow_directory, source_path, data, meta_dict, exception_list)
        )
        p.start()
        p.join(timeout=timeout)
        if p.is_alive():
            logger.warning(f"Generate meta timeout after {timeout} seconds, terminate the process.")
            p.terminate()
            p.join()
    else:
        meta_dict, exception_list = {}, []

        #  There is no built-in method to forcefully stop a running thread/coroutine in Python
        #  because abruptly stopping a thread can cause issues like resource leaks,
        #  deadlocks, or inconsistent states.
        #  Caller needs to handle the timeout outside current process.
        logger.warning(
            "Generate meta in current process and timeout won't take effect. "
            "Please handle timeout manually outside current process."
        )
        _generate_meta_from_file(flow_directory, source_path, data, meta_dict, exception_list)
    # directly raise error if failed to generate meta
    if len(exception_list) > 0:
        error_message = "Generate meta failed, detail error:\n" + str(exception_list)
        raise GenerateFlowMetaJsonError(error_message)
    return dict(meta_dict)


def generate_flow_meta(
    flow_directory: Union[str, Path],
    source_path: str,
    data: dict,
    dump: bool = True,
    timeout: int = FLOW_META_JSON_GEN_TIMEOUT,
    load_in_subprocess: bool = True,
) -> dict:
    """Generate flow.json for a flow directory."""

    flow_meta = _generate_flow_meta(
        flow_directory=flow_directory,
        source_path=source_path,
        data=data,
        timeout=timeout,
        load_in_subprocess=load_in_subprocess,
    )

    if dump:
        # dump as flow.tools.json
        promptflow_folder = flow_directory / PROMPT_FLOW_DIR_NAME
        promptflow_folder.mkdir(exist_ok=True)
        with open(promptflow_folder / FLOW_META_JSON, mode="w", encoding=DEFAULT_ENCODING) as f:
            json.dump(flow_meta, f, indent=4)

    return flow_meta


def render_jinja_template_content(template_content, *, trim_blocks=True, keep_trailing_newline=True, **kwargs):
    template = Template(template_content, trim_blocks=trim_blocks, keep_trailing_newline=keep_trailing_newline)
    return template.render(**kwargs)


=======
>>>>>>> 5fec5996
def init_executable(*, flow_dag: dict = None, flow_path: Path = None, working_dir: Path = None):
    if flow_dag and flow_path:
        raise ValueError("flow_dag and flow_path cannot be both provided.")
    if not flow_dag and not flow_path:
        raise ValueError("flow_dag or flow_path must be provided.")
    if flow_dag and not working_dir:
        raise ValueError("working_dir must be provided when flow_dag is provided.")

    if flow_path:
        flow_dir, flow_filename = resolve_flow_path(flow_path)
        flow_dag = load_yaml(flow_dir / flow_filename)
        if not working_dir:
            working_dir = flow_dir

    from promptflow.contracts.flow import EagerFlow as ExecutableEagerFlow
    from promptflow.contracts.flow import Flow as ExecutableFlow

    if is_flex_flow(yaml_dict=flow_dag):

        entry = flow_dag.get("entry")
        entry_file = resolve_entry_file(entry=entry, working_dir=working_dir)

        from promptflow._core.entry_meta_generator import generate_flow_meta

        meta_dict = generate_flow_meta(
            flow_directory=working_dir,
            source_path=entry_file,
            data=flow_dag,
        )
        return ExecutableEagerFlow.deserialize(meta_dict)

    # for DAG flow, use data to init executable to improve performance
    return ExecutableFlow._from_dict(flow_dag=flow_dag, working_dir=working_dir)


# !!! Attention!!!: Please make sure you have contact with PRS team before changing the interface.
# They are using FlowExecutor.update_environment_variables_with_connections(connections)
def update_environment_variables_with_connections(built_connections):
    """The function will result env var value ${my_connection.key} to the real connection keys."""
    return update_dict_value_with_connections(built_connections, os.environ)


def override_connection_config_with_environment_variable(connections: Dict[str, dict]):
    """
    The function will use relevant environment variable to override connection configurations. For instance, if there
    is a custom connection named 'custom_connection' with a configuration key called 'chat_deployment_name,' the
    function will attempt to retrieve 'chat_deployment_name' from the environment variable
    'CUSTOM_CONNECTION_CHAT_DEPLOYMENT_NAME' by default. If the environment variable is not set, it will use the
    original value as a fallback.
    """
    for connection_name, connection in connections.items():
        values = connection.get("value", {})
        for key, val in values.items():
            connection_name = connection_name.replace(" ", "_")
            env_name = f"{connection_name}_{key}".upper()
            if env_name not in os.environ:
                continue
            values[key] = os.environ[env_name]
            logger.info(f"Connection {connection_name}'s {key} is overridden with environment variable {env_name}")
    return connections


def resolve_connections_environment_variable_reference(connections: Dict[str, dict]):
    """The function will resolve connection secrets env var reference like api_key: ${env:KEY}"""
    for connection in connections.values():
        values = connection.get("value", {})
        for key, val in values.items():
            if not _match_env_reference(val):
                continue
            env_name = _match_env_reference(val)
            if env_name not in os.environ:
                raise UserErrorException(f"Environment variable {env_name} is not found.")
            values[key] = os.environ[env_name]
    return connections


def _match_env_reference(val: str):
    try:
        val = val.strip()
        m = re.match(r"^\$\{env:(.+)}$", val)
        if not m:
            return None
        name = m.groups()[0]
        return name
    except Exception:
        # for exceptions when val is not a string, return
        return None


def get_used_connection_names_from_environment_variables():
    """The function will get all potential related connection names from current environment variables.
    for example, if part of env var is
    {
      "ENV_VAR_1": "${my_connection.key}",
      "ENV_VAR_2": "${my_connection.key2}",
      "ENV_VAR_3": "${my_connection2.key}",
    }
    The function will return {"my_connection", "my_connection2"}.
    """
    return get_used_connection_names_from_dict(os.environ)


def update_dict_value_with_connections(built_connections, connection_dict: dict):
    for key, val in connection_dict.items():
        connection_name, connection_key = _match_reference(val)
        if connection_name is None:
            continue
        if connection_name not in built_connections:
            continue
        if connection_key not in built_connections[connection_name]["value"]:
            continue
        connection_dict[key] = built_connections[connection_name]["value"][connection_key]


def get_used_connection_names_from_dict(connection_dict: dict):
    connection_names = set()
    for key, val in connection_dict.items():
        connection_name, _ = _match_reference(val)
        if connection_name:
            connection_names.add(connection_name)

    return connection_names<|MERGE_RESOLUTION|>--- conflicted
+++ resolved
@@ -6,13 +6,8 @@
 from pathlib import Path
 from typing import Dict
 
-<<<<<<< HEAD
 from jinja2 import Template
 
-from promptflow._constants import DEFAULT_ENCODING, FLOW_META_JSON, FLOW_META_JSON_GEN_TIMEOUT, PROMPT_FLOW_DIR_NAME
-from promptflow._utils.context_utils import _change_working_dir, inject_sys_path
-=======
->>>>>>> 5fec5996
 from promptflow._utils.flow_utils import is_flex_flow, resolve_entry_file, resolve_flow_path
 from promptflow._utils.logger_utils import LoggerFactory
 from promptflow._utils.utils import _match_reference
@@ -22,108 +17,11 @@
 logger = LoggerFactory.get_logger(name=__name__)
 
 
-<<<<<<< HEAD
-def _generate_meta_from_file(working_dir, source_path, data, meta_dict, exception_list):
-    from promptflow._core.tool_meta_generator import generate_flow_meta_dict_by_file
-
-    with _change_working_dir(working_dir), inject_sys_path(working_dir):
-        try:
-            result = generate_flow_meta_dict_by_file(
-                path=source_path,
-                data=data,
-            )
-            meta_dict.update(result)
-        except Exception as e:
-            exception_list.append(str(e))
-
-
-def _generate_flow_meta(
-    flow_directory: Path,
-    source_path: str,
-    data: dict,
-    timeout: int,
-    *,
-    load_in_subprocess: bool = True,
-) -> Dict[str, dict]:
-    """Generate tool meta from files.
-
-    :param flow_directory: flow directory
-    :param tools: tool list
-    :param raise_error: whether raise error when generate meta failed
-    :param timeout: timeout for generate meta
-    :param include_errors_in_output: whether include errors in output
-    :param load_in_subprocess: whether load tool meta with subprocess to prevent system path disturb. Default is True.
-        If set to False, will load tool meta in sync mode and timeout need to be handled outside current process.
-    :return: tool meta dict
-    """
-    if load_in_subprocess:
-        # use multiprocess generate to avoid system path disturb
-        manager = multiprocessing.Manager()
-        meta_dict = manager.dict()
-        exception_list = manager.list()
-        p = multiprocessing.Process(
-            target=_generate_meta_from_file, args=(flow_directory, source_path, data, meta_dict, exception_list)
-        )
-        p.start()
-        p.join(timeout=timeout)
-        if p.is_alive():
-            logger.warning(f"Generate meta timeout after {timeout} seconds, terminate the process.")
-            p.terminate()
-            p.join()
-    else:
-        meta_dict, exception_list = {}, []
-
-        #  There is no built-in method to forcefully stop a running thread/coroutine in Python
-        #  because abruptly stopping a thread can cause issues like resource leaks,
-        #  deadlocks, or inconsistent states.
-        #  Caller needs to handle the timeout outside current process.
-        logger.warning(
-            "Generate meta in current process and timeout won't take effect. "
-            "Please handle timeout manually outside current process."
-        )
-        _generate_meta_from_file(flow_directory, source_path, data, meta_dict, exception_list)
-    # directly raise error if failed to generate meta
-    if len(exception_list) > 0:
-        error_message = "Generate meta failed, detail error:\n" + str(exception_list)
-        raise GenerateFlowMetaJsonError(error_message)
-    return dict(meta_dict)
-
-
-def generate_flow_meta(
-    flow_directory: Union[str, Path],
-    source_path: str,
-    data: dict,
-    dump: bool = True,
-    timeout: int = FLOW_META_JSON_GEN_TIMEOUT,
-    load_in_subprocess: bool = True,
-) -> dict:
-    """Generate flow.json for a flow directory."""
-
-    flow_meta = _generate_flow_meta(
-        flow_directory=flow_directory,
-        source_path=source_path,
-        data=data,
-        timeout=timeout,
-        load_in_subprocess=load_in_subprocess,
-    )
-
-    if dump:
-        # dump as flow.tools.json
-        promptflow_folder = flow_directory / PROMPT_FLOW_DIR_NAME
-        promptflow_folder.mkdir(exist_ok=True)
-        with open(promptflow_folder / FLOW_META_JSON, mode="w", encoding=DEFAULT_ENCODING) as f:
-            json.dump(flow_meta, f, indent=4)
-
-    return flow_meta
-
-
 def render_jinja_template_content(template_content, *, trim_blocks=True, keep_trailing_newline=True, **kwargs):
     template = Template(template_content, trim_blocks=trim_blocks, keep_trailing_newline=keep_trailing_newline)
     return template.render(**kwargs)
 
 
-=======
->>>>>>> 5fec5996
 def init_executable(*, flow_dag: dict = None, flow_path: Path = None, working_dir: Path = None):
     if flow_dag and flow_path:
         raise ValueError("flow_dag and flow_path cannot be both provided.")
