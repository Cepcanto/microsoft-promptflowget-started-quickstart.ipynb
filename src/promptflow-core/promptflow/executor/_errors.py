--- conflicted
+++ resolved
@@ -321,10 +321,9 @@
         )
 
 
-<<<<<<< HEAD
-class InvalidAggregationInterface(UserErrorException):
-    """Exception raised when aggregation result is invalid."""
-=======
 class InvalidFlexFlowEntry(ValidationException):
     pass
->>>>>>> 6bf828b7
+
+
+class InvalidAggregationFunction(UserErrorException):
+    pass