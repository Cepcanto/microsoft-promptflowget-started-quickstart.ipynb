# ---------------------------------------------------------
# Copyright (c) Microsoft Corporation. All rights reserved.
# ---------------------------------------------------------

from jinja2 import TemplateSyntaxError

from promptflow._utils.exception_utils import ExceptionPresenter, infer_error_code_from_class, remove_suffix
from promptflow.exceptions import (
    ErrorTarget,
    PromptflowException,
    SystemErrorException,
    UserErrorException,
    ValidationException,
)


class InvalidCustomLLMTool(ValidationException):
    """Exception raised when package tool definition is wrong."""

    pass


class InvalidAssistantTool(ValidationException):
    """Exception raised when assistant tool definition is wrong."""

    pass


class ValueTypeUnresolved(ValidationException):
    pass


class ToolValidationError(ValidationException):
    def __init__(
        self,
        target: ErrorTarget = ErrorTarget.EXECUTOR,
        **kwargs,
    ):
        super().__init__(
            target=target,
            **kwargs,
        )


class InvalidRequest(ValidationException):
    def __init__(
        self,
        target: ErrorTarget = ErrorTarget.EXECUTOR,
        **kwargs,
    ):
        super().__init__(
            target=target,
            **kwargs,
        )


class ConnectionNotFound(InvalidRequest):
    pass


class InvalidBulkTestRequest(ValidationException):
    def __init__(
        self,
        target: ErrorTarget = ErrorTarget.EXECUTOR,
        **kwargs,
    ):
        super().__init__(
            target=target,
            **kwargs,
        )


class InvalidFlowRequest(ValidationException):
    def __init__(
        self,
        target: ErrorTarget = ErrorTarget.EXECUTOR,
        **kwargs,
    ):
        super().__init__(
            target=target,
            **kwargs,
        )


class NodeInputValidationError(InvalidFlowRequest):
    pass


class DuplicateNodeName(InvalidFlowRequest):
    pass


class EmptyOutputReference(InvalidFlowRequest):
    pass


class OutputReferenceNotFound(InvalidFlowRequest):
    pass


class InputReferenceNotFound(InvalidFlowRequest):
    pass


class InputNotFound(InvalidFlowRequest):
    pass


class InvalidAggregationInput(SystemErrorException):
    pass


class InputNotFoundFromAncestorNodeOutput(SystemErrorException):
    pass


class NoNodeExecutedError(SystemErrorException):
    pass


class InputTypeError(InvalidFlowRequest):
    pass


class InputParseError(InvalidFlowRequest):
    pass


class InvalidConnectionType(InvalidFlowRequest):
    pass


class NodeReferenceNotFound(InvalidFlowRequest):
    pass


class NodeCircularDependency(InvalidFlowRequest):
    pass


class InvalidNodeReference(InvalidFlowRequest):
    pass


class NodeReferenceError(UserErrorException):
    """Exception raised when node reference not found or unsupported"""

    pass


class UnsupportedReference(NodeReferenceError):
    pass


class InvalidReferenceProperty(NodeReferenceError):
    pass


class OutputReferenceNotExist(NodeReferenceError):
    pass


class NodeOutputNotFound(UserErrorException):
    pass


class SingleNodeValidationError(UserErrorException):
    pass


class LineExecutionTimeoutError(UserErrorException):
    """Exception raised when single line execution timeout"""

    def __init__(self, line_number, timeout):
        super().__init__(
            message_format="Line {line_number} execution timeout for exceeding {timeout} seconds",
            line_number=line_number,
            timeout=timeout,
            target=ErrorTarget.EXECUTOR,
        )


class BatchExecutionTimeoutError(UserErrorException):
    """Exception raised when batch timeout is exceeded"""

    def __init__(self, line_number, timeout):
        super().__init__(
            message_format=(
                "Line {line_number} execution terminated due to the "
                "total batch run exceeding the batch timeout ({timeout}s)."
            ),
            line_number=line_number,
            timeout=timeout,
            target=ErrorTarget.BATCH,
        )


class ThreadCrashError(SystemErrorException):
    """Exception raised when thread crashed."""

    pass


class ProcessCrashError(UserErrorException):
    """Exception raised when process crashed."""

    def __init__(self, line_number):
        super().__init__(message=f"Process crashed while executing line {line_number},", target=ErrorTarget.EXECUTOR)


class ProcessTerminatedTimeout(SystemErrorException):
    """Exception raised when process not terminated within a period of time."""

    def __init__(self, timeout):
        super().__init__(message=f"Process has not terminated after {timeout} seconds", target=ErrorTarget.EXECUTOR)


class ProcessInfoObtainedTimeout(SystemErrorException):
    """Exception raised when process info not obtained within a period of time."""

    def __init__(self, timeout):
        super().__init__(message=f"Failed to get process info after {timeout} seconds", target=ErrorTarget.EXECUTOR)


class SpawnedForkProcessManagerStartFailure(SystemErrorException):
    """Exception raised when failed to start spawned fork process manager."""

    def __init__(self):
        super().__init__(message="Failed to start spawned fork process manager", target=ErrorTarget.EXECUTOR)


class EmptyLLMApiMapping(UserErrorException):
    """Exception raised when connection_type_to_api_mapping is empty and llm node provider can't be inferred"""

    def __init__(self):
        super().__init__(
            message="LLM api mapping is empty, please ensure 'promptflow-tools' package has been installed.",
            target=ErrorTarget.EXECUTOR,
        )


class ResolveToolError(PromptflowException):
    """Exception raised when tool load failed.

    It is used to append the name of the failed node to the error message to improve the user experience.
    It simply wraps the error thrown by the Resolve Tool phase.
    It has the same additional_info and error_codes as inner error.
    """

    def __init__(self, *, node_name: str, target: ErrorTarget = ErrorTarget.EXECUTOR, module: str = None):
        self._node_name = node_name
        super().__init__(target=target, module=module)

    @property
    def message(self):
        if self.inner_exception:
            error_type_and_message = f"({self.inner_exception.__class__.__name__}) {self.inner_exception}"
            if isinstance(self.inner_exception, TemplateSyntaxError):
                error_type_and_message = (
                    f"Jinja parsing failed at line {self.inner_exception.lineno}: {error_type_and_message}"
                )
            return remove_suffix(self._message, ".") + f": {error_type_and_message}"
        return self._message

    @property
    def message_format(self):
        return "Tool load failed in '{node_name}'."

    @property
    def message_parameters(self):
        return {"node_name": self._node_name}

    @property
    def additional_info(self):
        """Get additional info from innererror when the innererror is PromptflowException"""
        if isinstance(self.inner_exception, PromptflowException):
            return self.inner_exception.additional_info
        return None

    @property
    def error_codes(self):
        """The hierarchy of the error codes.

        We follow the "Microsoft REST API Guidelines" to define error codes in a hierarchy style.
        See the below link for details:
        https://github.com/microsoft/api-guidelines/blob/vNext/Guidelines.md#7102-error-condition-responses

        Due to ResolveToolError has no classification of its own.
        Its error_codes respect the inner_error.
        """
        if self.inner_exception:
            return ExceptionPresenter.create(self.inner_exception).error_codes
        return [infer_error_code_from_class(SystemErrorException), self.__class__.__name__]


class FailedToGenerateToolDefinition(UserErrorException):
    """Exception raised when failed to generate openai tool json definition."""

<<<<<<< HEAD
    pass
=======
    def __init__(self, func_name):
        super().__init__(
            message_format="Failed to get assistant tool by parsing the docstring of function '{func_name}'.",
            func_name=func_name,
        )


class FlowEntryInitializationError(UserErrorException):
    """Exception raised when failed to initialize flow entry."""

    def __init__(self, init_kwargs):
        super().__init__(
            message_format="Failed to initialize flow entry with '{init_kwargs}'.",
            init_kwargs=init_kwargs,
        )
>>>>>>> a31b0736
<|MERGE_RESOLUTION|>--- conflicted
+++ resolved
@@ -296,14 +296,7 @@
 class FailedToGenerateToolDefinition(UserErrorException):
     """Exception raised when failed to generate openai tool json definition."""
 
-<<<<<<< HEAD
-    pass
-=======
-    def __init__(self, func_name):
-        super().__init__(
-            message_format="Failed to get assistant tool by parsing the docstring of function '{func_name}'.",
-            func_name=func_name,
-        )
+    pass
 
 
 class FlowEntryInitializationError(UserErrorException):
@@ -313,5 +306,4 @@
         super().__init__(
             message_format="Failed to initialize flow entry with '{init_kwargs}'.",
             init_kwargs=init_kwargs,
-        )
->>>>>>> a31b0736
+        )