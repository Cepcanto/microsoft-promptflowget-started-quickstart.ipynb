--- conflicted
+++ resolved
@@ -23,20 +23,16 @@
 from promptflow.connections import ConnectionProvider
 from promptflow.contracts.flow import Flow
 from promptflow.contracts.tool import ConnectionType
-<<<<<<< HEAD
 from promptflow.core import log_metric
-from promptflow.executor._result import AggregationResult, LineResult
-=======
 from promptflow.exceptions import ErrorTarget
 from promptflow.executor._errors import InvalidFlexFlowEntry
-from promptflow.executor._result import LineResult
->>>>>>> 6bf828b7
+from promptflow.executor._result import AggregationResult, LineResult
 from promptflow.storage import AbstractRunStorage
 from promptflow.storage._run_storage import DefaultRunStorage
 from promptflow.tracing._trace import _traced
 from promptflow.tracing._tracer import Tracer
 
-from ._errors import FlowEntryInitializationError, InvalidAggregationInterface
+from ._errors import FlowEntryInitializationError, InvalidAggregationFunction
 from .flow_executor import FlowExecutor
 
 
@@ -329,7 +325,7 @@
         if aggr_func is not None:
             sign = inspect.signature(aggr_func)
             if len(sign.parameters) != 1:
-                raise InvalidAggregationInterface(
+                raise InvalidAggregationFunction(
                     message_format="The __aggregate__ method should have only one parameter.",
                 )
             if not hasattr(aggr_func, "__original_function"):
