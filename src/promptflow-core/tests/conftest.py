--- conflicted
+++ resolved
@@ -1,43 +1,11 @@
 import json
-<<<<<<< HEAD
-
-import pytest
-
-from ._constants import CONNECTION_FILE
-
-
-@pytest.fixture
-def dev_connections() -> dict:
-    with open(CONNECTION_FILE, "r") as f:
-        return json.load(f)
-=======
-from pathlib import Path
 from unittest.mock import patch
 
 import pytest
 
-from promptflow._utils.flow_utils import resolve_flow_path
 from promptflow.core._connection_provider._dict_connection_provider import DictConnectionProvider
 
-TEST_CONFIG_ROOT = Path(__file__).parent.parent.parent / "promptflow" / "tests" / "test_configs"
-FLOW_ROOT = TEST_CONFIG_ROOT / "flows"
-EAGER_FLOW_ROOT = TEST_CONFIG_ROOT / "eager_flows"
-CONNECTION_FILE = Path(__file__).parent.parent / "connections.json"
-
-
-def get_flow_folder(folder_name, root: str = FLOW_ROOT) -> Path:
-    flow_folder_path = Path(root) / folder_name
-    return flow_folder_path
-
-
-def get_yaml_file(folder_name, root: str = FLOW_ROOT, file_name: str = None) -> Path:
-    if file_name is None:
-        flow_path, flow_file = resolve_flow_path(get_flow_folder(folder_name, root), check_flow_exist=False)
-        yaml_file = flow_path / flow_file
-    else:
-        yaml_file = get_flow_folder(folder_name, root) / file_name
-
-    return yaml_file
+from ._constants import CONNECTION_FILE
 
 
 @pytest.fixture
@@ -57,5 +25,4 @@
         "promptflow.connections.ConnectionProvider.get_instance",
         return_value=DictConnectionProvider({"azure_open_ai_connection": connection}),
     ):
-        yield
->>>>>>> e12f0e3e
+        yield