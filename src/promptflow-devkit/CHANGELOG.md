# promptflow-devkit package

## v1.10.0 (Upcoming)
<<<<<<< HEAD
- The `pf config set <key=value>` support set the folder where the config is saved by `--path config_folder` parameter,
  and the config will take effect when **os.getcwd** is a subdirectory of the specified folder.
=======
### Features Added
- Expose --ui to trigger a chat window, reach [here](https://microsoft.github.io/promptflow/reference/pf-command-reference.html#pf-flow-test) for more details.
>>>>>>> 3b961d36

## v1.9.0 (2024.04.17)

### Features Added
- Added autocomplete feature for linux, reach [here](https://microsoft.github.io/promptflow/reference/pf-command-reference.html#autocomplete) for more details.
- Support trace experience in flow test and batch run. See [here](https://microsoft.github.io/promptflow/how-to-guides/tracing/index.html) for more details.

### Improvements

- Improve pf cli command help message.

### Bugs Fixed
- Fix run name missing directory name in some scenario of `pf.run`.
- Raise not supported instead of 404 when trying to create Azure AI connection.<|MERGE_RESOLUTION|>--- conflicted
+++ resolved
@@ -1,13 +1,11 @@
 # promptflow-devkit package
 
 ## v1.10.0 (Upcoming)
-<<<<<<< HEAD
+
+### Features Added
+- Expose --ui to trigger a chat window, reach [here](https://microsoft.github.io/promptflow/reference/pf-command-reference.html#pf-flow-test) for more details.
 - The `pf config set <key=value>` support set the folder where the config is saved by `--path config_folder` parameter,
   and the config will take effect when **os.getcwd** is a subdirectory of the specified folder.
-=======
-### Features Added
-- Expose --ui to trigger a chat window, reach [here](https://microsoft.github.io/promptflow/reference/pf-command-reference.html#pf-flow-test) for more details.
->>>>>>> 3b961d36
 
 ## v1.9.0 (2024.04.17)
 
