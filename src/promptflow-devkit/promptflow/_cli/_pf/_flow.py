# ---------------------------------------------------------
# Copyright (c) Microsoft Corporation. All rights reserved.
# ---------------------------------------------------------

import argparse
import importlib
import json
import os
import shutil
import subprocess
import sys
import tempfile
import webbrowser
from pathlib import Path
from urllib.parse import urlencode, urlunparse

from promptflow._cli._params import (
    add_param_config,
    add_param_entry,
    add_param_environment_variables,
    add_param_flow_display_name,
    add_param_function,
    add_param_init,
    add_param_inputs,
    add_param_prompt_template,
    add_param_source,
    add_param_yes,
    add_parser_build,
    base_params,
)
from promptflow._cli._pf._init_entry_generators import (
    AzureOpenAIConnectionGenerator,
    ChatFlowDAGGenerator,
    FlowDAGGenerator,
    OpenAIConnectionGenerator,
    StreamlitFileReplicator,
    ToolMetaGenerator,
    ToolPyGenerator,
    copy_extra_files,
)
from promptflow._cli._utils import _copy_to_flow, activate_action, confirm, inject_sys_path, list_of_dict_to_dict
from promptflow._constants import ConnectionProviderConfig, FlowLanguage
from promptflow._sdk._configuration import Configuration
from promptflow._sdk._constants import PROMPT_FLOW_DIR_NAME
from promptflow._sdk._pf_client import PFClient
from promptflow._sdk._service.utils.utils import encrypt_flow_path
from promptflow._sdk.operations._flow_operations import FlowOperations
from promptflow._utils.logger_utils import get_cli_sdk_logger
from promptflow.exceptions import ErrorTarget, UserErrorException

DEFAULT_CONNECTION = "open_ai_connection"
DEFAULT_DEPLOYMENT = "gpt-35-turbo"
logger = get_cli_sdk_logger()


def add_flow_parser(subparsers):
    """Add flow parser to the pf subparsers."""
    flow_parser = subparsers.add_parser(
        "flow",
        description="Manage flows for promptflow.",
        help="Manage flows.",
    )
    flow_subparsers = flow_parser.add_subparsers()
    add_parser_init_flow(flow_subparsers)
    add_parser_save_flow(flow_subparsers)
    add_parser_test_flow(flow_subparsers)
    add_parser_serve_flow(flow_subparsers)
    add_parser_build(flow_subparsers, "flow")
    add_parser_validate_flow(flow_subparsers)
    flow_parser.set_defaults(action="flow")


def dispatch_flow_commands(args: argparse.Namespace):
    if args.sub_action == "init":
        init_flow(args)
    elif args.sub_action == "test":
        test_flow(args)
    elif args.sub_action == "serve":
        serve_flow(args)
    elif args.sub_action == "build":
        build_flow(args)
    elif args.sub_action == "validate":
        validate_flow(args)
    elif args.sub_action == "save":
        save_flow(args)


def add_parser_init_flow(subparsers):
    """Add flow create parser to the pf flow subparsers."""
    epilog = """
Examples:

# Creating a flow folder with code/prompts and yaml definitions of the flow:
pf flow init --flow my-awesome-flow
# Creating an eval prompt flow:
pf flow init --flow my-awesome-flow --type evaluation
# Creating a flow in existing folder
pf flow init --flow intent_copilot --entry intent.py --function extract_intent --prompt-template prompt_template=tpl.jinja2
"""  # noqa: E501
    add_param_type = lambda parser: parser.add_argument(  # noqa: E731
        "--type",
        type=str,
        choices=["standard", "evaluation", "chat"],
        help="The initialized flow type.",
        default="standard",
    )
    add_param_connection = lambda parser: parser.add_argument(  # noqa: E731
        "--connection", type=str, help=argparse.SUPPRESS
    )
    add_param_deployment = lambda parser: parser.add_argument(  # noqa: E731
        "--deployment", type=str, help=argparse.SUPPRESS
    )

    add_params = [
        add_param_type,
        add_param_yes,
        add_param_flow_display_name,
        add_param_entry,
        add_param_function,
        add_param_prompt_template,
        add_param_connection,
        add_param_deployment,
    ] + base_params
    activate_action(
        name="init",
        description="Creating a flow folder with code/prompts and yaml definitions of the flow.",
        epilog=epilog,
        add_params=add_params,
        subparsers=subparsers,
        help_message="Initialize a prompt flow directory.",
        action_param_name="sub_action",
    )


def add_parser_save_flow(subparsers):
    """Add flow save parser to the pf flow subparsers."""
    epilog = """
Examples:

# Creating a flex flow folder in a specific path.
# There should be a src/intent.py file with extract_intent function defined.
# After running this command, all content in the src folder will be copied to my-awesome-flow folder;
# and a flow.flex.yaml will be created in my-awesome-flow folder.
pf flow save --path my-awesome-flow --entry intent:extract_intent --code src
# Creating a flow.flex.yaml under current folder with intent:extract_intent as entry.
pf flow save --entry intent:extract_intent
"""  # noqa: E501
    add_params = [
        lambda parser: parser.add_argument(
            "--entry",
            type=str,
            help="The entry to be saved as a flex flow, should be relative to code.",
            required=True,
        ),
        lambda parser: parser.add_argument(
            "--code",
            type=str,
            help="The folder or file containing the snapshot for the flex flow. Default to current folder.",
        ),
        lambda parser: parser.add_argument(
            "--path",
            type=str,
            help="The path to save the flow. Will create flow.flex.yaml under code if not specified.",
        ),
    ] + base_params
    activate_action(
        name="save",
        description="Creating a flex flow with a specific callable class or a specific function as entry.",
        epilog=epilog,
        add_params=add_params,
        subparsers=subparsers,
        help_message="Save a callable class or a function as a flex flow.",
        action_param_name="sub_action",
    )


def add_parser_serve_flow(subparsers):
    """Add flow serve parser to the pf flow subparsers."""
    epilog = """
Examples:

# Serve flow as an endpoint:
pf flow serve --source <path_to_flow>
# Serve flow as an endpoint with specific port and host:
pf flow serve --source <path_to_flow> --port 8080 --host localhost --environment-variables key1="`${my_connection.api_key}" key2="value2"
# Serve flow without opening browser:
pf flow serve --source <path_to_flow> --skip-open-browser
"""  # noqa: E501
    add_param_port = lambda parser: parser.add_argument(  # noqa: E731
        "--port", type=int, default=8080, help="The port on which endpoint to run."
    )
    add_param_host = lambda parser: parser.add_argument(  # noqa: E731
        "--host", type=str, default="localhost", help="The host of endpoint."
    )
    add_param_static_folder = lambda parser: parser.add_argument(  # noqa: E731
        "--static_folder", type=str, help=argparse.SUPPRESS
    )
    add_param_skip_browser = lambda parser: parser.add_argument(  # noqa: E731
        "--skip-open-browser", action="store_true", default=False, help="Skip open browser for flow serving."
    )
    activate_action(
        name="serve",
        description="Serving a flow as an endpoint.",
        epilog=epilog,
        add_params=[
            add_param_source,
            add_param_port,
            add_param_host,
            add_param_static_folder,
            add_param_environment_variables,
            add_param_config,
            add_param_skip_browser,
            add_param_init,
        ]
        + base_params,
        subparsers=subparsers,
        help_message="Serving a flow as an endpoint.",
        action_param_name="sub_action",
    )


def add_parser_validate_flow(subparsers):
    """Add flow validate parser to the pf flow subparsers."""
    epilog = """
Examples:

# Validate flow
pf flow validate --source <path_to_flow>
"""  # noqa: E501
    activate_action(
        name="validate",
        description="Validate a flow and generate flow.tools.json for the flow.",
        epilog=epilog,
        add_params=[
            add_param_source,
        ]
        + base_params,
        subparsers=subparsers,
        help_message="Validate a flow. Will raise error if the flow is not valid.",
        action_param_name="sub_action",
    )


def add_parser_test_flow(subparsers):
    """Add flow test parser to the pf flow subparsers."""
    epilog = """
Examples:

# Test the flow:
pf flow test --flow my-awesome-flow
# Test the flow with inputs:
pf flow test --flow my-awesome-flow --inputs key1=val1 key2=val2
# Test the flow with specified variant node:
pf flow test --flow my-awesome-flow --variant ${node_name.variant_name}
# Test the single node in the flow:
pf flow test --flow my-awesome-flow --node node_name
# Chat in the flow:
pf flow test --flow my-awesome-flow --node node_name --interactive
# Test a flow with init kwargs:
pf flow test --flow my-awesome-flow --init key1=value1 key2=value2
"""  # noqa: E501
    add_param_flow = lambda parser: parser.add_argument(  # noqa: E731
        "--flow", type=str, required=True, help="the flow directory to test."
    )
    add_param_node = lambda parser: parser.add_argument(  # noqa: E731
        "--node", type=str, help="the node name in the flow need to be tested."
    )
    add_param_variant = lambda parser: parser.add_argument(  # noqa: E731
        "--variant", type=str, help="Node & variant name in format of ${node_name.variant_name}."
    )
    add_param_interactive = lambda parser: parser.add_argument(  # noqa: E731
        "--interactive", action="store_true", help="start a interactive chat session for chat flow."
    )
    add_param_multi_modal = lambda parser: parser.add_argument(  # noqa: E731
        "--multi-modal", action="store_true", help=argparse.SUPPRESS
    )
    add_param_ui = lambda parser: parser.add_argument("--ui", action="store_true", help=argparse.SUPPRESS)  # noqa: E731
    add_param_input = lambda parser: parser.add_argument("--input", type=str, help=argparse.SUPPRESS)  # noqa: E731
    add_param_detail = lambda parser: parser.add_argument(  # noqa: E731
        "--detail", type=str, default=None, required=False, help=argparse.SUPPRESS
    )
    add_param_experiment = lambda parser: parser.add_argument(  # noqa: E731
        "--experiment", type=str, help="the experiment template path of flow."
    )
    add_param_collection = lambda parser: parser.add_argument(  # noqa: E731
        "--collection", type=str, help="the collection of flow test trace."
    )
    add_param_skip_browser = lambda parser: parser.add_argument(  # noqa: E731
        "--skip-open-browser", action="store_true", help=argparse.SUPPRESS
    )

    add_params = [
        add_param_flow,
        add_param_node,
        add_param_variant,
        add_param_interactive,
        add_param_input,
        add_param_inputs,
        add_param_environment_variables,
        add_param_multi_modal,
        add_param_ui,
        add_param_config,
        add_param_detail,
        add_param_collection,
        add_param_skip_browser,
        add_param_init,
    ] + base_params

    if Configuration.get_instance().is_internal_features_enabled():
        add_params.append(add_param_experiment)
    activate_action(
        name="test",
        description="Test the flow.",
        epilog=epilog,
        add_params=add_params,
        subparsers=subparsers,
        help_message="Test the prompt flow or flow node.",
        action_param_name="sub_action",
    )


def init_flow(args):
    if any([args.entry, args.prompt_template]):
        print("Creating flow from existing folder...")
        prompt_tpl = {}
        if args.prompt_template:
            for _dct in args.prompt_template:
                prompt_tpl.update(**_dct)
        _init_existing_flow(args.flow, args.entry, args.function, prompt_tpl)
    else:
        # Create an example flow
        print("Creating flow from scratch...")
        _init_flow_by_template(args.flow, args.type, args.yes, args.connection, args.deployment)


def _init_existing_flow(flow_name, entry=None, function=None, prompt_params: dict = None):
    flow_path = Path(flow_name).resolve()
    if not function:
        logger.error("--function must be specified when --entry is specified.")
        return
    if not flow_path.exists():
        logger.error(f"{flow_path.resolve()} must exist when --entry specified.")
        return
    print(f"Change working directory to .. {flow_path.resolve()}")
    os.chdir(flow_path)
    entry = Path(entry).resolve()
    if not entry.exists():
        logger.error(f"{entry} must exist.")
        return
    with inject_sys_path(flow_path):
        # import function object
        function_obj = getattr(importlib.import_module(entry.stem), function)
    # Create tool.py
    tool_py = f"{function}_tool.py"
    python_tool = ToolPyGenerator(entry, function, function_obj)
    tools = ToolMetaGenerator(tool_py, function, function_obj, prompt_params)

    python_tool_inputs = [arg.name for arg in python_tool.tool_arg_list]
    for tool_input in tools.prompt_params.keys():
        if tool_input not in python_tool_inputs:
            error = ValueError(f"Template parameter {tool_input} doesn't find in python function arguments.")
            raise UserErrorException(target=ErrorTarget.CONTROL_PLANE_SDK, message=str(error), error=error)

    python_tool.generate_to_file(tool_py)
    # Create .promptflow and flow.tools.json
    meta_dir = flow_path / PROMPT_FLOW_DIR_NAME
    meta_dir.mkdir(parents=True, exist_ok=True)
    tools.generate_to_file(meta_dir / "flow.tools.json")
    # Create flow.dag.yaml
    FlowDAGGenerator(tool_py, function, function_obj, prompt_params).generate_to_file("flow.dag.yaml")
    copy_extra_files(flow_path=flow_path, extra_files=["requirements.txt", ".gitignore"])
    print(f"Done. Generated flow in folder: {flow_path.resolve()}.")


def _init_chat_flow(flow_name, flow_path, connection=None, deployment=None):
    from promptflow._sdk._configuration import Configuration

    example_flow_path = Path(__file__).parent.parent / "data" / "chat_flow" / "flow_files"
    for item in list(example_flow_path.iterdir()):
        _copy_to_flow(flow_path=flow_path, source_file=item)

    # Generate flow.dag.yaml to chat flow.
    connection = connection or DEFAULT_CONNECTION
    deployment = deployment or DEFAULT_DEPLOYMENT
    ChatFlowDAGGenerator(connection=connection, deployment=deployment).generate_to_file(flow_path / "flow.dag.yaml")
    # When customer not configure the remote connection provider, create connection yaml to chat flow.
    is_local_connection = Configuration.get_instance().get_connection_provider() == ConnectionProviderConfig.LOCAL
    if is_local_connection:
        OpenAIConnectionGenerator(connection=connection).generate_to_file(flow_path / "openai.yaml")
        AzureOpenAIConnectionGenerator(connection=connection).generate_to_file(flow_path / "azure_openai.yaml")

    copy_extra_files(flow_path=flow_path, extra_files=["requirements.txt", ".gitignore"])

    print(f"Done. Created chat flow folder: {flow_path.resolve()}.")
    if is_local_connection:
        print(
            f"The generated chat flow is requiring a connection named {connection}, "
            "please follow the steps in README.md to create if you haven't done that."
        )
    else:
        print(
            f"The generated chat flow is requiring a connection named {connection}, "
            "please ensure it exists in workspace."
        )
    flow_test_command = f"pf flow test --flow {flow_name} --interactive"
    print(f"You can execute this command to test the flow, {flow_test_command}")


def _init_standard_or_evaluation_flow(flow_name, flow_path, flow_type):
    example_flow_path = Path(__file__).parent.parent / "data" / f"{flow_type}_flow"
    for item in list(example_flow_path.iterdir()):
        _copy_to_flow(flow_path=flow_path, source_file=item)
    copy_extra_files(flow_path=flow_path, extra_files=["requirements.txt", ".gitignore"])
    print(f"Done. Created {flow_type} flow folder: {flow_path.resolve()}.")
    flow_test_command = f"pf flow test --flow {flow_name} --input {os.path.join(flow_name, 'data.jsonl')}"
    print(f"You can execute this command to test the flow, {flow_test_command}")


def _init_flow_by_template(flow_name, flow_type, overwrite=False, connection=None, deployment=None):
    flow_path = Path(flow_name)
    if flow_path.exists():
        if not flow_path.is_dir():
            logger.error(f"{flow_path.resolve()} is not a folder.")
            return
        answer = confirm(
            "The flow folder already exists, do you want to create the flow in this existing folder?", overwrite
        )
        if not answer:
            print("The 'pf init' command has been cancelled.")
            return
    flow_path.mkdir(parents=True, exist_ok=True)
    if flow_type == "chat":
        _init_chat_flow(flow_name=flow_name, flow_path=flow_path, connection=connection, deployment=deployment)
    else:
        _init_standard_or_evaluation_flow(flow_name=flow_name, flow_path=flow_path, flow_type=flow_type)


def test_flow(args):
    config = list_of_dict_to_dict(args.config)
    pf_client = PFClient(config=config)

    if args.environment_variables:
        environment_variables = list_of_dict_to_dict(args.environment_variables)
    else:
        environment_variables = {}
    inputs = _build_inputs_for_flow_test(args)
    # Select different test mode
    if Configuration.get_instance().is_internal_features_enabled() and args.experiment:
        _test_flow_experiment(args, pf_client, inputs, environment_variables)
        return
    if args.multi_modal or args.ui:
        _test_flow_multi_modal(args, pf_client)
        return
    if args.interactive:
        _test_flow_interactive(args, pf_client, inputs, environment_variables)
        return
    _test_flow_standard(args, pf_client, inputs, environment_variables)


def _build_inputs_for_flow_test(args):
    """Build inputs from --input and --inputs for flow test."""
    inputs = {}
    if args.input:
        from promptflow._utils.load_data import load_data

        if args.input and not args.input.endswith(".jsonl"):
            error = ValueError("Only support jsonl file as input.")
            raise UserErrorException(
                target=ErrorTarget.CONTROL_PLANE_SDK,
                message=str(error),
                error=error,
            )
        inputs = load_data(local_path=args.input)[0]
    if args.inputs:
        inputs.update(list_of_dict_to_dict(args.inputs))
    return inputs


def _test_flow_multi_modal(args, pf_client):
    """Test flow with multi modality mode."""
    from promptflow._sdk._load_functions import load_flow

    if Configuration.get_instance().is_internal_features_enabled():
        from promptflow._sdk._tracing import _invoke_pf_svc

        # Todo: use base64 encode for now, will consider whether need use encryption or use db to store flow path info
        def generate_url(flow_path, port):
            encrypted_flow_path = encrypt_flow_path(flow_path)
            query_params = urlencode({"flow": encrypted_flow_path})
            return urlunparse(("http", f"127.0.0.1:{port}", "/v1.0/ui/chat", "", query_params, ""))

        pfs_port = _invoke_pf_svc()
        flow = load_flow(args.flow)
        flow_dir = os.path.abspath(flow.code)
        chat_page_url = generate_url(flow_dir, pfs_port)
        print(f"You can begin chat flow on {chat_page_url}")
        if not args.skip_open_browser:
            webbrowser.open(chat_page_url)
    else:
        with tempfile.TemporaryDirectory() as temp_dir:
            flow = load_flow(args.flow)

            script_path = [
                os.path.join(temp_dir, "main.py"),
                os.path.join(temp_dir, "utils.py"),
                os.path.join(temp_dir, "logo.png"),
            ]
            for script in script_path:
                StreamlitFileReplicator(
                    flow_name=flow.display_name if flow.display_name else flow.name,
                    flow_dag_path=flow.flow_dag_path,
                ).generate_to_file(script)
            main_script_path = os.path.join(temp_dir, "main.py")
            logger.info("Start streamlit with main script generated at: %s", main_script_path)
            pf_client.flows._chat_with_ui(script=main_script_path, skip_open_browser=args.skip_open_browser)


def _test_flow_interactive(args, pf_client, inputs, environment_variables):
    """Test flow with interactive mode."""
    pf_client.flows._chat(
        flow=args.flow,
        inputs=inputs,
        environment_variables=environment_variables,
        variant=args.variant,
        show_step_output=args.verbose,
        collection=args.collection,
    )


def _test_flow_standard(args, pf_client, inputs, environment_variables):
    """Test flow with standard mode."""
    result = pf_client.flows.test(
        flow=args.flow,
        inputs=inputs,
        environment_variables=environment_variables,
        variant=args.variant,
        node=args.node,
        allow_generator_output=False,
        stream_output=False,
        dump_test_result=True,
        output_path=args.detail,
<<<<<<< HEAD
        collection=args.collection,
=======
        init=list_of_dict_to_dict(args.init),
>>>>>>> b802671c
    )
    # Print flow/node test result
    if isinstance(result, dict):
        print(json.dumps(result, indent=4, ensure_ascii=False))
    else:
        print(result)


def _test_flow_experiment(args, pf_client, inputs, environment_variables):
    """Test flow with experiment specified."""
    if args.variant or args.node:
        error = ValueError("--variant or --node is not supported experiment is specified.")
        raise UserErrorException(
            target=ErrorTarget.CONTROL_PLANE_SDK,
            message=str(error),
            error=error,
        )
    node_results = pf_client.flows.test(
        flow=args.flow,
        inputs=inputs,
        environment_variables=environment_variables,
        experiment=args.experiment,
        output_path=args.detail,
        collection=args.collection,
    )
    print(json.dumps(node_results, indent=4, ensure_ascii=False))


def serve_flow(args):
    from promptflow._sdk._load_functions import load_flow

    logger.info("Start serve model: %s", args.source)
    # Set environment variable for local test
    source = Path(args.source)
    logger.info(
        "Start promptflow server with port %s",
        args.port,
    )
    os.environ["PROMPTFLOW_PROJECT_PATH"] = source.absolute().as_posix()
    flow = load_flow(args.source)
    if flow.language == FlowLanguage.CSharp:
        serve_flow_csharp(args, source)
    else:
        serve_flow_python(args, source)
    logger.info("Promptflow app ended")


def serve_flow_csharp(args, source):
    from promptflow._proxy._csharp_executor_proxy import EXECUTOR_SERVICE_DLL

    try:
        # Change working directory to model dir
        logger.info(f"Change working directory to model dir {source}")
        os.chdir(source)
        command = [
            "dotnet",
            EXECUTOR_SERVICE_DLL,
            "--port",
            str(args.port),
            "--yaml_path",
            "flow.dag.yaml",
            "--assembly_folder",
            ".",
            "--connection_provider_url",
            "",
            "--log_path",
            "",
            "--serving",
        ]
        subprocess.run(command, stdout=sys.stdout, stderr=sys.stderr)
    except KeyboardInterrupt:
        pass


def _resolve_python_flow_additional_includes(source) -> Path:
    # Resolve flow additional includes
    from promptflow.client import load_flow

    flow = load_flow(source)
    with FlowOperations._resolve_additional_includes(flow.path) as resolved_flow_path:
        if resolved_flow_path == flow.path:
            return source
        # Copy resolved flow to temp folder if additional includes exists
        # Note: DO NOT use resolved flow path directly, as when inner logic raise exception,
        # temp dir will fail due to file occupied by other process.
        temp_flow_path = Path(tempfile.TemporaryDirectory().name)
        shutil.copytree(src=resolved_flow_path.parent, dst=temp_flow_path, dirs_exist_ok=True)

    return temp_flow_path


def serve_flow_python(args, source):
    from promptflow._sdk._configuration import Configuration
    from promptflow.core._serving.app import create_app

    static_folder = args.static_folder
    if static_folder:
        static_folder = Path(static_folder).absolute().as_posix()
    config = list_of_dict_to_dict(args.config)
    pf_config = Configuration(overrides=config)
    logger.info(f"Promptflow config: {pf_config}")
    connection_provider = pf_config.get_connection_provider()
    source = _resolve_python_flow_additional_includes(source)
    os.environ["PROMPTFLOW_PROJECT_PATH"] = source.absolute().as_posix()
    logger.info(f"Change working directory to model dir {source}")
    os.chdir(source)
    app = create_app(
        static_folder=static_folder,
        environment_variables=list_of_dict_to_dict(args.environment_variables),
        connection_provider=connection_provider,
        init=list_of_dict_to_dict(args.init),
    )
    if not args.skip_open_browser:
        target = f"http://{args.host}:{args.port}"
        logger.info(f"Opening browser {target}...")
        webbrowser.open(target)
    # Debug is not supported for now as debug will rerun command, and we changed working directory.
    app.run(port=args.port, host=args.host)


def build_flow(args):
    """
    i. `pf flow build --source <flow_folder> --output <output_folder> --variant <variant>`
    ii. `pf flow build --source <flow_folder> --format docker --output <output_folder> --variant <variant>`
    iii. `pf flow build --source <flow_folder> --format executable --output <output_folder> --variant <variant>`

    # default to resolve variant and update flow.dag.yaml, support this in case customer want to keep the
    variants for continuous development
    # we can delay this before receiving specific customer request
    v. `pf flow build --source <flow_folder> --output <output_folder> --keep-variants`

    output structure:
    flow/
    .connections/
    Dockerfile|executable.exe
    ...
    """
    pf_client = PFClient()

    pf_client.flows.build(
        flow=args.source,
        output=args.output,
        format=args.format,
        variant=args.variant,
        flow_only=args.flow_only,
    )
    print(
        f"Exported flow to {Path(args.output).absolute().as_posix()}.\n"
        f"please check {Path(args.output).joinpath('README.md').absolute().as_posix()} "
        f"for how to use it."
    )


def validate_flow(args):
    pf_client = PFClient()

    validation_result = pf_client.flows.validate(
        flow=args.source,
    )
    print(repr(validation_result))
    if not validation_result.passed:
        sys.exit(1)
    else:
        sys.exit(0)


def save_flow(args):
    pf_client = PFClient()

    pf_client.flows.save(
        entry=args.entry,
        code=args.code or os.curdir,
        path=args.path,
    )
    print(f"Saved flow to {Path(args.path or args.code or os.curdir).absolute().as_posix()}.")<|MERGE_RESOLUTION|>--- conflicted
+++ resolved
@@ -539,11 +539,8 @@
         stream_output=False,
         dump_test_result=True,
         output_path=args.detail,
-<<<<<<< HEAD
+        init=list_of_dict_to_dict(args.init),
         collection=args.collection,
-=======
-        init=list_of_dict_to_dict(args.init),
->>>>>>> b802671c
     )
     # Print flow/node test result
     if isinstance(result, dict):
