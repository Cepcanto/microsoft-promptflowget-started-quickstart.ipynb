# ---------------------------------------------------------
# Copyright (c) Microsoft Corporation. All rights reserved.
# ---------------------------------------------------------

import argparse
import importlib
import json
import os
import shutil
import subprocess
import sys
import tempfile
import webbrowser
from pathlib import Path
from urllib.parse import urlencode, urlunparse

from promptflow._cli._params import (
    add_param_config,
    add_param_entry,
    add_param_environment_variables,
    add_param_flow_display_name,
    add_param_function,
    add_param_init,
    add_param_inputs,
    add_param_prompt_template,
    add_param_source,
    add_param_yes,
    add_parser_build,
    base_params,
)
from promptflow._cli._pf._init_entry_generators import (
    AzureOpenAIConnectionGenerator,
    ChatFlowDAGGenerator,
    FlowDAGGenerator,
    OpenAIConnectionGenerator,
    StreamlitFileReplicator,
    ToolMetaGenerator,
    ToolPyGenerator,
    copy_extra_files,
)
from promptflow._cli._utils import _copy_to_flow, activate_action, confirm, inject_sys_path, list_of_dict_to_dict
from promptflow._constants import ConnectionProviderConfig, FlowLanguage
from promptflow._sdk._configuration import Configuration
from promptflow._sdk._constants import PROMPT_FLOW_DIR_NAME
from promptflow._sdk._pf_client import PFClient
from promptflow._sdk._service.utils.utils import encrypt_flow_path
from promptflow._sdk._utils import generate_yaml_entry_core
from promptflow._sdk.operations._flow_operations import FlowOperations
from promptflow._utils.flow_utils import is_flex_flow, resolve_flow_path
from promptflow._utils.logger_utils import get_cli_sdk_logger
from promptflow.exceptions import ErrorTarget, UserErrorException

DEFAULT_CONNECTION = "open_ai_connection"
DEFAULT_DEPLOYMENT = "gpt-35-turbo"
PF_CHAT_UI_ENABLE_STREAMLIT = "pf_chat_ui_enable_streamlit"
logger = get_cli_sdk_logger()


def add_flow_parser(subparsers):
    """Add flow parser to the pf subparsers."""
    flow_parser = subparsers.add_parser(
        "flow",
        description="Manage flows for promptflow.",
        help="Manage flows.",
    )
    flow_subparsers = flow_parser.add_subparsers()
    add_parser_init_flow(flow_subparsers)
    add_parser_save_flow(flow_subparsers)
    add_parser_test_flow(flow_subparsers)
    add_parser_serve_flow(flow_subparsers)
    add_parser_build(flow_subparsers, "flow")
    add_parser_validate_flow(flow_subparsers)
    flow_parser.set_defaults(action="flow")


def dispatch_flow_commands(args: argparse.Namespace):
    if args.sub_action == "init":
        init_flow(args)
    elif args.sub_action == "test":
        test_flow(args)
    elif args.sub_action == "serve":
        serve_flow(args)
    elif args.sub_action == "build":
        build_flow(args)
    elif args.sub_action == "validate":
        validate_flow(args)
    elif args.sub_action == "save":
        save_flow(args)


def add_parser_init_flow(subparsers):
    """Add flow create parser to the pf flow subparsers."""
    epilog = """
Examples:

# Creating a flow folder with code/prompts and yaml definitions of the flow:
pf flow init --flow my-awesome-flow
# Creating an eval prompt flow:
pf flow init --flow my-awesome-flow --type evaluation
# Creating a flow in existing folder
pf flow init --flow intent_copilot --entry intent.py --function extract_intent --prompt-template prompt_template=tpl.jinja2
"""  # noqa: E501
    add_param_type = lambda parser: parser.add_argument(  # noqa: E731
        "--type",
        type=str,
        choices=["standard", "evaluation", "chat"],
        help="The initialized flow type.",
        default="standard",
    )
    add_param_connection = lambda parser: parser.add_argument(  # noqa: E731
        "--connection", type=str, help=argparse.SUPPRESS
    )
    add_param_deployment = lambda parser: parser.add_argument(  # noqa: E731
        "--deployment", type=str, help=argparse.SUPPRESS
    )

    add_params = [
        add_param_type,
        add_param_yes,
        add_param_flow_display_name,
        add_param_entry,
        add_param_function,
        add_param_prompt_template,
        add_param_connection,
        add_param_deployment,
    ] + base_params
    activate_action(
        name="init",
        description="Creating a flow folder with code/prompts and yaml definitions of the flow.",
        epilog=epilog,
        add_params=add_params,
        subparsers=subparsers,
        help_message="Initialize a prompt flow directory.",
        action_param_name="sub_action",
    )


def add_parser_save_flow(subparsers):
    """Add flow save parser to the pf flow subparsers."""
    epilog = """
Examples:

# Creating a flex flow folder in a specific path.
# There should be a src/intent.py file with extract_intent function defined.
# After running this command, all content in the src folder will be copied to my-awesome-flow folder;
# and a flow.flex.yaml will be created in my-awesome-flow folder.
pf flow save --path my-awesome-flow --entry intent:extract_intent --code src
# Creating a flow.flex.yaml under current folder with intent:extract_intent as entry.
pf flow save --entry intent:extract_intent
"""  # noqa: E501
    add_params = [
        lambda parser: parser.add_argument(
            "--entry",
            type=str,
            help="The entry to be saved as a flex flow, should be relative to code.",
            required=True,
        ),
        lambda parser: parser.add_argument(
            "--code",
            type=str,
            help="The folder or file containing the snapshot for the flex flow. Default to current folder.",
        ),
        lambda parser: parser.add_argument(
            "--path",
            type=str,
            help="The path to save the flow. Will create flow.flex.yaml under code if not specified.",
        ),
    ] + base_params
    activate_action(
        name="save",
        description="Creating a flex flow with a specific callable class or a specific function as entry.",
        epilog=epilog,
        add_params=add_params,
        subparsers=subparsers,
        help_message="Save a callable class or a function as a flex flow.",
        action_param_name="sub_action",
    )


def add_parser_serve_flow(subparsers):
    """Add flow serve parser to the pf flow subparsers."""
    epilog = """
Examples:

# Serve flow as an endpoint:
pf flow serve --source <path_to_flow>
# Serve flow as an endpoint with specific port and host:
pf flow serve --source <path_to_flow> --port 8080 --host localhost --environment-variables key1="`${my_connection.api_key}" key2="value2"
# Serve flow without opening browser:
pf flow serve --source <path_to_flow> --skip-open-browser
"""  # noqa: E501
    add_param_port = lambda parser: parser.add_argument(  # noqa: E731
        "--port", type=int, default=8080, help="The port on which endpoint to run."
    )
    add_param_host = lambda parser: parser.add_argument(  # noqa: E731
        "--host", type=str, default="localhost", help="The host of endpoint."
    )
    add_param_static_folder = lambda parser: parser.add_argument(  # noqa: E731
        "--static_folder", type=str, help=argparse.SUPPRESS
    )
    add_param_skip_browser = lambda parser: parser.add_argument(  # noqa: E731
        "--skip-open-browser", action="store_true", default=False, help="Skip open browser for flow serving."
    )
    activate_action(
        name="serve",
        description="Serving a flow as an endpoint.",
        epilog=epilog,
        add_params=[
            add_param_source,
            add_param_port,
            add_param_host,
            add_param_static_folder,
            add_param_environment_variables,
            add_param_config,
            add_param_skip_browser,
            add_param_init,
        ]
        + base_params,
        subparsers=subparsers,
        help_message="Serving a flow as an endpoint.",
        action_param_name="sub_action",
    )


def add_parser_validate_flow(subparsers):
    """Add flow validate parser to the pf flow subparsers."""
    epilog = """
Examples:

# Validate flow
pf flow validate --source <path_to_flow>
"""  # noqa: E501
    activate_action(
        name="validate",
        description="Validate a flow and generate flow.tools.json for the flow.",
        epilog=epilog,
        add_params=[
            add_param_source,
        ]
        + base_params,
        subparsers=subparsers,
        help_message="Validate a flow. Will raise error if the flow is not valid.",
        action_param_name="sub_action",
    )


def add_parser_test_flow(subparsers):
    """Add flow test parser to the pf flow subparsers."""
    epilog = """
Examples:

# Test the flow:
pf flow test --flow my-awesome-flow
# Test the flow with inputs:
pf flow test --flow my-awesome-flow --inputs key1=val1 key2=val2
# Test the flow with specified variant node:
pf flow test --flow my-awesome-flow --variant ${node_name.variant_name}
# Test the single node in the flow:
pf flow test --flow my-awesome-flow --node node_name
# Chat in the flow:
pf flow test --flow my-awesome-flow --node node_name --interactive
# Test a flow with init kwargs:
pf flow test --flow my-awesome-flow --init key1=value1 key2=value2
"""  # noqa: E501
    add_param_flow = lambda parser: parser.add_argument(  # noqa: E731
        "--flow", type=str, required=True, help="the flow directory to test."
    )
    add_param_node = lambda parser: parser.add_argument(  # noqa: E731
        "--node", type=str, help="the node name in the flow need to be tested."
    )
    add_param_variant = lambda parser: parser.add_argument(  # noqa: E731
        "--variant", type=str, help="Node & variant name in format of ${node_name.variant_name}."
    )
    add_param_interactive = lambda parser: parser.add_argument(  # noqa: E731
        "--interactive", action="store_true", help="start a interactive chat session for chat flow."
    )
    add_param_multi_modal = lambda parser: parser.add_argument(  # noqa: E731
        "--multi-modal", action="store_true", help=argparse.SUPPRESS
    )
    add_param_ui = lambda parser: parser.add_argument("--ui", action="store_true", help=argparse.SUPPRESS)  # noqa: E731
    add_param_input = lambda parser: parser.add_argument("--input", type=str, help=argparse.SUPPRESS)  # noqa: E731
    add_param_detail = lambda parser: parser.add_argument(  # noqa: E731
        "--detail", type=str, default=None, required=False, help=argparse.SUPPRESS
    )
    add_param_experiment = lambda parser: parser.add_argument(  # noqa: E731
        "--experiment", type=str, help="the experiment template path of flow."
    )
    add_param_collection = lambda parser: parser.add_argument(  # noqa: E731
        "--collection", type=str, help="the collection of flow test trace."
    )
    add_param_skip_browser = lambda parser: parser.add_argument(  # noqa: E731
        "--skip-open-browser", action="store_true", help=argparse.SUPPRESS
    )

    add_params = [
        add_param_flow,
        add_param_node,
        add_param_variant,
        add_param_interactive,
        add_param_input,
        add_param_inputs,
        add_param_environment_variables,
        add_param_multi_modal,
        add_param_ui,
        add_param_config,
        add_param_detail,
        add_param_collection,
        add_param_skip_browser,
        add_param_init,
    ] + base_params

    if Configuration.get_instance().is_internal_features_enabled():
        add_params.append(add_param_experiment)
    activate_action(
        name="test",
        description="Test the flow.",
        epilog=epilog,
        add_params=add_params,
        subparsers=subparsers,
        help_message="Test the prompt flow or flow node.",
        action_param_name="sub_action",
    )


def init_flow(args):
    if any([args.entry, args.prompt_template]):
        print("Creating flow from existing folder...")
        prompt_tpl = {}
        if args.prompt_template:
            for _dct in args.prompt_template:
                prompt_tpl.update(**_dct)
        _init_existing_flow(args.flow, args.entry, args.function, prompt_tpl)
    else:
        # Create an example flow
        print("Creating flow from scratch...")
        _init_flow_by_template(args.flow, args.type, args.yes, args.connection, args.deployment)


def _init_existing_flow(flow_name, entry=None, function=None, prompt_params: dict = None):
    flow_path = Path(flow_name).resolve()
    if not function:
        logger.error("--function must be specified when --entry is specified.")
        return
    if not flow_path.exists():
        logger.error(f"{flow_path.resolve()} must exist when --entry specified.")
        return
    print(f"Change working directory to .. {flow_path.resolve()}")
    os.chdir(flow_path)
    entry = Path(entry).resolve()
    if not entry.exists():
        logger.error(f"{entry} must exist.")
        return
    with inject_sys_path(flow_path):
        # import function object
        function_obj = getattr(importlib.import_module(entry.stem), function)
    # Create tool.py
    tool_py = f"{function}_tool.py"
    python_tool = ToolPyGenerator(entry, function, function_obj)
    tools = ToolMetaGenerator(tool_py, function, function_obj, prompt_params)

    python_tool_inputs = [arg.name for arg in python_tool.tool_arg_list]
    for tool_input in tools.prompt_params.keys():
        if tool_input not in python_tool_inputs:
            error = ValueError(f"Template parameter {tool_input} doesn't find in python function arguments.")
            raise UserErrorException(target=ErrorTarget.CONTROL_PLANE_SDK, message=str(error), error=error)

    python_tool.generate_to_file(tool_py)
    # Create .promptflow and flow.tools.json
    meta_dir = flow_path / PROMPT_FLOW_DIR_NAME
    meta_dir.mkdir(parents=True, exist_ok=True)
    tools.generate_to_file(meta_dir / "flow.tools.json")
    # Create flow.dag.yaml
    FlowDAGGenerator(tool_py, function, function_obj, prompt_params).generate_to_file("flow.dag.yaml")
    copy_extra_files(flow_path=flow_path, extra_files=["requirements.txt", ".gitignore"])
    print(f"Done. Generated flow in folder: {flow_path.resolve()}.")


def _init_chat_flow(flow_name, flow_path, connection=None, deployment=None):
    from promptflow._sdk._configuration import Configuration

    example_flow_path = Path(__file__).parent.parent / "data" / "chat_flow" / "flow_files"
    for item in list(example_flow_path.iterdir()):
        _copy_to_flow(flow_path=flow_path, source_file=item)

    # Generate flow.dag.yaml to chat flow.
    connection = connection or DEFAULT_CONNECTION
    deployment = deployment or DEFAULT_DEPLOYMENT
    ChatFlowDAGGenerator(connection=connection, deployment=deployment).generate_to_file(flow_path / "flow.dag.yaml")
    # When customer not configure the remote connection provider, create connection yaml to chat flow.
    is_local_connection = Configuration.get_instance().get_connection_provider() == ConnectionProviderConfig.LOCAL
    if is_local_connection:
        OpenAIConnectionGenerator(connection=connection).generate_to_file(flow_path / "openai.yaml")
        AzureOpenAIConnectionGenerator(connection=connection).generate_to_file(flow_path / "azure_openai.yaml")

    copy_extra_files(flow_path=flow_path, extra_files=["requirements.txt", ".gitignore"])

    print(f"Done. Created chat flow folder: {flow_path.resolve()}.")
    if is_local_connection:
        print(
            f"The generated chat flow is requiring a connection named {connection}, "
            "please follow the steps in README.md to create if you haven't done that."
        )
    else:
        print(
            f"The generated chat flow is requiring a connection named {connection}, "
            "please ensure it exists in workspace."
        )
    flow_test_command = f"pf flow test --flow {flow_name} --interactive"
    print(f"You can execute this command to test the flow, {flow_test_command}")


def _init_standard_or_evaluation_flow(flow_name, flow_path, flow_type):
    example_flow_path = Path(__file__).parent.parent / "data" / f"{flow_type}_flow"
    for item in list(example_flow_path.iterdir()):
        _copy_to_flow(flow_path=flow_path, source_file=item)
    copy_extra_files(flow_path=flow_path, extra_files=["requirements.txt", ".gitignore"])
    print(f"Done. Created {flow_type} flow folder: {flow_path.resolve()}.")
    flow_test_command = f"pf flow test --flow {flow_name} --input {os.path.join(flow_name, 'data.jsonl')}"
    print(f"You can execute this command to test the flow, {flow_test_command}")


def _init_flow_by_template(flow_name, flow_type, overwrite=False, connection=None, deployment=None):
    flow_path = Path(flow_name)
    if flow_path.exists():
        if not flow_path.is_dir():
            logger.error(f"{flow_path.resolve()} is not a folder.")
            return
        answer = confirm(
            "The flow folder already exists, do you want to create the flow in this existing folder?", overwrite
        )
        if not answer:
            print("The 'pf init' command has been cancelled.")
            return
    flow_path.mkdir(parents=True, exist_ok=True)
    if flow_type == "chat":
        _init_chat_flow(flow_name=flow_name, flow_path=flow_path, connection=connection, deployment=deployment)
    else:
        _init_standard_or_evaluation_flow(flow_name=flow_name, flow_path=flow_path, flow_type=flow_type)


def test_flow(args):
    config = list_of_dict_to_dict(args.config)
    pf_client = PFClient(config=config)

    if args.environment_variables:
        environment_variables = list_of_dict_to_dict(args.environment_variables)
    else:
        environment_variables = {}
    inputs = _build_inputs_for_flow_test(args)
    # Select different test mode
    if Configuration.get_instance().is_internal_features_enabled() and args.experiment:
        _test_flow_experiment(args, pf_client, inputs, environment_variables)
        return
    if args.multi_modal or args.ui:
        _test_flow_multi_modal(args, pf_client)
        return
    if args.interactive:
        _test_flow_interactive(args, pf_client, inputs, environment_variables)
        return
    _test_flow_standard(args, pf_client, inputs, environment_variables)


def _build_inputs_for_flow_test(args):
    """Build inputs from --input and --inputs for flow test."""
    inputs = {}
    if args.input:
        from promptflow._utils.load_data import load_data

        if args.input and not args.input.endswith(".jsonl"):
            error = ValueError("Only support jsonl file as input.")
            raise UserErrorException(
                target=ErrorTarget.CONTROL_PLANE_SDK,
                message=str(error),
                error=error,
            )
        inputs = load_data(local_path=args.input)[0]
    if args.inputs:
        inputs.update(list_of_dict_to_dict(args.inputs))
    return inputs


def _test_flow_multi_modal(args, pf_client):
    """Test flow with multi modality mode."""
    if str(os.getenv(PF_CHAT_UI_ENABLE_STREAMLIT, "false")).lower() == "true":
        from promptflow._sdk._load_functions import load_flow

<<<<<<< HEAD
        pfs_port = _invoke_pf_svc()
        flow = generate_yaml_entry_core(entry=args.flow)
        flow_path_dir, flow_path_file = resolve_flow_path(flow)
        flow_path = str(flow_path_dir / flow_path_file)
        chat_page_url = generate_url(flow_path, pfs_port)
        print(f"You can begin chat flow on {chat_page_url}")
        if not args.skip_open_browser:
            webbrowser.open(chat_page_url)
    else:
=======
>>>>>>> 8e523e42
        if is_flex_flow(flow_path=args.flow):
            error = ValueError("Only support dag yaml in streamlit ui.")
            raise UserErrorException(
                target=ErrorTarget.CONTROL_PLANE_SDK,
                message=str(error),
                error=error,
            )
        with tempfile.TemporaryDirectory() as temp_dir:
            flow = load_flow(args.flow)

            script_path = [
                os.path.join(temp_dir, "main.py"),
                os.path.join(temp_dir, "utils.py"),
                os.path.join(temp_dir, "logo.png"),
            ]
            for script in script_path:
                StreamlitFileReplicator(
                    flow_name=flow.display_name if flow.display_name else flow.name,
                    flow_dag_path=flow.flow_dag_path,
                ).generate_to_file(script)
            main_script_path = os.path.join(temp_dir, "main.py")
            logger.info("Start streamlit with main script generated at: %s", main_script_path)
            pf_client.flows._chat_with_ui(script=main_script_path, skip_open_browser=args.skip_open_browser)
    else:
        from promptflow._sdk._tracing import _invoke_pf_svc

        # Todo: use base64 encode for now, will consider whether need use encryption or use db to store flow path info
        def generate_url(flow_path, port):
            encrypted_flow_path = encrypt_flow_path(flow_path)
            query_dict = {"flow": encrypted_flow_path}
            if Configuration.get_instance().is_internal_features_enabled():
                query_dict.update({"enable_internal_features": "true"})
            query_params = urlencode(query_dict)
            return urlunparse(("http", f"127.0.0.1:{port}", "/v1.0/ui/chat", "", query_params, ""))

        pfs_port = _invoke_pf_svc()
        flow_path_dir, flow_path_file = resolve_flow_path(args.flow)
        flow_path = str(flow_path_dir / flow_path_file)
        chat_page_url = generate_url(flow_path, pfs_port)
        print(f"You can begin chat flow on {chat_page_url}")
        if not args.skip_open_browser:
            webbrowser.open(chat_page_url)


def _test_flow_interactive(args, pf_client, inputs, environment_variables):
    """Test flow with interactive mode."""
    pf_client.flows._chat(
        flow=args.flow,
        inputs=inputs,
        environment_variables=environment_variables,
        variant=args.variant,
        show_step_output=args.verbose,
        collection=args.collection,
    )


def _test_flow_standard(args, pf_client, inputs, environment_variables):
    """Test flow with standard mode."""
    result = pf_client.flows.test(
        flow=args.flow,
        inputs=inputs,
        environment_variables=environment_variables,
        variant=args.variant,
        node=args.node,
        allow_generator_output=False,
        stream_output=False,
        dump_test_result=True,
        output_path=args.detail,
        init=list_of_dict_to_dict(args.init),
        collection=args.collection,
    )
    # Print flow/node test result
    if isinstance(result, dict):
        print(json.dumps(result, indent=4, ensure_ascii=False))
    else:
        print(result)


def _test_flow_experiment(args, pf_client, inputs, environment_variables):
    """Test flow with experiment specified."""
    if args.variant or args.node:
        error = ValueError("--variant or --node is not supported experiment is specified.")
        raise UserErrorException(
            target=ErrorTarget.CONTROL_PLANE_SDK,
            message=str(error),
            error=error,
        )
    node_results = pf_client.flows.test(
        flow=args.flow,
        inputs=inputs,
        environment_variables=environment_variables,
        experiment=args.experiment,
        output_path=args.detail,
        collection=args.collection,
    )
    print(json.dumps(node_results, indent=4, ensure_ascii=False))


def serve_flow(args):
    from promptflow._sdk._load_functions import load_flow

    logger.info("Start serve model: %s", args.source)
    # Set environment variable for local test
    source = Path(args.source)
    logger.info(
        "Start promptflow server with port %s",
        args.port,
    )
    os.environ["PROMPTFLOW_PROJECT_PATH"] = source.absolute().as_posix()
    flow = load_flow(args.source)
    if flow.language == FlowLanguage.CSharp:
        serve_flow_csharp(args, source)
    else:
        serve_flow_python(args, source)
    logger.info("Promptflow app ended")


def serve_flow_csharp(args, source):
    from promptflow._proxy._csharp_executor_proxy import EXECUTOR_SERVICE_DLL

    try:
        # Change working directory to model dir
        logger.info(f"Change working directory to model dir {source}")
        os.chdir(source)
        command = [
            "dotnet",
            EXECUTOR_SERVICE_DLL,
            "--port",
            str(args.port),
            "--yaml_path",
            "flow.dag.yaml",
            "--assembly_folder",
            ".",
            "--connection_provider_url",
            "",
            "--log_path",
            "",
            "--serving",
        ]
        subprocess.run(command, stdout=sys.stdout, stderr=sys.stderr)
    except KeyboardInterrupt:
        pass


def _resolve_python_flow_additional_includes(source) -> Path:
    # Resolve flow additional includes
    from promptflow.client import load_flow

    flow = load_flow(source)
    with FlowOperations._resolve_additional_includes(flow.path) as resolved_flow_path:
        if resolved_flow_path == flow.path:
            return source
        # Copy resolved flow to temp folder if additional includes exists
        # Note: DO NOT use resolved flow path directly, as when inner logic raise exception,
        # temp dir will fail due to file occupied by other process.
        temp_flow_path = Path(tempfile.TemporaryDirectory().name)
        shutil.copytree(src=resolved_flow_path.parent, dst=temp_flow_path, dirs_exist_ok=True)

    return temp_flow_path


def serve_flow_python(args, source):
    from promptflow._sdk._configuration import Configuration
    from promptflow.core._serving.app import create_app

    static_folder = args.static_folder
    if static_folder:
        static_folder = Path(static_folder).absolute().as_posix()
    config = list_of_dict_to_dict(args.config)
    pf_config = Configuration(overrides=config)
    logger.info(f"Promptflow config: {pf_config}")
    connection_provider = pf_config.get_connection_provider()
    source = _resolve_python_flow_additional_includes(source)
    os.environ["PROMPTFLOW_PROJECT_PATH"] = source.absolute().as_posix()
    logger.info(f"Change working directory to model dir {source}")
    os.chdir(source)
    app = create_app(
        static_folder=static_folder,
        environment_variables=list_of_dict_to_dict(args.environment_variables),
        connection_provider=connection_provider,
        init=list_of_dict_to_dict(args.init),
    )
    if not args.skip_open_browser:
        target = f"http://{args.host}:{args.port}"
        logger.info(f"Opening browser {target}...")
        webbrowser.open(target)
    # Debug is not supported for now as debug will rerun command, and we changed working directory.
    app.run(port=args.port, host=args.host)


def build_flow(args):
    """
    i. `pf flow build --source <flow_folder> --output <output_folder> --variant <variant>`
    ii. `pf flow build --source <flow_folder> --format docker --output <output_folder> --variant <variant>`
    iii. `pf flow build --source <flow_folder> --format executable --output <output_folder> --variant <variant>`

    # default to resolve variant and update flow.dag.yaml, support this in case customer want to keep the
    variants for continuous development
    # we can delay this before receiving specific customer request
    v. `pf flow build --source <flow_folder> --output <output_folder> --keep-variants`

    output structure:
    flow/
    .connections/
    Dockerfile|executable.exe
    ...
    """
    pf_client = PFClient()

    pf_client.flows.build(
        flow=args.source,
        output=args.output,
        format=args.format,
        variant=args.variant,
        flow_only=args.flow_only,
    )
    print(
        f"Exported flow to {Path(args.output).absolute().as_posix()}.\n"
        f"please check {Path(args.output).joinpath('README.md').absolute().as_posix()} "
        f"for how to use it."
    )


def validate_flow(args):
    pf_client = PFClient()

    validation_result = pf_client.flows.validate(
        flow=args.source,
    )
    print(repr(validation_result))
    if not validation_result.passed:
        sys.exit(1)
    else:
        sys.exit(0)


def save_flow(args):
    pf_client = PFClient()

    pf_client.flows.save(
        entry=args.entry,
        code=args.code or os.curdir,
        path=args.path,
    )
    print(f"Saved flow to {Path(args.path or args.code or os.curdir).absolute().as_posix()}.")<|MERGE_RESOLUTION|>--- conflicted
+++ resolved
@@ -484,18 +484,6 @@
     if str(os.getenv(PF_CHAT_UI_ENABLE_STREAMLIT, "false")).lower() == "true":
         from promptflow._sdk._load_functions import load_flow
 
-<<<<<<< HEAD
-        pfs_port = _invoke_pf_svc()
-        flow = generate_yaml_entry_core(entry=args.flow)
-        flow_path_dir, flow_path_file = resolve_flow_path(flow)
-        flow_path = str(flow_path_dir / flow_path_file)
-        chat_page_url = generate_url(flow_path, pfs_port)
-        print(f"You can begin chat flow on {chat_page_url}")
-        if not args.skip_open_browser:
-            webbrowser.open(chat_page_url)
-    else:
-=======
->>>>>>> 8e523e42
         if is_flex_flow(flow_path=args.flow):
             error = ValueError("Only support dag yaml in streamlit ui.")
             raise UserErrorException(
@@ -532,7 +520,8 @@
             return urlunparse(("http", f"127.0.0.1:{port}", "/v1.0/ui/chat", "", query_params, ""))
 
         pfs_port = _invoke_pf_svc()
-        flow_path_dir, flow_path_file = resolve_flow_path(args.flow)
+        flow = generate_yaml_entry_core(entry=args.flow)
+        flow_path_dir, flow_path_file = resolve_flow_path(flow)
         flow_path = str(flow_path_dir / flow_path_file)
         chat_page_url = generate_url(flow_path, pfs_port)
         print(f"You can begin chat flow on {chat_page_url}")
