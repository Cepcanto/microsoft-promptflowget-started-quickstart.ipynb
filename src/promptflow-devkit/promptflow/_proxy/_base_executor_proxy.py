--- conflicted
+++ resolved
@@ -241,11 +241,7 @@
 
         _, flow_file = resolve_flow_path(self.working_dir, check_flow_exist=False)
         flow_meta = self.generate_flow_json(
-<<<<<<< HEAD
             flow_file=self.working_dir / FLOW_FLEX_YAML,
-=======
-            flow_file=self.working_dir / flow_file,
->>>>>>> 5285517b
             working_dir=self.working_dir,
             dump=False,
         )
