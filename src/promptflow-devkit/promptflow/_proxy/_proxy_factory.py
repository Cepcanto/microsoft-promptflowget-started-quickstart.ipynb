--- conflicted
+++ resolved
@@ -40,11 +40,7 @@
         cls.executor_proxy_classes[language] = executor_proxy_cls
 
     def create_executor_proxy(
-<<<<<<< HEAD
-        self, flow_file, working_dir, connections, storage, language: str, init_kwargs: dict, **kwargs
-=======
         self, flow_file, working_dir, connections, storage, language: str, init_kwargs: dict = None, **kwargs
->>>>>>> af2b69f9
     ) -> AbstractExecutorProxy:
         executor_proxy_cls = self.get_executor_proxy_cls(language)
         return async_run_allowing_running_loop(
