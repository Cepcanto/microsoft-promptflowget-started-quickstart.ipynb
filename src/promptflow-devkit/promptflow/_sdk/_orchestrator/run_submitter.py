--- conflicted
+++ resolved
@@ -9,11 +9,7 @@
 
 from promptflow._constants import FlowLanguage
 from promptflow._sdk._constants import ContextAttributeKey, FlowRunProperties
-<<<<<<< HEAD
-from promptflow._sdk.entities._flow import Flow, Prompty
-=======
-from promptflow._sdk.entities._flows import Flow
->>>>>>> 523daafb
+from promptflow._sdk.entities._flows import Flow, Prompty
 from promptflow._sdk.entities._run import Run
 from promptflow._sdk.operations._local_storage_operations import LocalStorageOperations
 from promptflow._utils.context_utils import _change_working_dir
@@ -112,7 +108,7 @@
         logger.info(f"Submitting run {run.name}, log path: {local_storage.logger.file_path}")
         run_id = run.name
         # for python, we can get metadata in-memory, so no need to dump them first
-        if self.flow.language != FlowLanguage.Python:
+        if flow.language != FlowLanguage.Python:
             from promptflow._proxy import ProxyFactory
 
             # variants are resolved in the context, so we can't move this logic to Operations for now
