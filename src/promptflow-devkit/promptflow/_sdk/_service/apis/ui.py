# ---------------------------------------------------------
# Copyright (c) Microsoft Corporation. All rights reserved.
# ---------------------------------------------------------
import base64
import hashlib
import json
import os
from pathlib import Path

from flask import Response, current_app, make_response, render_template, send_from_directory, url_for
from ruamel.yaml import YAMLError
from werkzeug.utils import safe_join

from promptflow._sdk._constants import DEFAULT_ENCODING, PROMPT_FLOW_DIR_NAME, UX_INPUTS_JSON
from promptflow._sdk._service import Namespace, Resource, fields
from promptflow._sdk._service.utils.utils import decrypt_flow_path
from promptflow._sdk._utils import json_load, read_write_by_user
from promptflow._utils.flow_utils import is_flex_flow, resolve_flow_path
from promptflow._utils.yaml_utils import dump_yaml, load_yaml, load_yaml_string
from promptflow.exceptions import UserErrorException

api = Namespace("ui", description="UI")

dict_field = api.schema_model("UIDict", {"additionalProperties": True, "type": "object"})


def create_parser(*args):
    parser = api.parser()
    for arg in args:
        parser.add_argument(
            arg["name"], type=arg["type"], required=arg["required"], location=arg["location"], help=arg["help"]
        )
    return parser


flow_arg = {"name": "flow", "type": str, "required": True, "location": "args", "help": "Path to flow directory."}
experiment_arg = {
    "name": "experiment",
    "type": str,
    "required": False,
    "location": "args",
    "help": "Path to experiment.",
}
base64_data_arg = {
    "name": "base64_data",
    "type": str,
    "required": True,
    "location": "json",
    "help": "Image base64 encoded data.",
}
extension_arg = {
    "name": "extension",
    "type": str,
    "required": True,
    "location": "json",
    "help": "Image file extension.",
}
image_path_arg = {"name": "image_path", "type": str, "required": True, "location": "args", "help": "Path of image."}
inputs_arg = {"name": "inputs", "type": str, "required": True, "location": "json", "help": "The raw YAML content."}
ux_inputs_arg = {"name": "ux_inputs", "type": dict, "required": True, "location": "json", "help": "Flow ux inputs."}

media_save_parser = create_parser(flow_arg, base64_data_arg, extension_arg)
media_get_parser = create_parser(flow_arg, image_path_arg)
yaml_get_parser = create_parser(flow_arg, experiment_arg)
yaml_post_parser = create_parser(flow_arg, experiment_arg, inputs_arg)
flow_ux_input_get_parser = create_parser(flow_arg)
flow_ux_input_post_parser = create_parser(flow_arg, ux_inputs_arg)


@api.route("/chat")
class ChatUI(Resource):
    def get(self):
        return Response(
            render_template("chat-window/index.html", url_for=url_for),
            mimetype="text/html",
        )


def save_image(directory, base64_data, extension):
    image_data = base64.b64decode(base64_data)
    hash_object = hashlib.sha256(image_data)
    filename = hash_object.hexdigest()
    file_path = Path(directory) / f"{filename}.{extension}"
    with open(file_path, "wb") as f:
        f.write(image_data)
    return file_path


@api.route("/media_save")
class MediaSave(Resource):
    @api.response(code=200, description="Save image", model=fields.String)
    @api.doc(description="Save image")
    @api.expect(media_save_parser)
    def post(self):
        args = media_save_parser.parse_args()
        flow = args.flow
        flow = decrypt_flow_path(flow)
        if os.path.isfile(flow):
            flow = os.path.dirname(flow)
        base64_data = args.base64_data
        extension = args.extension
        safe_path = safe_join(flow, PROMPT_FLOW_DIR_NAME)
        if safe_path is None:
            message = f"The untrusted path {PROMPT_FLOW_DIR_NAME} relative to the base directory {flow} detected!"
            raise UserErrorException(message)
        file_path = save_image(safe_path, base64_data, extension)
        path = Path(file_path).relative_to(flow)
        return str(path)


@api.route("/media")
class MediaView(Resource):
    @api.response(code=200, description="Get image url", model=fields.String)
    @api.doc(description="Get image url")
    def get(self):
        args = media_get_parser.parse_args()
        flow = args.flow
        flow = decrypt_flow_path(flow)
        if os.path.isfile(flow):
            flow = os.path.dirname(flow)
        image_path = args.image_path
        safe_path = safe_join(flow, image_path)
        if safe_path is None:
            message = f"The untrusted path {image_path} relative to the base directory {flow} detected!"
            raise UserErrorException(message)
        safe_path = Path(safe_path).resolve().as_posix()
        if not os.path.exists(safe_path):
            raise UserErrorException("The image doesn't exist")

        directory, filename = os.path.split(safe_path)
        return send_from_directory(directory, filename)


def get_set_flow_yaml(flow, experiment, is_get=True):
    if experiment:
        if os.path.isabs(experiment):
            if is_get is True:
                if not os.path.exists(experiment):
                    raise UserErrorException(f"The absolute experiment file {experiment} doesn't exist")
            flow_path = experiment
        else:
            flow, _ = resolve_flow_path(flow)
            flow_path = safe_join(str(flow), experiment)
            if flow_path is None:
                message = f"The untrusted path {experiment} relative to the base directory {flow} detected!"
                raise UserErrorException(message)
            if is_get is True:
                if not os.path.exists(flow_path):
                    raise UserErrorException(f"The experiment file {flow_path} doesn't exist")
    else:
        if is_get is True:
            if not os.path.exists(flow):
                raise UserErrorException(f"The flow doesn't exist: {flow}")
        flow_path = flow
    return Path(flow_path)


@api.route("/yaml")
class YamlEdit(Resource):
    @api.response(code=200, description="Return flow yam")
    @api.doc(description="Return flow yaml as json")
    @api.produces(["text/yaml"])
    def get(self):
        args = yaml_get_parser.parse_args()
        flow = args.flow
        flow = decrypt_flow_path(flow)
        experiment = args.experiment
        flow_path = get_set_flow_yaml(flow, experiment)
        flow_path_dir, flow_path_file = resolve_flow_path(flow_path)
        flow_info = load_yaml(flow_path_dir / flow_path_file)
        if is_flex_flow(flow_path=flow_path_dir / flow_path_file):
            # call api provided by han to get flow input
            flow_input = {}
            flow_info.update(flow_input)
        flow_info = dump_yaml(flow_info)
        return Response(flow_info, mimetype="text/yaml")

    @api.response(code=200, description="Set the flow yaml content")
    @api.doc(description="Set the flow file content")
    @api.expect(yaml_post_parser)
    def post(self):
        args = yaml_post_parser.parse_args()
        content = args.inputs
        flow = args.flow
        flow = decrypt_flow_path(flow)
        experiment = args.experiment
        flow_path = get_set_flow_yaml(flow, experiment, is_get=False)
        flow_path.touch(mode=read_write_by_user(), exist_ok=True)
        try:
            content = load_yaml_string(content)
        except YAMLError as e:
            raise UserErrorException(f"Invalid yaml content: {str(e)}")
        with open(flow_path, "w") as outfile:
            dump_yaml(content, outfile)
        return make_response(f"{flow_path} content updated successfully", 200)


@api.route("/ux_inputs")
class FlowUxInputs(Resource):
    @api.response(code=200, description="Get the file content of file UX_INPUTS_JSON", model=dict_field)
    @api.doc(description="Get the file content of file UX_INPUTS_JSON")
    def get(self):
        args = flow_ux_input_get_parser.parse_args()
        flow_path = args.flow
        flow_path = decrypt_flow_path(flow_path)
        if not os.path.exists(flow_path):
            raise UserErrorException(f"The flow doesn't exist: {flow_path}")
        flow_path, _ = resolve_flow_path(flow_path)
        flow_ux_inputs_path = flow_path / PROMPT_FLOW_DIR_NAME / UX_INPUTS_JSON
        if not flow_ux_inputs_path.exists():
            flow_ux_inputs_path.touch(mode=read_write_by_user(), exist_ok=True)
        try:
            ux_inputs = json_load(flow_ux_inputs_path)
        except json.decoder.JSONDecodeError:
            ux_inputs = {}
        return ux_inputs

    @api.response(code=200, description="Set the file content of file UX_INPUTS_JSON")
    @api.doc(description="Set the file content of file UX_INPUTS_JSON")
    @api.expect(flow_ux_input_post_parser)
    def post(self):
        args = flow_ux_input_post_parser.parse_args()
        content = args.ux_inputs
        flow_path = args.flow
        flow_path = decrypt_flow_path(flow_path)
        flow_path, _ = resolve_flow_path(flow_path)
        flow_ux_inputs_path = flow_path / PROMPT_FLOW_DIR_NAME / UX_INPUTS_JSON
        flow_ux_inputs_path.touch(mode=read_write_by_user(), exist_ok=True)
        with open(flow_ux_inputs_path, mode="w", encoding=DEFAULT_ENCODING) as f:
            json.dump(content, f, ensure_ascii=False, indent=2)
        return make_response(f"{flow_ux_inputs_path} content updated successfully", 200)


def serve_trace_ui(path):
<<<<<<< HEAD
    if path != "" and os.path.exists(os.path.join(current_app.static_folder, path)):
=======
    # trace ui static folder: static/trace/
    static_folder = os.path.join(current_app.static_folder, "trace")
    if path != "" and os.path.exists(os.path.join(static_folder, path)):
>>>>>>> eac98397
        # explicitly set mimetype for js files since flask auto-detection is not reliable
        _, ext = os.path.splitext(path)
        if ext.lower() == ".js":
            mimetype = "application/javascript"
        else:
            mimetype = None
<<<<<<< HEAD
        return send_from_directory(current_app.static_folder, path, mimetype=mimetype)
    return send_from_directory(current_app.static_folder, "index.html")
=======
        return send_from_directory(static_folder, path, mimetype=mimetype)
    return send_from_directory(static_folder, "index.html")
>>>>>>> eac98397
<|MERGE_RESOLUTION|>--- conflicted
+++ resolved
@@ -232,23 +232,14 @@
 
 
 def serve_trace_ui(path):
-<<<<<<< HEAD
-    if path != "" and os.path.exists(os.path.join(current_app.static_folder, path)):
-=======
     # trace ui static folder: static/trace/
     static_folder = os.path.join(current_app.static_folder, "trace")
     if path != "" and os.path.exists(os.path.join(static_folder, path)):
->>>>>>> eac98397
         # explicitly set mimetype for js files since flask auto-detection is not reliable
         _, ext = os.path.splitext(path)
         if ext.lower() == ".js":
             mimetype = "application/javascript"
         else:
             mimetype = None
-<<<<<<< HEAD
-        return send_from_directory(current_app.static_folder, path, mimetype=mimetype)
-    return send_from_directory(current_app.static_folder, "index.html")
-=======
         return send_from_directory(static_folder, path, mimetype=mimetype)
-    return send_from_directory(static_folder, "index.html")
->>>>>>> eac98397
+    return send_from_directory(static_folder, "index.html")