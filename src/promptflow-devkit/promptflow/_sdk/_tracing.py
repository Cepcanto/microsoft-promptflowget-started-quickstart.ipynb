# ---------------------------------------------------------
# Copyright (c) Microsoft Corporation. All rights reserved.
# ---------------------------------------------------------

import importlib.metadata
import json
import os
import platform
import subprocess
import sys
import typing

from opentelemetry import trace
from opentelemetry.exporter.otlp.proto.http.trace_exporter import OTLPSpanExporter
from opentelemetry.sdk.environment_variables import OTEL_EXPORTER_OTLP_ENDPOINT
from opentelemetry.sdk.resources import Resource
from opentelemetry.sdk.trace import TracerProvider
from opentelemetry.sdk.trace.export import BatchSpanProcessor

from promptflow._cli._utils import get_credentials_for_cli
from promptflow._constants import (
    OTEL_RESOURCE_SERVICE_NAME,
    AzureWorkspaceKind,
    SpanAttributeFieldName,
    SpanResourceAttributesFieldName,
    TraceEnvironmentVariableName,
)
from promptflow._sdk._constants import (
    PF_TRACE_CONTEXT,
    PF_TRACE_CONTEXT_ATTR,
    AzureMLWorkspaceTriad,
    ContextAttributeKey,
)
from promptflow._sdk._service.utils.utils import (
    add_executable_script_to_env_path,
    get_port_from_config,
    hint_stop_before_upgrade,
    hint_stop_message,
    is_pfs_service_healthy,
    is_port_in_use,
    is_run_from_built_binary,
)
from promptflow._sdk._utils import extract_workspace_triad_from_trace_provider
from promptflow._utils.logger_utils import get_cli_sdk_logger
from promptflow.tracing._integrations._openai_injector import inject_openai_api
from promptflow.tracing._operation_context import OperationContext

_logger = get_cli_sdk_logger()

PF_CONFIG_TRACE_FEATURE_DISABLE = "none"
TRACER_PROVIDER_PFS_EXPORTER_SET_ATTR = "_pfs_exporter_set"


<<<<<<< HEAD
def is_trace_feature_disabled() -> bool:
    from promptflow._sdk._configuration import Configuration

    trace_provider = Configuration.get_instance().get_trace_provider()
    if isinstance(trace_provider, str):
        return Configuration.get_instance().get_trace_provider().lower() == PF_CONFIG_TRACE_FEATURE_DISABLE
    else:
        return False


def get_ws_tracing_base_url(ws_triad: AzureMLWorkspaceTriad) -> str:
    return (
        "https://int.ml.azure.com/prompts/trace/list"
        f"?wsid=/subscriptions/{ws_triad.subscription_id}"
        f"/resourceGroups/{ws_triad.resource_group_name}"
        "/providers/Microsoft.MachineLearningServices"
        f"/workspaces/{ws_triad.workspace_name}"
    )


=======
>>>>>>> 391f35e0
def _is_azure_ext_installed() -> bool:
    try:
        importlib.metadata.version("promptflow-azure")
        return True
    except importlib.metadata.PackageNotFoundError:
        return False


def _get_collection_id_for_azure(collection: str) -> str:
    """{collection}_{object_id}"""
    import jwt

    from promptflow.azure._utils.general import get_arm_token

    token = get_arm_token(credential=get_credentials_for_cli())
    decoded_token = jwt.decode(token, options={"verify_signature": False})
    object_id = decoded_token["oid"]
    return f"{collection}_{object_id}"


def _inject_attrs_to_op_ctx(attrs: typing.Dict[str, str]) -> None:
    if len(attrs) == 0:
        return
    _logger.debug("inject attributes %s to context", attrs)
    op_ctx = OperationContext.get_instance()
    for attr_key, attr_value in attrs.items():
        op_ctx._add_otel_attributes(attr_key, attr_value)


def _invoke_pf_svc() -> str:
    port = get_port_from_config(create_if_not_exists=True)
    port = str(port)
    if is_run_from_built_binary():
        interpreter_path = os.path.abspath(sys.executable)
        pf_path = os.path.join(os.path.dirname(interpreter_path), "pf")
        cmd_args = [pf_path, "service", "start", "--port", port]
    else:
        cmd_args = ["pf", "service", "start", "--port", port]

    if is_port_in_use(int(port)):
        if not is_pfs_service_healthy(port):
            cmd_args.append("--force")
            logger.debug("Prompt flow service is not healthy, force to start...")
        else:
            print("Prompt flow Tracing Server has started...")
            print(hint_stop_message)
            return port

    add_executable_script_to_env_path()
    print("Starting prompt flow Tracing Server...")
    start_pfs = None
    try:
        start_pfs = subprocess.Popen(cmd_args, shell=platform.system() == "Windows", stderr=subprocess.PIPE)
        # Wait for service to be started
        start_pfs.wait(timeout=20)
    except subprocess.TimeoutExpired:
        _logger.warning(
            f"The starting prompt flow process did not finish within the timeout period. {hint_stop_before_upgrade}"
        )
    except Exception as e:
        _logger.warning(f"An error occurred when starting prompt flow process: {e}. {hint_stop_before_upgrade}")

    # Check if there were any errors
    if start_pfs is not None and start_pfs.returncode is not None and start_pfs.returncode != 0:
        error_message = start_pfs.stderr.read().decode()
        message = f"The starting prompt flow process returned an error: {error_message}. "
        _logger.warning(message)
    elif not is_pfs_service_healthy(port):
        # this branch is to check if the service is healthy for msi installer
        _logger.warning(f"Prompt flow service is not healthy. {hint_stop_before_upgrade}")
    else:
        _logger.debug("Prompt flow service is serving on port %s", port)
        print(hint_stop_message)
    return port


def _get_ws_triad_from_pf_config() -> typing.Optional[AzureMLWorkspaceTriad]:
    from promptflow._sdk._configuration import Configuration

    ws_arm_id = Configuration.get_instance().get_trace_provider()
    return extract_workspace_triad_from_trace_provider(ws_arm_id) if ws_arm_id is not None else None


# priority: run > experiment > collection
# for run(s) in experiment, we should print url with run(s) as it is more specific;
# and url with experiment should be printed at the beginning of experiment start.
def _print_tracing_url_from_local(
    pfs_port: str,
    collection: str,
    exp: typing.Optional[str] = None,  # pylint: disable=unused-argument
    run: typing.Optional[str] = None,
) -> None:
    url = f"http://localhost:{pfs_port}/v1.0/ui/traces/"
    if run is not None:
        url += f"?#run={run}"
    else:
        # collection will not be None
        url += f"?#collection={collection}"
    print(f"You can view the traces from local: {url}")


def _print_tracing_url_from_azure_portal(
    ws_triad: AzureMLWorkspaceTriad,
    collection: str,
    exp: typing.Optional[str] = None,  # pylint: disable=unused-argument
    run: typing.Optional[str] = None,
) -> None:
    # as this there is an if condition for azure extension, we can assume the extension is installed
    from azure.ai.ml import MLClient

    # we have different url for Azure ML workspace and AI project
    # so we need to distinguish them
    ml_client = MLClient(
        credential=get_credentials_for_cli(),
        subscription_id=ws_triad.subscription_id,
        resource_group_name=ws_triad.resource_group_name,
        workspace_name=ws_triad.workspace_name,
    )
    workspace = ml_client.workspaces.get(name=ws_triad.workspace_name)

    url = (
        "https://int.ml.azure.com/{query}?"
        f"wsid=/subscriptions/{ws_triad.subscription_id}"
        f"/resourceGroups/{ws_triad.resource_group_name}"
        "/providers/Microsoft.MachineLearningServices"
        f"/workspaces/{ws_triad.workspace_name}"
        "&flight=PFTrace,PFNewRunDetail"
    )

    if run is None:
        _logger.debug("run is not specified, need to concat `collection_id` for query")
        collection_id = _get_collection_id_for_azure(collection=collection)
    if AzureWorkspaceKind.is_workspace(workspace):
        _logger.debug(f"{ws_triad.workspace_name!r} is an Azure ML workspace.")
        if run is None:
            query = f"trace/collection/{collection_id}"
        else:
            query = f"prompts/trace/run/{run}"
    elif AzureWorkspaceKind.is_project(workspace):
        _logger.debug(f"{ws_triad.workspace_name!r} is an Azure AI project.")
        if run is None:
            query = f"projecttrace/collection/{collection_id}"
        else:
            query = f"projectflows/trace/run/{run}"
    else:
        _logger.error(f"the workspace type of {ws_triad.workspace_name!r} is not supported.")
        return

    url = url.format(query=query)
    print(f"You can view the traces in cloud from Azure portal: {url}")


def _inject_res_attrs_to_environ(
    pfs_port: str,
    collection: str,
    exp: typing.Optional[str] = None,
    ws_triad: typing.Optional[AzureMLWorkspaceTriad] = None,
) -> None:
    _logger.debug("set collection to environ: %s", collection)
    os.environ[TraceEnvironmentVariableName.COLLECTION] = collection
    if exp is not None:
        _logger.debug("set experiment to environ: %s", exp)
        os.environ[TraceEnvironmentVariableName.EXPERIMENT] = exp
    if ws_triad is not None:
        _logger.debug(
            "set workspace triad to environ: %s, %s, %s",
            ws_triad.subscription_id,
            ws_triad.resource_group_name,
            ws_triad.workspace_name,
        )
        os.environ[TraceEnvironmentVariableName.SUBSCRIPTION_ID] = ws_triad.subscription_id
        os.environ[TraceEnvironmentVariableName.RESOURCE_GROUP_NAME] = ws_triad.resource_group_name
        os.environ[TraceEnvironmentVariableName.WORKSPACE_NAME] = ws_triad.workspace_name
    # we will not overwrite the value if it is already set
    if OTEL_EXPORTER_OTLP_ENDPOINT not in os.environ:
        otlp_endpoint = f"http://localhost:{pfs_port}/v1/traces"
        _logger.debug("set OTLP endpoint to environ: %s", otlp_endpoint)
        os.environ[OTEL_EXPORTER_OTLP_ENDPOINT] = otlp_endpoint


def _create_res(
    collection: typing.Optional[str],
    collection_id: typing.Optional[str] = None,
    exp: typing.Optional[str] = None,
    ws_triad: typing.Optional[AzureMLWorkspaceTriad] = None,
) -> Resource:
    res_attrs = dict()
    if collection is not None:
        res_attrs[SpanResourceAttributesFieldName.COLLECTION] = collection
    if collection_id is not None:
        res_attrs[SpanResourceAttributesFieldName.COLLECTION_ID] = collection_id
    res_attrs[SpanResourceAttributesFieldName.SERVICE_NAME] = OTEL_RESOURCE_SERVICE_NAME
    if exp is not None:
        res_attrs[SpanResourceAttributesFieldName.EXPERIMENT_NAME] = exp
    if ws_triad is not None:
        res_attrs[SpanResourceAttributesFieldName.SUBSCRIPTION_ID] = ws_triad.subscription_id
        res_attrs[SpanResourceAttributesFieldName.RESOURCE_GROUP_NAME] = ws_triad.resource_group_name
        res_attrs[SpanResourceAttributesFieldName.WORKSPACE_NAME] = ws_triad.workspace_name
    return Resource(attributes=res_attrs)


<<<<<<< HEAD
def start_trace_with_devkit(
    collection: typing.Optional[str],
    attrs: typing.Optional[typing.Dict[str, str]] = None,
    run: typing.Optional[str] = None,
) -> None:
    if is_trace_feature_disabled():
        logger.info("trace feature is disabled in config, skip setup exporter to PFS.")
        return
=======
def start_trace_with_devkit(collection: str, **kwargs: typing.Any) -> None:
    _logger.debug("collection: %s", collection)
    _logger.debug("kwargs: %s", kwargs)
    attrs = kwargs.get("attributes", None)
    run = kwargs.get("run", None)
>>>>>>> 391f35e0

    # honor and set attributes if user has specified
    if isinstance(attrs, dict):
        _inject_attrs_to_op_ctx(attrs)
    # set session id if specified
    # this is exclusive concept in chat experience with UX
    session_id = kwargs.get("session", None)
    if session_id is not None:
        _inject_attrs_to_op_ctx({SpanAttributeFieldName.SESSION_ID: session_id})

    # experiment related attributes, pass from environment
    env_tracing_ctx = os.environ.get(PF_TRACE_CONTEXT, None)
    _logger.debug("read tracing context from environment: %s", env_tracing_ctx)
    env_attrs = dict(json.loads(env_tracing_ctx)).get(PF_TRACE_CONTEXT_ATTR) if env_tracing_ctx else dict()
    exp = env_attrs.get(ContextAttributeKey.EXPERIMENT, None)
    ref_line_run_id = env_attrs.get(ContextAttributeKey.REFERENCED_LINE_RUN_ID, None)
    op_ctx = OperationContext.get_instance()
    # remove `referenced.line_run_id` from context to avoid stale value set by previous node
    if ref_line_run_id is None:
        op_ctx._remove_otel_attributes(SpanAttributeFieldName.REFERENCED_LINE_RUN_ID)
    else:
        op_ctx._add_otel_attributes(SpanAttributeFieldName.REFERENCED_LINE_RUN_ID, ref_line_run_id)
    _logger.debug("operation context OTel attributes: %s", op_ctx._get_otel_attributes())

    # local to cloud feature
    ws_triad = _get_ws_triad_from_pf_config()
    is_azure_ext_installed = _is_azure_ext_installed()
    if ws_triad is not None and not is_azure_ext_installed:
        warning_msg = (
            "Azure extension is not installed, though export to cloud is configured, "
            "traces cannot be exported to cloud. To fix this, please run `pip install promptflow-azure` "
            "and restart prompt flow service."
        )
        _logger.warning(warning_msg)

    # invoke prompt flow service
    pfs_port = _invoke_pf_svc()
    is_pfs_healthy = is_pfs_service_healthy(pfs_port)
    if not is_pfs_healthy:
        warning_msg = (
            "Prompt flow service is not healthy, please check the logs for more details; "
            "traces might not be exported correctly."
        )
        logger.warning(warning_msg)
        return

    _inject_res_attrs_to_environ(pfs_port=pfs_port, collection=collection, exp=exp, ws_triad=ws_triad)
    # instrument openai and setup exporter to pfs here for flex mode
    inject_openai_api()
    setup_exporter_to_pfs()
    # print tracing url(s)
    _print_tracing_url_from_local(pfs_port=pfs_port, collection=collection, exp=exp, run=run)
    if ws_triad is not None and is_azure_ext_installed:
        _print_tracing_url_from_azure_portal(ws_triad=ws_triad, collection=collection, exp=exp, run=run)


def setup_exporter_to_pfs() -> None:
<<<<<<< HEAD
    if is_trace_feature_disabled():
        logger.info("trace feature is disabled in config, skip setup exporter to PFS.")
        return

=======
    _logger.debug("start setup exporter to prompt flow service...")
>>>>>>> 391f35e0
    # get resource attributes from environment
    # For local trace, collection is the only identifier for name and id
    # For cloud trace, we use collection here as name and collection_id for id
    collection = os.getenv(TraceEnvironmentVariableName.COLLECTION, None)
    _logger.debug("collection from environ: %s", collection)
    # Only used for runtime
    collection_id = os.getenv(TraceEnvironmentVariableName.COLLECTION_ID, None)
    _logger.debug("collection_id from environ: %s", collection_id)
    exp = os.getenv(TraceEnvironmentVariableName.EXPERIMENT, None)
    _logger.debug("experiment from environ: %s", exp)
    # local to cloud scenario: workspace triad in resource.attributes
    workspace_triad = None
    subscription_id = os.getenv(TraceEnvironmentVariableName.SUBSCRIPTION_ID, None)
    resource_group_name = os.getenv(TraceEnvironmentVariableName.RESOURCE_GROUP_NAME, None)
    workspace_name = os.getenv(TraceEnvironmentVariableName.WORKSPACE_NAME, None)
    if all([subscription_id, resource_group_name, workspace_name]):
        workspace_triad = AzureMLWorkspaceTriad(
            subscription_id=subscription_id,
            resource_group_name=resource_group_name,
            workspace_name=workspace_name,
        )
    # tracer provider
    # create resource & tracer provider, or merge resource
    res = _create_res(collection=collection, collection_id=collection_id, exp=exp, ws_triad=workspace_triad)
    _logger.debug("resource attributes: %s", res.attributes)
    cur_tracer_provider = trace.get_tracer_provider()
    if isinstance(cur_tracer_provider, TracerProvider):
        _logger.info("tracer provider is already set, will merge the resource attributes...")
        cur_res: Resource = cur_tracer_provider.resource
        _logger.debug("current resource: %s", cur_res.attributes)
        new_res = cur_res.merge(res)
        cur_tracer_provider._resource = new_res
        _logger.info("tracer provider is updated with resource attributes: %s", new_res.attributes)
    else:
        tracer_provider = TracerProvider(resource=res)
        trace.set_tracer_provider(tracer_provider)
        _logger.info("tracer provider is set with resource attributes: %s", res.attributes)
    # set exporter to PFS
    # get OTLP endpoint from environment
    endpoint = os.getenv(OTEL_EXPORTER_OTLP_ENDPOINT)
    _logger.debug("environ OTEL_EXPORTER_OTLP_ENDPOINT: %s", endpoint)
    if endpoint is not None:
        # create OTLP span exporter if endpoint is set
        otlp_span_exporter = OTLPSpanExporter(endpoint=endpoint)
        tracer_provider: TracerProvider = trace.get_tracer_provider()
        if not getattr(tracer_provider, TRACER_PROVIDER_PFS_EXPORTER_SET_ATTR, False):
            _logger.info("have not set exporter to prompt flow service, will set it...")
            tracer_provider.add_span_processor(BatchSpanProcessor(otlp_span_exporter))
            setattr(tracer_provider, TRACER_PROVIDER_PFS_EXPORTER_SET_ATTR, True)
        else:
            _logger.info("exporter to prompt flow service is already set, no action needed.")
    _logger.debug("finish setup exporter to prompt flow service.")<|MERGE_RESOLUTION|>--- conflicted
+++ resolved
@@ -51,7 +51,6 @@
 TRACER_PROVIDER_PFS_EXPORTER_SET_ATTR = "_pfs_exporter_set"
 
 
-<<<<<<< HEAD
 def is_trace_feature_disabled() -> bool:
     from promptflow._sdk._configuration import Configuration
 
@@ -62,18 +61,6 @@
         return False
 
 
-def get_ws_tracing_base_url(ws_triad: AzureMLWorkspaceTriad) -> str:
-    return (
-        "https://int.ml.azure.com/prompts/trace/list"
-        f"?wsid=/subscriptions/{ws_triad.subscription_id}"
-        f"/resourceGroups/{ws_triad.resource_group_name}"
-        "/providers/Microsoft.MachineLearningServices"
-        f"/workspaces/{ws_triad.workspace_name}"
-    )
-
-
-=======
->>>>>>> 391f35e0
 def _is_azure_ext_installed() -> bool:
     try:
         importlib.metadata.version("promptflow-azure")
@@ -275,22 +262,15 @@
     return Resource(attributes=res_attrs)
 
 
-<<<<<<< HEAD
-def start_trace_with_devkit(
-    collection: typing.Optional[str],
-    attrs: typing.Optional[typing.Dict[str, str]] = None,
-    run: typing.Optional[str] = None,
-) -> None:
+def start_trace_with_devkit(collection: str, **kwargs: typing.Any) -> None:
     if is_trace_feature_disabled():
-        logger.info("trace feature is disabled in config, skip setup exporter to PFS.")
-        return
-=======
-def start_trace_with_devkit(collection: str, **kwargs: typing.Any) -> None:
+        _logger.info("trace feature is disabled in config, skip setup exporter to PFS.")
+        return
+
     _logger.debug("collection: %s", collection)
     _logger.debug("kwargs: %s", kwargs)
     attrs = kwargs.get("attributes", None)
     run = kwargs.get("run", None)
->>>>>>> 391f35e0
 
     # honor and set attributes if user has specified
     if isinstance(attrs, dict):
@@ -348,14 +328,11 @@
 
 
 def setup_exporter_to_pfs() -> None:
-<<<<<<< HEAD
     if is_trace_feature_disabled():
-        logger.info("trace feature is disabled in config, skip setup exporter to PFS.")
-        return
-
-=======
+        _logger.info("trace feature is disabled in config, skip setup exporter to PFS.")
+        return
+
     _logger.debug("start setup exporter to prompt flow service...")
->>>>>>> 391f35e0
     # get resource attributes from environment
     # For local trace, collection is the only identifier for name and id
     # For cloud trace, we use collection here as name and collection_id for id
