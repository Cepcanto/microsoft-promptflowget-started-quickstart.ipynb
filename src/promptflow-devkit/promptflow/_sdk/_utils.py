# ---------------------------------------------------------
# Copyright (c) Microsoft Corporation. All rights reserved.
# ---------------------------------------------------------
import collections
import datetime
import hashlib
import importlib
import inspect
import json
import os
import platform
import re
import shutil
import stat
import sys
import tempfile
import uuid
import zipfile
from contextlib import contextmanager
from enum import Enum
from functools import partial
from inspect import isfunction
from os import PathLike
from pathlib import Path
from typing import Any, Callable, Dict, List, Optional, Set, Tuple, Union
from urllib.parse import urlparse

import keyring
import pydash
from cryptography.fernet import Fernet
from filelock import FileLock
from keyring.errors import NoKeyringError
from marshmallow import ValidationError

from promptflow._constants import ENABLE_MULTI_CONTAINER_KEY, EXTENSION_UA, FLOW_FLEX_YAML, FlowLanguage
from promptflow._core.entry_meta_generator import generate_flow_meta as _generate_flow_meta
from promptflow._sdk._constants import (
    AZURE_WORKSPACE_REGEX_FORMAT,
    DEFAULT_ENCODING,
    FLOW_TOOLS_JSON,
    FLOW_TOOLS_JSON_GEN_TIMEOUT,
    HOME_PROMPT_FLOW_DIR,
    KEYRING_ENCRYPTION_KEY_NAME,
    KEYRING_ENCRYPTION_LOCK_PATH,
    KEYRING_SYSTEM,
    NODE,
    NODE_VARIANTS,
    NODES,
    PROMPT_FLOW_DIR_NAME,
    REFRESH_CONNECTIONS_DIR_LOCK_PATH,
    REGISTRY_URI_PREFIX,
    REMOTE_URI_PREFIX,
    USE_VARIANTS,
    VARIANTS,
    AzureMLWorkspaceTriad,
    CommonYamlFields,
    RunInfoSources,
    RunMode,
    SignatureValueType,
)
from promptflow._sdk._errors import (
    DecryptConnectionError,
    GenerateFlowToolsJsonError,
    StoreConnectionEncryptionKeyError,
    UnsecureConnectionError,
)
from promptflow._sdk._vendor import IgnoreFile, get_ignore_file, get_upload_files_from_folder
<<<<<<< HEAD
from promptflow._utils.context_utils import inject_sys_path
=======
from promptflow._sdk.entities._flows.base import FlowBase
from promptflow._sdk.entities._flows.dag import Flow as DAGFlow
>>>>>>> fab2cc03
from promptflow._utils.flow_utils import is_flex_flow, resolve_flow_path
from promptflow._utils.logger_utils import get_cli_sdk_logger
from promptflow._utils.user_agent_utils import ClientUserAgentUtil
from promptflow._utils.yaml_utils import dump_yaml, load_yaml, load_yaml_string
from promptflow.contracts.tool import ToolType, ValueType
from promptflow.core._utils import (
    get_used_connection_names_from_dict,
    render_jinja_template_content,
    update_dict_value_with_connections,
)
from promptflow.exceptions import ErrorTarget, UserErrorException, ValidationException

logger = get_cli_sdk_logger()


def find_type_in_override(params_override: Optional[list] = None) -> Optional[str]:
    params_override = params_override or []
    for override in params_override:
        if CommonYamlFields.TYPE in override:
            return override[CommonYamlFields.TYPE]
    return None


# region Encryption

CUSTOMIZED_ENCRYPTION_KEY_IN_KEY_RING = None
ENCRYPTION_KEY_IN_KEY_RING = None


@contextmanager
def use_customized_encryption_key(encryption_key: str):
    global CUSTOMIZED_ENCRYPTION_KEY_IN_KEY_RING

    CUSTOMIZED_ENCRYPTION_KEY_IN_KEY_RING = encryption_key
    yield
    CUSTOMIZED_ENCRYPTION_KEY_IN_KEY_RING = None


def set_encryption_key(encryption_key: Union[str, bytes]):
    if isinstance(encryption_key, bytes):
        encryption_key = encryption_key.decode("utf-8")
    keyring.set_password("promptflow", "encryption_key", encryption_key)


_encryption_key_lock = FileLock(KEYRING_ENCRYPTION_LOCK_PATH)


def get_encryption_key(generate_if_not_found: bool = False) -> str:
    global CUSTOMIZED_ENCRYPTION_KEY_IN_KEY_RING
    global ENCRYPTION_KEY_IN_KEY_RING
    if CUSTOMIZED_ENCRYPTION_KEY_IN_KEY_RING is not None:
        return CUSTOMIZED_ENCRYPTION_KEY_IN_KEY_RING
    if ENCRYPTION_KEY_IN_KEY_RING is not None:
        return ENCRYPTION_KEY_IN_KEY_RING

    def _get_from_keyring():
        try:
            # Cache encryption key as mac will pop window to ask for permission when calling get_password
            return keyring.get_password(KEYRING_SYSTEM, KEYRING_ENCRYPTION_KEY_NAME)
        except NoKeyringError as e:
            raise StoreConnectionEncryptionKeyError(
                "System keyring backend service not found in your operating system. "
                "See https://pypi.org/project/keyring/ to install requirement for different operating system, "
                "or 'pip install keyrings.alt' to use the third-party backend. Reach more detail about this error at "
                "https://microsoft.github.io/promptflow/how-to-guides/faq.html#connection-creation-failed-with-storeconnectionencryptionkeyerror"  # noqa: E501
            ) from e

    ENCRYPTION_KEY_IN_KEY_RING = _get_from_keyring()
    if ENCRYPTION_KEY_IN_KEY_RING is not None or not generate_if_not_found:
        return ENCRYPTION_KEY_IN_KEY_RING
    _encryption_key_lock.acquire()
    # Note: we access the keyring twice, as global var can't share across processes.
    ENCRYPTION_KEY_IN_KEY_RING = _get_from_keyring()
    if ENCRYPTION_KEY_IN_KEY_RING is not None:
        return ENCRYPTION_KEY_IN_KEY_RING
    try:
        ENCRYPTION_KEY_IN_KEY_RING = Fernet.generate_key().decode("utf-8")
        keyring.set_password(KEYRING_SYSTEM, KEYRING_ENCRYPTION_KEY_NAME, ENCRYPTION_KEY_IN_KEY_RING)
    finally:
        _encryption_key_lock.release()
    return ENCRYPTION_KEY_IN_KEY_RING


def encrypt_secret_value(secret_value):
    encryption_key = get_encryption_key(generate_if_not_found=True)
    fernet_client = Fernet(encryption_key)
    token = fernet_client.encrypt(secret_value.encode("utf-8"))
    return token.decode("utf-8")


def decrypt_secret_value(connection_name, encrypted_secret_value):
    encryption_key = get_encryption_key()
    if encryption_key is None:
        raise Exception("Encryption key not found in keyring.")
    fernet_client = Fernet(encryption_key)
    try:
        return fernet_client.decrypt(encrypted_secret_value.encode("utf-8")).decode("utf-8")
    except Exception as e:
        if len(encrypted_secret_value) < 57:
            # This is to workaround old custom secrets that are not encrypted with Fernet.
            # Fernet token: https://github.com/fernet/spec/blob/master/Spec.md
            # Format: Version ‖ Timestamp ‖ IV ‖ Ciphertext ‖ HMAC
            # Version: 8 bits, Timestamp: 64 bits, IV: 128 bits, HMAC: 256 bits,
            # Ciphertext variable length, multiple of 128 bits
            # So the minimum length of a Fernet token is 57 bytes
            raise UnsecureConnectionError(
                f"Please delete and re-create connection {connection_name} "
                f"due to a security issue in the old sdk version."
            )
        raise DecryptConnectionError(
            f"Decrypt connection {connection_name} secret failed: {str(e)}. "
            f"If you have ever changed your encryption key manually, "
            f"please revert it back to the original one, or delete all connections and re-create them."
        )


# endregion


def decorate_validation_error(schema: Any, pretty_error: str, additional_message: str = "") -> str:
    return f"Validation for {schema.__name__} failed:\n\n {pretty_error} \n\n {additional_message}"


def load_from_dict(schema: Any, data: Dict, context: Dict, additional_message: str = "", **kwargs):
    try:
        return schema(context=context).load(data, **kwargs)
    except ValidationError as e:
        pretty_error = json.dumps(e.normalized_messages(), indent=2)
        raise ValidationException(decorate_validation_error(schema, pretty_error, additional_message))


def render_jinja_template(template_path, *, trim_blocks=True, keep_trailing_newline=True, **kwargs):
    with open(template_path, "r", encoding=DEFAULT_ENCODING) as f:
        return render_jinja_template_content(
            f.read(), trim_blocks=trim_blocks, keep_trailing_newline=keep_trailing_newline, **kwargs
        )


def print_yellow_warning(message):
    from colorama import Fore, init

    init(autoreset=True)
    print(Fore.YELLOW + message)


def print_red_error(message):
    from colorama import Fore, init

    init(autoreset=True)
    print(Fore.RED + message)


def safe_parse_object_list(obj_list, parser, message_generator):
    results = []
    for obj in obj_list:
        try:
            results.append(parser(obj))
        except Exception as e:
            extended_message = f"{message_generator(obj)} Error: {type(e).__name__}, {str(e)}"
            print_yellow_warning(extended_message)
    return results


def _sanitize_python_variable_name(name: str):
    from promptflow._utils.utils import _sanitize_python_variable_name

    return _sanitize_python_variable_name(name)


def _get_additional_includes(yaml_path):
    flow_dag = load_yaml(yaml_path)
    return flow_dag.get("additional_includes", [])


def _is_folder_to_compress(path: Path) -> bool:
    """Check if the additional include needs to compress corresponding folder as a zip.

    For example, given additional include /mnt/c/hello.zip
      1) if a file named /mnt/c/hello.zip already exists, return False (simply copy)
      2) if a folder named /mnt/c/hello exists, return True (compress as a zip and copy)

    :param path: Given path in additional include.
    :type path: Path
    :return: If the path need to be compressed as a zip file.
    :rtype: bool
    """
    if path.suffix != ".zip":
        return False
    # if zip file exists, simply copy as other additional includes
    if path.exists():
        return False
    # remove .zip suffix and check whether the folder exists
    stem_path = path.parent / path.stem
    return stem_path.is_dir()


def _resolve_folder_to_compress(base_path: Path, include: str, dst_path: Path) -> None:
    """resolve the zip additional include, need to compress corresponding folder."""
    zip_additional_include = (base_path / include).resolve()
    folder_to_zip = zip_additional_include.parent / zip_additional_include.stem
    zip_file = dst_path / zip_additional_include.name
    with zipfile.ZipFile(zip_file, "w") as zf:
        zf.write(folder_to_zip, os.path.relpath(folder_to_zip, folder_to_zip.parent))  # write root in zip
        for root, _, files in os.walk(folder_to_zip, followlinks=True):
            for file in files:
                file_path = os.path.join(folder_to_zip, file)
                zf.write(file_path, os.path.relpath(file_path, folder_to_zip.parent))


@contextmanager
def _merge_local_code_and_additional_includes(code_path: Path):
    # TODO: unify variable names: flow_dir_path, flow_dag_path, flow_path

    def additional_includes_copy(src, relative_path, target_dir):
        if src.is_file():
            dst = Path(target_dir) / relative_path
            dst.parent.mkdir(parents=True, exist_ok=True)
            if dst.exists():
                logger.warning(
                    "Found duplicate file in additional includes, "
                    f"additional include file {src} will overwrite {relative_path}"
                )
            shutil.copy2(src, dst)
        else:
            for name in src.glob("*"):
                additional_includes_copy(name, Path(relative_path) / name.name, target_dir)

    code_path, yaml_file = resolve_flow_path(code_path, check_flow_exist=False)
    yaml_path = code_path / yaml_file

    with tempfile.TemporaryDirectory() as temp_dir:
        shutil.copytree(code_path.resolve().as_posix(), temp_dir, dirs_exist_ok=True)
        for item in _get_additional_includes(yaml_path):
            src_path = Path(str(item))
            if not src_path.is_absolute():
                src_path = (code_path / item).resolve()

            if _is_folder_to_compress(src_path):
                _resolve_folder_to_compress(code_path, item, Path(temp_dir))
                # early continue as the folder is compressed as a zip file
                continue

            if not src_path.exists():
                error = ValueError(f"Unable to find additional include {item}")
                raise UserErrorException(
                    target=ErrorTarget.CONTROL_PLANE_SDK, message=str(error), error=error, privacy_info=[item]
                )

            additional_includes_copy(src_path, relative_path=src_path.name, target_dir=temp_dir)
        yield temp_dir


def incremental_print(log: str, printed: int, fileout) -> int:
    count = 0
    for line in log.splitlines():
        if count >= printed:
            fileout.write(line + "\n")
            printed += 1
        count += 1
    return printed


def get_promptflow_sdk_version() -> str:
    try:
        import promptflow

        return promptflow.__version__
    except (ImportError, AttributeError):
        # if promptflow is not installed from root, it does not have __version__ attribute
        return None


def get_promptflow_tracing_version() -> Union[str, None]:
    try:
        from promptflow.tracing._version import __version__

        return __version__
    except ImportError:
        return None


def get_promptflow_core_version() -> Union[str, None]:
    try:
        from promptflow.core._version import __version__

        return __version__
    except ImportError:
        return None


def get_promptflow_devkit_version() -> Union[str, None]:
    try:
        from promptflow._sdk._version import __version__

        return __version__
    except ImportError:
        return None


def get_promptflow_azure_version() -> Union[str, None]:
    try:
        from promptflow.azure._version import __version__

        return __version__
    except ImportError:
        return None


def print_promptflow_version_dict_string(with_azure: bool = False, ignore_none: bool = False):
    version_dict = {"promptflow": get_promptflow_sdk_version()}
    # check tracing version
    version_tracing = get_promptflow_tracing_version()
    if version_tracing:
        version_dict["promptflow-tracing"] = version_tracing
    # check core version
    version_core = get_promptflow_core_version()
    if version_core:
        version_dict["promptflow-core"] = version_core
    # check devkit version
    version_devkit = get_promptflow_devkit_version()
    if version_devkit:
        version_dict["promptflow-devkit"] = version_devkit

    if with_azure:
        # check azure version
        version_azure = get_promptflow_azure_version()
        if version_azure:
            version_dict["promptflow-azure"] = version_azure
    if ignore_none:
        version_dict = {k: v for k, v in version_dict.items() if v is not None}
    version_dict_string = (
        json.dumps(version_dict, ensure_ascii=False, indent=2, sort_keys=True, separators=(",", ": ")) + "\n"
    )
    print(version_dict_string)


def print_pf_version(with_azure: bool = False, ignore_none: bool = False):
    print_promptflow_version_dict_string(with_azure, ignore_none)
    print("Executable '{}'".format(os.path.abspath(sys.executable)))
    print("Python ({}) {}".format(platform.system(), sys.version))


class PromptflowIgnoreFile(IgnoreFile):
    # TODO add more files to this list.
    IGNORE_FILE = [".runs", "__pycache__"]

    def __init__(self, prompt_flow_path: Union[Path, str]):
        super(PromptflowIgnoreFile, self).__init__(prompt_flow_path)
        self._path = Path(prompt_flow_path)
        self._ignore_tools_json = False

    @property
    def base_path(self) -> Path:
        return self._path

    def _get_ignore_list(self):
        """Get ignore list from ignore file contents."""
        if not self.exists():
            return []

        base_ignore = get_ignore_file(self.base_path)
        result = self.IGNORE_FILE + base_ignore._get_ignore_list()
        if self._ignore_tools_json:
            result.append(f"{PROMPT_FLOW_DIR_NAME}/{FLOW_TOOLS_JSON}")
        return result


def _construct_tool_dict(tools: List[Tuple[str, str]]) -> Dict[str, Dict[str, str]]:
    """Construct tool dict from tool list.

    :param tools: tool list, like [('test.py', 'python'), ('test.jinja2', 'llm')]
    :return: tool dict, like
    {
        'test.py': {
            'tool_type': 'python'
        },
        'test.jinja2': {
            'tool_type': 'llm'
        }
    }
    """
    return {source: {"tool_type": tool_type} for source, tool_type in tools}


def _generate_tool_meta(
    flow_directory: Path,
    tools: List[Tuple[str, str]],
    raise_error: bool,
    timeout: int,
    *,
    include_errors_in_output: bool = False,
    load_in_subprocess: bool = True,
) -> Dict[str, dict]:
    """Generate tool meta from files.

    :param flow_directory: flow directory
    :param tools: tool list
    :param raise_error: whether raise error when generate meta failed
    :param timeout: timeout for generate meta
    :param include_errors_in_output: whether include errors in output
    :param load_in_subprocess: whether load tool meta with subprocess to prevent system path disturb. Default is True.
        If set to False, will load tool meta in sync mode and timeout need to be handled outside current process.
    :return: tool meta dict
    """
    from promptflow._core.tool_meta_generator import generate_tool_meta, generate_tool_meta_in_subprocess

    tools = _construct_tool_dict(tools)
    if load_in_subprocess:
        # use multiprocess generate to avoid system path disturb
        tool_dict, exception_dict = generate_tool_meta_in_subprocess(flow_directory, tools, logger, timeout=timeout)
    else:
        #  There is no built-in method to forcefully stop a running thread/coroutine in Python
        #  because abruptly stopping a thread can cause issues like resource leaks,
        #  deadlocks, or inconsistent states.
        #  Caller needs to handle the timeout outside current process.
        logger.warning(
            "Generate meta in current process and timeout won't take effect. "
            "Please handle timeout manually outside current process."
        )
        tool_dict, exception_dict = generate_tool_meta(flow_directory, tools)
    res = {source: tool for source, tool in tool_dict.items()}

    for source in res:
        # remove name in tool meta
        res[source].pop("name")
        # convert string Enum to string
        if isinstance(res[source]["type"], Enum):
            res[source]["type"] = res[source]["type"].value
        # not all tools have inputs, so check first
        if "inputs" in res[source]:
            for tool_input in res[source]["inputs"]:
                tool_input_type = res[source]["inputs"][tool_input]["type"]
                for i in range(len(tool_input_type)):
                    if isinstance(tool_input_type[i], Enum):
                        tool_input_type[i] = tool_input_type[i].value

    # collect errors and print warnings, exception_dict is a dict of source and error dict
    errors = {source: error_dict.get("message", "unknown exception") for source, error_dict in exception_dict.items()}
    for source in errors:
        if include_errors_in_output:
            res[source] = errors[source]
        else:
            logger.warning(f"Generate meta for source {source!r} failed: {errors[source]}.")
    if raise_error and len(errors) > 0:
        error_message = "Generate meta failed, detail error(s):\n" + json.dumps(errors, indent=4)
        raise GenerateFlowToolsJsonError(error_message)
    return res


def _retrieve_tool_func_result(func_call_scenario: str, function_config: Dict):
    """Retrieve tool func result according to func_call_scenario.

    :param func_call_scenario: function call scenario
    :param function_config: function config in tool meta. Should contain'func_path' and 'func_kwargs'.
    :return: func call result according to func_call_scenario.
    """
    from promptflow._core.tools_manager import retrieve_tool_func_result

    func_path = function_config.get("func_path", "")
    func_kwargs = function_config.get("func_kwargs", {})
    # May call azure control plane api in the custom function to list Azure resources.
    # which may need Azure workspace triple.
    # TODO: move this method to a common place.
    from promptflow._cli._utils import get_workspace_triad_from_local

    workspace_triad = get_workspace_triad_from_local()
    if workspace_triad.subscription_id and workspace_triad.resource_group_name and workspace_triad.workspace_name:
        result = retrieve_tool_func_result(func_call_scenario, func_path, func_kwargs, workspace_triad._asdict())
    # if no workspace triple available, just skip.
    else:
        result = retrieve_tool_func_result(func_call_scenario, func_path, func_kwargs)

    result_with_log = {"result": result, "logs": {}}
    return result_with_log


def _gen_dynamic_list(function_config: Dict) -> List:
    """Generate dynamic list for a tool input.

    :param function_config: function config in tool meta. Should contain'func_path' and 'func_kwargs'.
    :return: a list of tool input dynamic enums.
    """
    from promptflow._core.tools_manager import gen_dynamic_list

    func_path = function_config.get("func_path", "")
    func_kwargs = function_config.get("func_kwargs", {})
    # May call azure control plane api in the custom function to list Azure resources.
    # which may need Azure workspace triple.
    # TODO: move this method to a common place.
    from promptflow._cli._utils import get_workspace_triad_from_local

    workspace_triad = get_workspace_triad_from_local()
    if workspace_triad.subscription_id and workspace_triad.resource_group_name and workspace_triad.workspace_name:
        return gen_dynamic_list(func_path, func_kwargs, workspace_triad._asdict())
    # if no workspace triple available, just skip.
    else:
        return gen_dynamic_list(func_path, func_kwargs)


def _generate_package_tools(keys: Optional[List[str]] = None) -> dict:
    from promptflow._core.tools_manager import collect_package_tools

    return collect_package_tools(keys=keys)


def _update_involved_tools_and_packages(
    _node,
    _node_path,
    *,
    tools: List,
    used_packages: Set,
    source_path_mapping: Dict[str, List[str]],
):
    source, tool_type = pydash.get(_node, "source.path", None), _node.get("type", None)

    used_packages.add(pydash.get(_node, "source.tool", None))

    if source is None or tool_type is None:
        return

    # for custom LLM tool, its source points to the used prompt template so handle it as prompt tool
    if tool_type == ToolType.CUSTOM_LLM:
        tool_type = ToolType.PROMPT

    if pydash.get(_node, "source.type") not in ["code", "package_with_prompt"]:
        return
    pair = (source, tool_type.lower())
    if pair not in tools:
        tools.append(pair)

    source_path_mapping[source].append(f"{_node_path}.source.path")


def _get_involved_code_and_package(
    data: dict,
) -> Tuple[List[Tuple[str, str]], Set[str], Dict[str, List[str]]]:
    tools = []  # List[Tuple[source_file, tool_type]]
    used_packages = set()
    source_path_mapping = collections.defaultdict(list)

    for node_i, node in enumerate(data[NODES]):
        _update_involved_tools_and_packages(
            node,
            f"{NODES}.{node_i}",
            tools=tools,
            used_packages=used_packages,
            source_path_mapping=source_path_mapping,
        )

        # understand DAG to parse variants
        # TODO: should we allow source to appear both in node and node variants?
        if node.get(USE_VARIANTS) is True:
            node_variants = data[NODE_VARIANTS][node["name"]]
            for variant_id in node_variants[VARIANTS]:
                node_with_variant = node_variants[VARIANTS][variant_id][NODE]
                _update_involved_tools_and_packages(
                    node_with_variant,
                    f"{NODE_VARIANTS}.{node['name']}.{VARIANTS}.{variant_id}.{NODE}",
                    tools=tools,
                    used_packages=used_packages,
                    source_path_mapping=source_path_mapping,
                )
    if None in used_packages:
        used_packages.remove(None)
    return tools, used_packages, source_path_mapping


def generate_flow_tools_json(
    flow_directory: Union[str, Path],
    dump: bool = True,
    raise_error: bool = True,
    timeout: int = FLOW_TOOLS_JSON_GEN_TIMEOUT,
    *,
    include_errors_in_output: bool = False,
    target_source: str = None,
    used_packages_only: bool = False,
    source_path_mapping: Dict[str, List[str]] = None,
) -> dict:
    """Generate flow.tools.json for a flow directory.

    :param flow_directory: path to flow directory.
    :param dump: whether to dump to .promptflow/flow.tools.json, default value is True.
    :param raise_error: whether to raise the error, default value is True.
    :param timeout: timeout for generation, default value is 60 seconds.
    :param include_errors_in_output: whether to include error messages in output, default value is False.
    :param target_source: the source name to filter result, default value is None. Note that we will update system path
        in coroutine if target_source is provided given it's expected to be from a specific cli call.
    :param used_packages_only: whether to only include used packages, default value is False.
    :param source_path_mapping: if specified, record yaml paths for each source.
    """
    flow_directory, flow_file = resolve_flow_path(flow_directory, check_flow_exist=False)
    # parse flow DAG
    data = load_yaml(flow_directory / flow_file)

    tools, used_packages, _source_path_mapping = _get_involved_code_and_package(data)

    # update passed in source_path_mapping if specified
    if source_path_mapping is not None:
        source_path_mapping.update(_source_path_mapping)

    # filter tools by target_source if specified
    if target_source is not None:
        tools = list(filter(lambda x: x[0] == target_source, tools))

    # generate content
    # TODO: remove type in tools (input) and code (output)
    flow_tools = {
        "code": _generate_tool_meta(
            flow_directory,
            tools,
            raise_error=raise_error,
            timeout=timeout,
            include_errors_in_output=include_errors_in_output,
            # we don't need to protect system path according to the target usage when target_source is specified
            load_in_subprocess=target_source is None,
        ),
        # specified source may only appear in code tools
        "package": {}
        if target_source is not None
        else _generate_package_tools(keys=list(used_packages) if used_packages_only else None),
    }

    if dump:
        # dump as flow.tools.json
        promptflow_folder = flow_directory / PROMPT_FLOW_DIR_NAME
        promptflow_folder.mkdir(exist_ok=True)
        with open(promptflow_folder / FLOW_TOOLS_JSON, mode="w", encoding=DEFAULT_ENCODING) as f:
            json.dump(flow_tools, f, indent=4)

    return flow_tools


def call_from_extension() -> bool:
    """Return true if current request is from extension."""
    ClientUserAgentUtil.update_user_agent_from_env_var()
    user_agent = ClientUserAgentUtil.get_user_agent()
    return EXTENSION_UA in user_agent


def generate_random_string(length: int = 6) -> str:
    import random
    import string

    return "".join(random.choice(string.ascii_lowercase) for _ in range(length))


def copy_tree_respect_template_and_ignore_file(source: Path, target: Path, render_context: dict = None):
    def is_template(path: str):
        return path.endswith(".jinja2")

    for source_path, target_path in get_upload_files_from_folder(
        path=source,
        ignore_file=PromptflowIgnoreFile(prompt_flow_path=source),
    ):
        (target / target_path).parent.mkdir(parents=True, exist_ok=True)
        if render_context is None or not is_template(source_path):
            shutil.copy(source_path, target / target_path)
        else:
            (target / target_path[: -len(".jinja2")]).write_bytes(
                # always use unix line ending
                render_jinja_template(source_path, **render_context)
                .encode("utf-8")
                .replace(b"\r\n", b"\n"),
            )


def _generate_connections_dir():
    # Get Python executable path
    python_path = sys.executable

    # Hash the Python executable path
    hash_object = hashlib.sha1(python_path.encode())
    hex_dig = hash_object.hexdigest()

    # Generate the connections system path using the hash
    connections_dir = (HOME_PROMPT_FLOW_DIR / "envs" / hex_dig / "connections").resolve()
    return connections_dir


_refresh_connection_dir_lock = FileLock(REFRESH_CONNECTIONS_DIR_LOCK_PATH)


# This function is used by extension to generate the connection files every time collect tools.
def refresh_connections_dir(connection_spec_files, connection_template_yamls):
    connections_dir = _generate_connections_dir()

    # Use lock to prevent concurrent access
    with _refresh_connection_dir_lock:
        if os.path.isdir(connections_dir):
            shutil.rmtree(connections_dir)
        os.makedirs(connections_dir)

        if connection_spec_files and connection_template_yamls:
            for connection_name, content in connection_spec_files.items():
                file_name = connection_name + ".spec.json"
                with open(connections_dir / file_name, "w", encoding=DEFAULT_ENCODING) as f:
                    json.dump(content, f, indent=2)

            # use YAML to dump template file in order to keep the comments
            for connection_name, content in connection_template_yamls.items():
                yaml_data = load_yaml_string(content)
                file_name = connection_name + ".template.yaml"
                with open(connections_dir / file_name, "w", encoding=DEFAULT_ENCODING) as f:
                    dump_yaml(yaml_data, f)


def read_write_by_user():
    return stat.S_IRUSR | stat.S_IWUSR


def remove_empty_element_from_dict(obj: dict) -> dict:
    """Remove empty element from dict, e.g. {"a": 1, "b": {}} -> {"a": 1}"""
    new_dict = {}
    for key, value in obj.items():
        if isinstance(value, dict):
            value = remove_empty_element_from_dict(value)
        if value is not None:
            new_dict[key] = value
    return new_dict


def is_multi_container_enabled():
    if ENABLE_MULTI_CONTAINER_KEY in os.environ:
        return os.environ[ENABLE_MULTI_CONTAINER_KEY].lower() == "true"
    return None


def is_url(value: Union[PathLike, str]) -> bool:
    try:
        result = urlparse(str(value))
        return all([result.scheme, result.netloc])
    except ValueError:
        return False


def is_remote_uri(obj) -> bool:
    # return True if it's supported remote uri
    if isinstance(obj, str):
        if obj.startswith(REMOTE_URI_PREFIX):
            # azureml: started, azureml:name:version, azureml://xxx
            return True
        elif is_url(obj):
            return True
    return False


def parse_remote_flow_pattern(flow: object) -> str:
    # Check if the input matches the correct pattern
    flow_name = None
    error_message = (
        f"Invalid remote flow pattern, got {flow!r} while expecting "
        f"a remote workspace flow like '{REMOTE_URI_PREFIX}<flow-name>', or a remote registry flow like "
        f"'{REMOTE_URI_PREFIX}//registries/<registry-name>/models/<flow-name>/versions/<version>'"
    )
    if not isinstance(flow, str) or not flow.startswith(REMOTE_URI_PREFIX):
        raise UserErrorException(error_message)

    # check for registry flow pattern
    if flow.startswith(REGISTRY_URI_PREFIX):
        pattern = r"azureml://registries/.*?/models/(?P<name>.*?)/versions/(?P<version>.*?)$"
        match = re.match(pattern, flow)
        if not match or len(match.groups()) != 2:
            raise UserErrorException(error_message)
        flow_name, _ = match.groups()
    # check for workspace flow pattern
    elif flow.startswith(REMOTE_URI_PREFIX):
        pattern = r"azureml:(?P<name>.*?)$"
        match = re.match(pattern, flow)
        if not match or len(match.groups()) != 1:
            raise UserErrorException(error_message)
        flow_name = match.groups()[0]
    return flow_name


# extract open read/write as partial to centralize the encoding
read_open = partial(open, mode="r", encoding=DEFAULT_ENCODING)
write_open = partial(open, mode="w", encoding=DEFAULT_ENCODING)
# nan, inf and -inf are not JSON serializable according to https://docs.python.org/3/library/json.html#json.loads
# `parse_constant` will be called to handle these values
# similar idea for below `json_load` and its parameter `parse_const_as_str`
json_loads_parse_const_as_str = partial(json.loads, parse_constant=lambda x: str(x))


# extract some file operations inside this file
def json_load(file, parse_const_as_str: bool = False) -> str:
    with read_open(file) as f:
        if parse_const_as_str is True:
            return json.load(f, parse_constant=lambda x: str(x))
        else:
            return json.load(f)


def json_dump(obj, file) -> None:
    with write_open(file) as f:
        json.dump(obj, f, ensure_ascii=False)


def pd_read_json(file) -> "DataFrame":
    import pandas as pd

    with read_open(file) as f:
        return pd.read_json(f, orient="records", lines=True)


def get_mac_address() -> str:
    """Obtain all MAC addresses, then sort and concatenate them."""
    try:
        import psutil

        mac_address = []
        net_addresses = psutil.net_if_addrs()
        # Obtain all MAC addresses, then sort and concatenate them
        net_address_list = sorted(net_addresses.items())  # sort by name
        for name, net_address in net_address_list:
            for net_interface in net_address:
                if net_interface.family == psutil.AF_LINK and net_interface.address != "00-00-00-00-00-00":
                    mac_address.append(net_interface.address)

        return ":".join(mac_address)
    except Exception as e:
        logger.debug(f"get mac id error: {str(e)}")
        return ""


def get_system_info() -> Tuple[str, str, str]:
    """Get the host name, system, and machine."""
    try:
        import platform

        return platform.node(), platform.system(), platform.machine()
    except Exception as e:
        logger.debug(f"get host name error: {str(e)}")
        return "", "", ""


def gen_uuid_by_compute_info() -> Union[str, None]:
    mac_address = get_mac_address()
    host_name, system, machine = get_system_info()
    if mac_address:
        # Use sha256 convert host_name+system+machine to a fixed length string
        # and concatenate it after the mac address to ensure that the concatenated string is unique.
        system_info_hash = hashlib.sha256((host_name + system + machine).encode()).hexdigest()
        compute_info_hash = hashlib.sha256((mac_address + system_info_hash).encode()).hexdigest()
        return str(uuid.uuid5(uuid.NAMESPACE_OID, compute_info_hash))
    return str(uuid.uuid4())


def convert_time_unix_nano_to_timestamp(time_unix_nano: str) -> datetime.datetime:
    nanoseconds = int(time_unix_nano)
    seconds = nanoseconds / 1_000_000_000
    return datetime.datetime.utcfromtimestamp(seconds)


def parse_kv_from_pb_attribute(attribute: Dict) -> Tuple[str, str]:
    attr_key = attribute["key"]
    # suppose all values are flattened here
    # so simply regard the first value as the attribute value
    attr_value = list(attribute["value"].values())[0]
    return attr_key, attr_value


def flatten_pb_attributes(attributes: List[Dict]) -> Dict:
    flattened_attributes = {}
    for attribute in attributes:
        attr_key, attr_value = parse_kv_from_pb_attribute(attribute)
        flattened_attributes[attr_key] = attr_value
    return flattened_attributes


def parse_otel_span_status_code(value: int) -> str:
    # map int value to string
    # https://github.com/open-telemetry/opentelemetry-specification/blob/v1.22.0/specification/trace/api.md#set-status
    # https://github.com/open-telemetry/opentelemetry-python/blob/v1.22.0/opentelemetry-api/src/opentelemetry/trace/status.py#L22-L32
    if value == 0:
        return "Unset"
    elif value == 1:
        return "Ok"
    else:
        return "Error"


def extract_workspace_triad_from_trace_provider(trace_provider: str) -> AzureMLWorkspaceTriad:
    match = re.match(AZURE_WORKSPACE_REGEX_FORMAT, trace_provider)
    if not match or len(match.groups()) != 5:
        raise ValueError(
            "Malformed trace provider string, expected azureml://subscriptions/<subscription_id>/"
            "resourceGroups/<resource_group>/providers/Microsoft.MachineLearningServices/"
            f"workspaces/<workspace_name>, got {trace_provider}"
        )
    subscription_id = match.group(1)
    resource_group_name = match.group(3)
    workspace_name = match.group(5)
    return AzureMLWorkspaceTriad(subscription_id, resource_group_name, workspace_name)


def overwrite_null_std_logger():
    # For the process started in detach mode, stdout/stderr will be none.
    # To avoid exception to stdout/stderr calls in the dependency package, point stdout/stderr to devnull.
    if sys.stdout is None:
        sys.stdout = open(os.devnull, "w")
    if sys.stderr is None:
        sys.stderr = sys.stdout


@contextmanager
def generate_yaml_entry(entry: Union[str, PathLike, Callable], code: Path = None):
    """Generate yaml entry to run."""
    from promptflow._proxy import ProxyFactory

    executor_proxy = ProxyFactory().get_executor_proxy_cls(FlowLanguage.Python)
    if callable(entry) or executor_proxy.is_flex_flow_entry(entry=entry):
        with create_temp_flex_flow_yaml(entry, code) as flow_yaml_path:
            yield flow_yaml_path
    else:
        if code:
            logger.warning(f"Specify code {code} is only supported for Python flex flow entry, ignoring it.")
        yield entry


@contextmanager
def create_temp_flex_flow_yaml(entry: Union[str, PathLike, Callable], code: Path = None):
    """Create a temporary flow.dag.yaml in code folder"""

    logger.info("Create temporary entry for flex flow.")
    if callable(entry):
        entry = callable_to_entry_string(entry)
    if not code:
        code = Path.cwd()
        logger.warning(f"Code path is not specified, use current working directory: {code.as_posix()}")
    else:
        code = Path(code)
        if not code.exists():
            raise UserErrorException(f"Code path {code.as_posix()} does not exist.")
    flow_yaml_path = code / FLOW_FLEX_YAML
    existing_content = None

    try:
        if flow_yaml_path.exists():
            logger.warning(f"Found existing {flow_yaml_path.as_posix()}, will not respect it in runtime.")
            with open(flow_yaml_path, "r", encoding=DEFAULT_ENCODING) as f:
                existing_content = f.read()
        with open(flow_yaml_path, "w", encoding=DEFAULT_ENCODING) as f:
            dump_yaml({"entry": entry}, f)
        yield flow_yaml_path
    finally:
        # delete the file or recover the content
        if flow_yaml_path.exists():
            if existing_content:
                with open(flow_yaml_path, "w", encoding=DEFAULT_ENCODING) as f:
                    f.write(existing_content)
            else:
                try:
                    flow_yaml_path.unlink()
                except Exception as e:
                    logger.warning(f"Failed to delete generated: {flow_yaml_path.as_posix()}, error: {e}")


def can_accept_kwargs(func):
    sig = inspect.signature(func)
    params = sig.parameters.values()
    return any(param.kind == param.VAR_KEYWORD for param in params)


def callable_to_entry_string(callable_obj: Callable) -> str:
    """Convert callable object to entry string."""
    if not isfunction(callable_obj) and not hasattr(callable_obj, "__call__"):
        raise UserErrorException(
            f"{callable_obj} is not function or callable object, only function or callable object are supported."
        )

    try:
        module_str = callable_obj.__module__
        func_str = callable_obj.__name__
    except AttributeError as e:
        raise UserErrorException(
            f"Failed to convert {callable_obj} to entry, please make sure it has __module__ and __name__"
        ) from e

    # check if callable can be imported from module
    module = importlib.import_module(module_str)
    func = getattr(module, func_str, None)
    if not func:
        raise UserErrorException(
            f"Failed to import {callable_obj} from module {module}, please make sure it's a global function."
        )

    return f"{module_str}:{func_str}"


def entry_string_to_callable(entry_file, entry) -> Callable:
    with inject_sys_path(Path(entry_file).parent):
        try:
            module_name, func_name = entry.split(":")
            module = importlib.import_module(module_name)
        except Exception as e:
            raise UserErrorException(
                message_format="Failed to load python module for {entry_file}",
                entry_file=entry_file,
            ) from e
        return getattr(module, func_name, None)


def is_flex_run(run: "Run") -> bool:
    if run._run_source == RunInfoSources.LOCAL:
        try:
            # The flow yaml may have been temporarily generated and deleted after creating a run.
            # So check_flow_exist=False.
            return is_flex_flow(flow_path=run.flow, check_flow_exist=False)
        except Exception as e:
            # For run with incomplete flow snapshot, ignore load flow error to make sure it can still show.
            logger.debug(f"Failed to check is flex flow from {run.flow} due to {e}.")
            return False
    elif run._run_source in [RunInfoSources.INDEX_SERVICE, RunInfoSources.RUN_HISTORY]:
        return run._properties.get("azureml.promptflow.run_mode") == RunMode.EAGER
    # TODO(2901279): support eager mode for run created from run folder
    return False


def format_signature_type(flow_meta):
    for port_type in ["inputs", "outputs", "init"]:
        if port_type not in flow_meta:
            continue

        # signature is language irrelevant, so we apply json type system
        value_type_map = {
            ValueType.INT.value: SignatureValueType.INT.value,
            ValueType.DOUBLE.value: SignatureValueType.NUMBER.value,
            ValueType.LIST.value: SignatureValueType.ARRAY.value,
            ValueType.BOOL.value: SignatureValueType.BOOL.value,
            ValueType.STRING.value: SignatureValueType.STRING.value,
        }

        for port_name, port in flow_meta[port_type].items():
            if port["type"] in value_type_map:
                port["type"] = value_type_map[port["type"]]
            else:
                port["type"] = SignatureValueType.OBJECT.value


generate_flow_meta = _generate_flow_meta
# DO NOT remove the following line, it's used by the runtime imports from _sdk/_utils directly
get_used_connection_names_from_dict = get_used_connection_names_from_dict
update_dict_value_with_connections = update_dict_value_with_connections


def get_flow_name(flow: FlowBase) -> str:
    if isinstance(flow, DAGFlow):
        return flow.name
    # others: flex flow, prompty, etc.
    return flow.code.name<|MERGE_RESOLUTION|>--- conflicted
+++ resolved
@@ -56,7 +56,6 @@
     CommonYamlFields,
     RunInfoSources,
     RunMode,
-    SignatureValueType,
 )
 from promptflow._sdk._errors import (
     DecryptConnectionError,
@@ -65,17 +64,14 @@
     UnsecureConnectionError,
 )
 from promptflow._sdk._vendor import IgnoreFile, get_ignore_file, get_upload_files_from_folder
-<<<<<<< HEAD
-from promptflow._utils.context_utils import inject_sys_path
-=======
 from promptflow._sdk.entities._flows.base import FlowBase
 from promptflow._sdk.entities._flows.dag import Flow as DAGFlow
->>>>>>> fab2cc03
+from promptflow._utils.context_utils import inject_sys_path
 from promptflow._utils.flow_utils import is_flex_flow, resolve_flow_path
 from promptflow._utils.logger_utils import get_cli_sdk_logger
 from promptflow._utils.user_agent_utils import ClientUserAgentUtil
 from promptflow._utils.yaml_utils import dump_yaml, load_yaml, load_yaml_string
-from promptflow.contracts.tool import ToolType, ValueType
+from promptflow.contracts.tool import ToolType
 from promptflow.core._utils import (
     get_used_connection_names_from_dict,
     render_jinja_template_content,
@@ -1090,24 +1086,20 @@
 
 
 def format_signature_type(flow_meta):
+    # signature is language irrelevant, so we apply json type system
+    # TODO: enable this mapping after service supports more types
+    value_type_map = {
+        # ValueType.INT.value: SignatureValueType.INT.value,
+        # ValueType.DOUBLE.value: SignatureValueType.NUMBER.value,
+        # ValueType.LIST.value: SignatureValueType.ARRAY.value,
+        # ValueType.BOOL.value: SignatureValueType.BOOL.value,
+    }
     for port_type in ["inputs", "outputs", "init"]:
         if port_type not in flow_meta:
             continue
-
-        # signature is language irrelevant, so we apply json type system
-        value_type_map = {
-            ValueType.INT.value: SignatureValueType.INT.value,
-            ValueType.DOUBLE.value: SignatureValueType.NUMBER.value,
-            ValueType.LIST.value: SignatureValueType.ARRAY.value,
-            ValueType.BOOL.value: SignatureValueType.BOOL.value,
-            ValueType.STRING.value: SignatureValueType.STRING.value,
-        }
-
         for port_name, port in flow_meta[port_type].items():
             if port["type"] in value_type_map:
                 port["type"] = value_type_map[port["type"]]
-            else:
-                port["type"] = SignatureValueType.OBJECT.value
 
 
 generate_flow_meta = _generate_flow_meta
