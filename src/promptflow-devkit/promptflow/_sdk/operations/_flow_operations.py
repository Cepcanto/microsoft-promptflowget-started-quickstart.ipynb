--- conflicted
+++ resolved
@@ -1075,24 +1075,7 @@
         else:
             raise UserErrorException("Entry must be a function or a class.")
 
-<<<<<<< HEAD
         format_signature_type(flow_meta)
-=======
-        # signature is language irrelevant, so we apply json type system
-        # TODO: enable this mapping after service supports more types
-        value_type_map = {
-            # ValueType.INT.value: SignatureValueType.INT.value,
-            # ValueType.DOUBLE.value: SignatureValueType.NUMBER.value,
-            # ValueType.LIST.value: SignatureValueType.ARRAY.value,
-            # ValueType.BOOL.value: SignatureValueType.BOOL.value,
-        }
-        for port_type in ["inputs", "outputs", "init"]:
-            if port_type not in flow_meta:
-                continue
-            for port_name, port in flow_meta[port_type].items():
-                if port["type"] in value_type_map:
-                    port["type"] = value_type_map[port["type"]]
->>>>>>> fab2cc03
 
         if validate:
             # this path is actually not used
