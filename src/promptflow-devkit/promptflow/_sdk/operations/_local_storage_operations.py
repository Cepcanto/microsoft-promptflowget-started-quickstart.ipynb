# ---------------------------------------------------------
# Copyright (c) Microsoft Corporation. All rights reserved.
# ---------------------------------------------------------

import copy
import datetime
import json
import logging
import shutil
from dataclasses import asdict, dataclass
from functools import partial
from pathlib import Path
from typing import Any, Dict, List, NewType, Optional, Tuple, Union

from filelock import FileLock

from promptflow._constants import FLOW_DAG_YAML, OUTPUT_FILE_NAME, OutputsFolderName
from promptflow._sdk._constants import (
    HOME_PROMPT_FLOW_DIR,
    LINE_NUMBER,
    LOCAL_STORAGE_BATCH_SIZE,
    PROMPT_FLOW_DIR_NAME,
    LocalStorageFilenames,
    RunInfoSources,
)
from promptflow._sdk._errors import BulkRunException, InvalidRunError
from promptflow._sdk._load_functions import load_flow
from promptflow._sdk._utils import (
    PromptflowIgnoreFile,
    generate_flow_tools_json,
    json_dump,
    json_load,
    json_loads_parse_const_as_str,
    pd_read_json,
    read_open,
    write_open,
)
from promptflow._sdk.entities import Run
from promptflow._sdk.entities._flows import FlexFlow, Flow
from promptflow._utils.exception_utils import PromptflowExceptionPresenter
from promptflow._utils.flow_utils import is_prompty_flow, resolve_flow_path
from promptflow._utils.logger_utils import LogContext, get_cli_sdk_logger
from promptflow._utils.multimedia_utils import MultimediaProcessor
from promptflow._utils.utils import prepare_folder
from promptflow._utils.yaml_utils import load_yaml
from promptflow.batch._result import BatchResult
from promptflow.contracts.multimedia import Image
from promptflow.contracts.run_info import FlowRunInfo
from promptflow.contracts.run_info import RunInfo as NodeRunInfo
from promptflow.contracts.run_info import Status
from promptflow.contracts.run_mode import RunMode
from promptflow.exceptions import UserErrorException
from promptflow.storage import AbstractBatchRunStorage
from promptflow.tracing._utils import serialize

logger = get_cli_sdk_logger()

RunInputs = NewType("RunInputs", Dict[str, List[Any]])
RunOutputs = NewType("RunOutputs", Dict[str, List[Any]])
RunMetrics = NewType("RunMetrics", Dict[str, Any])


@dataclass
class LoggerOperations(LogContext):
    stream: bool = False

    @property
    def log_path(self) -> str:
        return str(self.file_path)

    def get_logs(self) -> str:
        with read_open(self.file_path) as f:
            return f.read()

    @classmethod
    def _get_execute_loggers_list(cls) -> List[logging.Logger]:
        result = super()._get_execute_loggers_list()
        result.append(logger)
        return result

    def get_initializer(self):
        return partial(
            LoggerOperations,
            file_path=self.file_path,
            run_mode=self.run_mode,
            credential_list=self.credential_list,
            stream=self.stream,
            flow_logs_folder=self.flow_logs_folder,
        )

    def __enter__(self):
        log_path = Path(self.log_path)
        log_path.parent.mkdir(parents=True, exist_ok=True)
        if self.run_mode == RunMode.Batch:
            log_path.touch(exist_ok=True)
            line_folder_path = Path(self.flow_logs_folder)
            line_folder_path.mkdir(parents=True, exist_ok=True)
        else:
            if log_path.exists():
                # for non batch run, clean up previous log content
                try:
                    with write_open(log_path) as file:
                        file.truncate(0)
                except Exception as e:
                    logger.warning(f"Failed to clean up the previous log content because {e}")
            else:
                log_path.touch()

        for _logger in self._get_execute_loggers_list():
            for handler in _logger.handlers:
                if self.stream is False and isinstance(handler, logging.StreamHandler):
                    handler.setLevel(logging.CRITICAL)
        super().__enter__()

    def __exit__(self, *args):
        super().__exit__(*args)

        for _logger in self._get_execute_loggers_list():
            for handler in _logger.handlers:
                if self.stream is False and isinstance(handler, logging.StreamHandler):
                    handler.setLevel(logging.CRITICAL)


@dataclass
class NodeRunRecord:
    NodeName: str
    line_number: int
    run_info: str
    start_time: datetime
    end_time: datetime
    status: str

    @staticmethod
    def from_run_info(node_run_info: NodeRunInfo) -> "NodeRunRecord":
        return NodeRunRecord(
            NodeName=node_run_info.node,
            line_number=node_run_info.index,
            run_info=serialize(node_run_info),
            start_time=node_run_info.start_time.isoformat(),
            end_time=node_run_info.end_time.isoformat(),
            status=node_run_info.status.value,
        )

    def dump(self, path: Path, run_name: str) -> None:
        # for nodes in first line run and all reduce nodes, the target filename is 000000000.jsonl
        # so we need to handle concurrent write with file lock
        filename_need_lock = "0".zfill(LocalStorageOperations.LINE_NUMBER_WIDTH) + ".jsonl"
        if path.name == filename_need_lock:
            file_lock_path = (HOME_PROMPT_FLOW_DIR / f"{run_name}.{self.NodeName}.lock").resolve()
            lock = FileLock(file_lock_path)
            lock.acquire()
            try:
                json_dump(asdict(self), path)
            finally:
                lock.release()
        else:
            # for normal nodes in other line runs, directly write
            json_dump(asdict(self), path)


@dataclass
class LineRunRecord:
    line_number: int
    run_info: str
    start_time: datetime.datetime
    end_time: datetime.datetime
    name: str
    description: str
    status: str
    tags: str

    @staticmethod
    def from_flow_run_info(flow_run_info: FlowRunInfo) -> "LineRunRecord":
        return LineRunRecord(
            line_number=flow_run_info.index,
            run_info=serialize(flow_run_info),
            start_time=flow_run_info.start_time.isoformat(),
            end_time=flow_run_info.end_time.isoformat(),
            name=flow_run_info.name,
            description=flow_run_info.description,
            status=flow_run_info.status.value,
            tags=flow_run_info.tags,
        )

    def dump(self, path: Path) -> None:
        json_dump(asdict(self), path)


class LocalStorageOperations(AbstractBatchRunStorage):
    """LocalStorageOperations."""

    LINE_NUMBER_WIDTH = 9

    def __init__(self, run: Run, stream=False, run_mode=RunMode.Test):
        self._run = run
        self.path = prepare_folder(self._run._output_path)

        self.logger = LoggerOperations(
            file_path=self.path / LocalStorageFilenames.LOG,
            stream=stream,
            run_mode=run_mode,
            flow_logs_folder=self.path / LocalStorageFilenames.FLOW_LOGS_FOLDER,
        )
        # snapshot
        self._snapshot_folder_path = prepare_folder(self.path / LocalStorageFilenames.SNAPSHOT_FOLDER)
<<<<<<< HEAD
        _, flow_file = resolve_flow_path(self._run.flow or self._run.path, check_flow_exist=False)
        self._dag_path = self._snapshot_folder_path / flow_file
=======
        self._dag_path = self._snapshot_folder_path / FLOW_DAG_YAML
>>>>>>> d0fa7dad
        self._flow_tools_json_path = (
            self._snapshot_folder_path / PROMPT_FLOW_DIR_NAME / LocalStorageFilenames.FLOW_TOOLS_JSON
        )
        self._inputs_path = self.path / LocalStorageFilenames.INPUTS  # keep this for other usages
        # below inputs and outputs are dumped by SDK
        self._sdk_inputs_path = self._inputs_path
        self._sdk_output_path = self.path / LocalStorageFilenames.OUTPUTS
        # metrics
        self._metrics_path = self.path / LocalStorageFilenames.METRICS
        # legacy files: detail.json and outputs.jsonl(not the one in flow_outputs folder)
        self._detail_path = self.path / LocalStorageFilenames.DETAIL
        self._legacy_outputs_path = self.path / LocalStorageFilenames.OUTPUTS
        # for line run records, store per line
        # for normal node run records, store per node per line;
        # for reduce node run records, store centralized in 000000000.jsonl per node
        self.outputs_folder = prepare_folder(self.path / OutputsFolderName.FLOW_OUTPUTS)
        self._outputs_path = self.outputs_folder / OUTPUT_FILE_NAME  # dumped by executor
        self._node_infos_folder = prepare_folder(self.path / OutputsFolderName.NODE_ARTIFACTS)
        self._run_infos_folder = prepare_folder(self.path / OutputsFolderName.FLOW_ARTIFACTS)
        self._data_path = Path(run.data) if run.data is not None else None

        self._meta_path = self.path / LocalStorageFilenames.META
        self._exception_path = self.path / LocalStorageFilenames.EXCEPTION

        self._dump_meta_file()
        self._eager_mode = self._calculate_eager_mode(run)
        self._is_prompty_flow = is_prompty_flow(run.flow)

    @property
    def eager_mode(self) -> bool:
        return self._eager_mode

    @classmethod
    def _calculate_eager_mode(cls, run: Run) -> bool:
        if run._run_source == RunInfoSources.LOCAL:
            try:
                flow_obj = load_flow(source=run.flow)
                return isinstance(flow_obj, FlexFlow)
            except Exception as e:
                # For run with incomplete flow snapshot, ignore load flow error to make sure it can still show.
                logger.debug(f"Failed to load flow from {run.flow} due to {e}.")
                return False
        elif run._run_source in [RunInfoSources.INDEX_SERVICE, RunInfoSources.RUN_HISTORY]:
            return run._properties.get("azureml.promptflow.run_mode") == "Eager"
        # TODO(2901279): support eager mode for run created from run folder
        return False

    def delete(self) -> None:
        def on_rmtree_error(func, path, exc_info):
            raise InvalidRunError(f"Failed to delete run {self.path} due to {exc_info[1]}.")

        shutil.rmtree(path=self.path, onerror=on_rmtree_error)

    def _dump_meta_file(self) -> None:
        json_dump({"batch_size": LOCAL_STORAGE_BATCH_SIZE}, self._meta_path)

    def dump_snapshot(self, flow: Flow) -> None:
        """Dump flow directory to snapshot folder, input file will be dumped after the run."""
        patterns = [pattern for pattern in PromptflowIgnoreFile.IGNORE_FILE]
        # ignore current output parent folder to avoid potential recursive copy
        patterns.append(self._run._output_path.parent.name)
        shutil.copytree(
            flow.code.as_posix(),
            self._snapshot_folder_path,
            ignore=shutil.ignore_patterns(*patterns),
            dirs_exist_ok=True,
        )
        # replace DAG file with the overwrite one
        if not self._eager_mode and not self._is_prompty_flow:
            self._dag_path.unlink()
            shutil.copy(flow.path, self._dag_path)

    def load_dag_as_string(self) -> str:
        if self._eager_mode:
            return ""
        with read_open(self._dag_path) as f:
            return f.read()

    def load_flow_tools_json(self) -> dict:
        if self._eager_mode:
            # no tools json for eager mode
            return {}
        if not self._flow_tools_json_path.is_file():
            return generate_flow_tools_json(self._snapshot_folder_path, dump=False)
        else:
            return json_load(self._flow_tools_json_path)

    def load_io_spec(self) -> Tuple[Dict[str, Dict[str, str]], Dict[str, Dict[str, str]]]:
        """Load input/output spec from DAG."""
        # TODO(2898455): support eager mode
        with read_open(self._dag_path) as f:
            flow_dag = load_yaml(f)
        return flow_dag["inputs"], flow_dag["outputs"]

    def load_inputs(self) -> RunInputs:
        df = pd_read_json(self._inputs_path)
        return df.to_dict("list")

    def load_outputs(self) -> RunOutputs:
        # for legacy run, simply read the output file and return as list of dict
        if not self._outputs_path.is_file():
            df = pd_read_json(self._legacy_outputs_path)
            return df.to_dict("list")

        df = pd_read_json(self._outputs_path)
        if len(df) > 0:
            df = df.set_index(LINE_NUMBER)
        return df.to_dict("list")

    def dump_inputs_and_outputs(self) -> None:
        inputs, outputs = self._collect_io_from_debug_info()
        with write_open(self._sdk_inputs_path) as f:
            inputs.to_json(f, orient="records", lines=True, force_ascii=False)
        with write_open(self._sdk_output_path) as f:
            outputs.to_json(f, orient="records", lines=True, force_ascii=False)

    def dump_metrics(self, metrics: Optional[RunMetrics]) -> None:
        metrics = metrics or dict()
        json_dump(metrics, self._metrics_path)

    def dump_exception(self, exception: Exception, batch_result: BatchResult) -> None:
        """Dump exception to local storage.

        :param exception: Exception raised during bulk run.
        :param batch_result: Bulk run outputs. If exception not raised, store line run error messages.
        """
        # extract line run errors
        errors = []
        if batch_result:
            for line_error in batch_result.error_summary.error_list:
                errors.append(line_error.to_dict())
            # collect aggregation node error
            for node_name, aggr_error in batch_result.error_summary.aggr_error_dict.items():
                errors.append({"error": aggr_error, "aggregation_node_name": node_name})
        if errors:
            try:
                # use first line run error message as exception message if no exception raised
                error = errors[0]
                message = error["error"]["message"]
            except Exception:
                message = (
                    "Failed to extract error message from line runs. "
                    f"Please check {self._outputs_path} for more info."
                )
        elif exception and isinstance(exception, UserErrorException):
            # SystemError will be raised above and users can see it, so we don't need to dump it.
            message = str(exception)
        else:
            return

        if not isinstance(exception, BulkRunException):
            # If other errors raised, pass it into PromptflowException
            exception = BulkRunException(
                message=message,
                error=exception,
                failed_lines=batch_result.failed_lines if batch_result else "unknown",
                total_lines=batch_result.total_lines if batch_result else "unknown",
                errors={"errors": errors},
            )
        json_dump(PromptflowExceptionPresenter.create(exception).to_dict(include_debug_info=True), self._exception_path)

    def load_exception(self) -> Dict:
        try:
            return json_load(self._exception_path)
        except Exception:
            return {}

    def load_detail(self, parse_const_as_str: bool = False) -> Dict[str, list]:
        if self._detail_path.is_file():
            # legacy run with local file detail.json, then directly load from the file
            return json_load(self._detail_path)
        else:
            flow_runs = self._load_all_flow_run_info(parse_const_as_str=parse_const_as_str)
            node_runs = self._load_all_node_run_info(parse_const_as_str=parse_const_as_str)
            return {"flow_runs": flow_runs, "node_runs": node_runs}

    def load_metrics(self, *, parse_const_as_str: bool = False) -> Dict[str, Union[int, float, str]]:
        return json_load(self._metrics_path, parse_const_as_str=parse_const_as_str)

    def persist_node_run(self, run_info: NodeRunInfo) -> None:
        """Persist node run record to local storage."""
        node_folder = prepare_folder(self._node_infos_folder / run_info.node)
        self._persist_run_multimedia(run_info, node_folder)
        node_run_record = NodeRunRecord.from_run_info(run_info)
        # for reduce nodes, the line_number is None, store the info in the 000000000.jsonl
        # align with AzureMLRunStorageV2, which is a storage contract with PFS
        line_number = 0 if node_run_record.line_number is None else node_run_record.line_number
        filename = self._get_node_run_info_file_name(line_number)
        node_run_record.dump(node_folder / filename, run_name=self._run.name)

    def _load_info_from_file(self, file_path, parse_const_as_str: bool = False):
        json_loads = json.loads if not parse_const_as_str else json_loads_parse_const_as_str
        run_infos = []
        if file_path.suffix.lower() == ".jsonl":
            with read_open(file_path) as f:
                run_infos = [json_loads(line)["run_info"] for line in list(f)]
        return run_infos

    def _load_all_node_run_info(self, parse_const_as_str: bool = False) -> List[Dict]:
        if not self._node_infos_folder.is_dir():
            return []

        node_run_infos = []
        for node_folder in sorted(self._node_infos_folder.iterdir()):
            for node_run_record_file in sorted(node_folder.iterdir()):
                new_runs = self._load_info_from_file(node_run_record_file, parse_const_as_str)
                node_run_infos.extend(new_runs)
                for new_run in new_runs:
                    multimedia_processor = MultimediaProcessor.create(new_run.get("message_format", ""))
                    new_run = multimedia_processor.resolve_multimedia_data_recursively(node_run_record_file, new_run)
        return node_run_infos

    def load_node_run_info_for_line(self, line_number: int = None) -> List[NodeRunInfo]:
        if not self._node_infos_folder.is_dir():
            return []

        node_run_infos = []
        for node_folder in self._node_infos_folder.iterdir():
            filename = self._get_node_run_info_file_name(line_number)
            node_run_record_file = node_folder / filename
            if node_run_record_file.is_file():
                runs = self._load_info_from_file(node_run_record_file)
                if runs:
                    run = runs[0]
                    multimedia_processor = MultimediaProcessor.create(run.get("message_format", ""))
                    run = multimedia_processor.resolve_multimedia_data_recursively(node_run_record_file, run)
                    run = multimedia_processor.load_multimedia_data_recursively(run)
                    run_info = NodeRunInfo.deserialize(run)
                    node_run_infos.append(run_info)
        return node_run_infos

    def persist_flow_run(self, run_info: FlowRunInfo) -> None:
        """Persist line run record to local storage."""
        if not Status.is_terminated(run_info.status):
            logger.info("Line run is not terminated, skip persisting line run record.")
            return
        self._persist_run_multimedia(run_info, self._run_infos_folder)
        line_run_record = LineRunRecord.from_flow_run_info(run_info)
        filename = self._get_flow_run_info_file_name(run_info.index)
        line_run_record.dump(self._run_infos_folder / filename)

    def _load_all_flow_run_info(self, parse_const_as_str: bool = False) -> List[Dict]:
        flow_run_infos = []
        for line_run_record_file in sorted(self._run_infos_folder.iterdir()):
            new_runs = self._load_info_from_file(line_run_record_file, parse_const_as_str)
            flow_run_infos.extend(new_runs)
            for new_run in new_runs:
                multimedia_processor = MultimediaProcessor.create(new_run.get("message_format", ""))
                new_run = multimedia_processor.resolve_multimedia_data_recursively(line_run_record_file, new_run)
        return flow_run_infos

    def load_flow_run_info(self, line_number: int) -> FlowRunInfo:
        filename = self._get_flow_run_info_file_name(line_number)
        file_path = self._run_infos_folder / filename
        if not file_path.is_file():
            return None
        runs = self._load_info_from_file(file_path)
        run = next((run for run in runs if run.get("index") == line_number), None)
        if not run:
            return None

        multimedia_processor = MultimediaProcessor.create(run.get("message_format", ""))
        run = multimedia_processor.resolve_multimedia_data_recursively(self._run_infos_folder, run)
        run = multimedia_processor.load_multimedia_data_recursively(run)
        run_info = FlowRunInfo.deserialize(run)
        return run_info

    def persist_result(self, result: Optional[BatchResult]) -> None:
        """Persist metrics from return of executor."""
        if result is None:
            return
        self.dump_inputs_and_outputs()
        self.dump_metrics(result.metrics)

    def _persist_run_multimedia(self, run_info: Union[FlowRunInfo, NodeRunInfo], folder_path: Path):
        multimedia_processor = MultimediaProcessor.create(run_info.message_format)
        if run_info.inputs:
            run_info.inputs = self._serialize_multimedia(multimedia_processor, run_info.inputs, folder_path)
        if run_info.output:
            run_info.output = self._serialize_multimedia(multimedia_processor, run_info.output, folder_path)
            run_info.result = None
        if run_info.api_calls:
            run_info.api_calls = self._serialize_multimedia(multimedia_processor, run_info.api_calls, folder_path)

    def _serialize_multimedia(self, multimedia_processor, value, folder_path: Path, relative_path: Path = None):
        pfbytes_file_reference_encoder = multimedia_processor.get_file_reference_encoder(
            folder_path, relative_path, use_absolute_path=True
        )
        serialization_funcs = {Image: partial(Image.serialize, **{"encoder": pfbytes_file_reference_encoder})}
        return serialize(value, serialization_funcs=serialization_funcs)

    @staticmethod
    def _outputs_padding(df: "DataFrame", inputs_line_numbers: List[int]) -> "DataFrame":
        import pandas as pd

        if len(df) == len(inputs_line_numbers):
            return df
        missing_lines = []
        lines_set = set(df[LINE_NUMBER].values)
        for i in inputs_line_numbers:
            if i not in lines_set:
                missing_lines.append({LINE_NUMBER: i})
        df_to_append = pd.DataFrame(missing_lines)
        res = pd.concat([df, df_to_append], ignore_index=True)
        res = res.sort_values(by=LINE_NUMBER, ascending=True)
        return res

    def load_inputs_and_outputs(self) -> Tuple["DataFrame", "DataFrame"]:
        if not self._sdk_inputs_path.is_file() or not self._sdk_output_path.is_file():
            inputs, outputs = self._collect_io_from_debug_info()
        else:
            inputs = pd_read_json(self._sdk_inputs_path)
            outputs = pd_read_json(self._sdk_output_path)
            # if all line runs are failed, no need to fill
            if len(outputs) > 0:
                outputs = self._outputs_padding(outputs, inputs[LINE_NUMBER].tolist())
                outputs.fillna(value="(Failed)", inplace=True)  # replace nan with explicit prompt
                outputs = outputs.set_index(LINE_NUMBER)
        return inputs, outputs

    def _collect_io_from_debug_info(self) -> Tuple["DataFrame", "DataFrame"]:
        import pandas as pd

        inputs, outputs = [], []
        for line_run_record_file in sorted(self._run_infos_folder.iterdir()):
            if line_run_record_file.suffix.lower() != ".jsonl":
                continue
            with read_open(line_run_record_file) as f:
                datas = [json.loads(line) for line in list(f)]
                for data in datas:
                    line_number: int = data[LINE_NUMBER]
                    line_run_info: dict = data["run_info"]
                    current_inputs = line_run_info.get("inputs")
                    current_outputs = line_run_info.get("output")
                    inputs.append(copy.deepcopy(current_inputs))
                    if current_outputs is not None:
                        current_outputs[LINE_NUMBER] = line_number
                        outputs.append(copy.deepcopy(current_outputs))
        return pd.DataFrame(inputs), pd.DataFrame(outputs)

    def _get_flow_run_info_file_name(self, line_number: int) -> str:
        """Calculate flow_run_info filename according to the LOCAL_STORAGE_BATCH_SIZE.
        Note that if LOCAL_STORAGE_BATCH_SIZE > 1, need to well handle concurrent write scenario.
        So currently we just set LOCAL_STORAGE_BATCH_SIZE to 1.
        """
        lower_bound = line_number // LOCAL_STORAGE_BATCH_SIZE * LOCAL_STORAGE_BATCH_SIZE
        upper_bound = lower_bound + LOCAL_STORAGE_BATCH_SIZE - 1
        filename = (
            f"{str(lower_bound).zfill(self.LINE_NUMBER_WIDTH)}_"
            f"{str(upper_bound).zfill(self.LINE_NUMBER_WIDTH)}.jsonl"
        )
        return filename

    def _get_node_run_info_file_name(self, line_number: int) -> str:
        """Get node_run_info filename."""
        return f"{str(line_number).zfill(self.LINE_NUMBER_WIDTH)}.jsonl"<|MERGE_RESOLUTION|>--- conflicted
+++ resolved
@@ -38,7 +38,7 @@
 from promptflow._sdk.entities import Run
 from promptflow._sdk.entities._flows import FlexFlow, Flow
 from promptflow._utils.exception_utils import PromptflowExceptionPresenter
-from promptflow._utils.flow_utils import is_prompty_flow, resolve_flow_path
+from promptflow._utils.flow_utils import is_prompty_flow
 from promptflow._utils.logger_utils import LogContext, get_cli_sdk_logger
 from promptflow._utils.multimedia_utils import MultimediaProcessor
 from promptflow._utils.utils import prepare_folder
@@ -203,12 +203,7 @@
         )
         # snapshot
         self._snapshot_folder_path = prepare_folder(self.path / LocalStorageFilenames.SNAPSHOT_FOLDER)
-<<<<<<< HEAD
-        _, flow_file = resolve_flow_path(self._run.flow or self._run.path, check_flow_exist=False)
-        self._dag_path = self._snapshot_folder_path / flow_file
-=======
         self._dag_path = self._snapshot_folder_path / FLOW_DAG_YAML
->>>>>>> d0fa7dad
         self._flow_tools_json_path = (
             self._snapshot_folder_path / PROMPT_FLOW_DIR_NAME / LocalStorageFilenames.FLOW_TOOLS_JSON
         )
