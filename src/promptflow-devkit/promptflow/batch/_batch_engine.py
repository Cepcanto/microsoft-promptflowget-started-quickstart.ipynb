# ---------------------------------------------------------
# Copyright (c) Microsoft Corporation. All rights reserved.
# ---------------------------------------------------------
import asyncio
import signal
import threading
import uuid
from copy import deepcopy
from datetime import datetime
from pathlib import Path
from typing import Any, Dict, List, Mapping, Optional, Type

from promptflow._constants import (
    LANGUAGE_KEY,
    LINE_NUMBER_KEY,
    LINE_TIMEOUT_SEC,
    OUTPUT_FILE_NAME,
<<<<<<< HEAD
    PROMPTY_EXTENSION,
    FlowLanguage,
=======
    FlowLanguage,
    MessageFormatType,
>>>>>>> 044b9c85
)
from promptflow._core._errors import ResumeCopyError, UnexpectedError
from promptflow._proxy import ProxyFactory
from promptflow._utils.async_utils import async_run_allowing_running_loop
from promptflow._utils.context_utils import _change_working_dir
from promptflow._utils.execution_utils import (
    apply_default_value_for_input,
    collect_lines,
    extract_aggregation_inputs,
    get_aggregation_inputs_properties,
    handle_line_failures,
    set_batch_input_source_from_inputs_mapping,
)
from promptflow._utils.flow_utils import is_flex_flow
from promptflow._utils.logger_utils import bulk_logger
from promptflow._utils.multimedia_utils import MultimediaProcessor
from promptflow._utils.utils import (
    dump_list_to_jsonl,
    get_int_env_var,
    log_progress,
    resolve_dir_to_absolute,
    transpose,
)
from promptflow._utils.yaml_utils import load_yaml
from promptflow.batch import AbstractExecutorProxy
from promptflow.batch._batch_inputs_processor import BatchInputsProcessor
from promptflow.batch._errors import BatchRunTimeoutError
from promptflow.batch._python_executor_proxy import PythonExecutorProxy
from promptflow.batch._result import BatchResult
from promptflow.contracts.flow import Flow
from promptflow.contracts.run_info import FlowRunInfo, Status
from promptflow.exceptions import ErrorTarget, PromptflowException
from promptflow.executor._line_execution_process_pool import signal_handler
from promptflow.executor._result import AggregationResult, LineResult
from promptflow.executor.flow_validator import FlowValidator
from promptflow.storage import AbstractBatchRunStorage, AbstractRunStorage
from promptflow.storage._run_storage import DefaultRunStorage

DEFAULT_CONCURRENCY = 10


class BatchEngine:
    """This class is used to execute flows in batch mode"""

    @classmethod
    def register_executor(cls, language: str, executor_proxy_cls: Type[AbstractExecutorProxy]):
        """Register a executor proxy class for a specific program language.

        this function is left to keep the compatibility with the old version promptflow-runtime; it will
        redirect the registration to the ExecutorProxyFactory.
        """
        # TODO: remove this after we migrate to multi-container
        ProxyFactory.register_executor(
            language=language,
            executor_proxy_cls=executor_proxy_cls,
        )

    def __init__(
        self,
        flow_file: Path,
        working_dir: Optional[Path] = None,
        *,
        connections: Optional[dict] = None,
        storage: Optional[AbstractRunStorage] = None,
        batch_timeout_sec: Optional[int] = None,
        line_timeout_sec: Optional[int] = None,
        worker_count: Optional[int] = None,
        init_kwargs: Optional[Dict[str, Any]] = None,
        **kwargs,
    ):
        """Create a new batch engine instance

        :param flow_file: The flow file path
        :type flow_file: Path
        :param working_dir: The flow working directory path
        :type working_dir: Optional[Path]
        :param connections: The connections used in the flow
        :type connections: Optional[dict]
        :param storage: The storage to store execution results
        :type storage: Optional[~promptflow.storage._run_storage.AbstractRunStorage]
        :param batch_timeout: The timeout of batch run in seconds
        :type batch_timeout: Optional[int]
        :param line_timeout: The timeout of each line in seconds
        :type line_timeout: Optional[int]
        :param worker_count: The concurrency limit of batch run
        :type worker_count: Optional[int]
        :param init_kwargs: Class init arguments for callable class, only supported for flex flow.
        :type init_kwargs: Optional[Dict[str, Any]]
        :param kwargs: The keyword arguments related to creating the executor proxy class
        :type kwargs: Any
        """
        self._flow_file = flow_file
        self._working_dir = Flow._resolve_working_dir(flow_file, working_dir)

        self._is_eager_flow, self._program_language = self._check_eager_flow_and_language_from_yaml()

        # TODO: why self._flow is not initialized for eager flow?
        if not self._is_eager_flow:
            self._flow = Flow.from_yaml(flow_file, working_dir=self._working_dir)
            FlowValidator.ensure_flow_valid_in_batch_mode(self._flow)

        # eager flow does not support multimedia contract currently, just use basic format type.
        self._message_format = self._flow.message_format if not self._is_eager_flow else MessageFormatType.BASIC
        self._multimedia_processor = MultimediaProcessor.create(self._message_format)

        self._connections = connections
        self._storage = storage if storage else DefaultRunStorage(base_dir=self._working_dir)
        self._kwargs = kwargs

        self._batch_timeout_sec = batch_timeout_sec or get_int_env_var("PF_BATCH_TIMEOUT_SEC")
        self._line_timeout_sec = line_timeout_sec or get_int_env_var("PF_LINE_TIMEOUT_SEC", LINE_TIMEOUT_SEC)
        self._worker_count = worker_count or get_int_env_var("PF_WORKER_COUNT")
        # update kwargs with worker_count and line_timeout_sec
        self._kwargs.update(
            {
                "worker_count": self._worker_count,
                "line_timeout_sec": self._line_timeout_sec,
            }
        )

        # set it to True when the batch run is canceled
        self._is_canceled = False
        self._init_kwargs = init_kwargs

    def run(
        self,
        input_dirs: Dict[str, str],
        inputs_mapping: Dict[str, str],
        output_dir: Path,
        run_id: Optional[str] = None,
        max_lines_count: Optional[int] = None,
        raise_on_line_failure: Optional[bool] = False,
        resume_from_run_storage: Optional[AbstractBatchRunStorage] = None,
        resume_from_run_output_dir: Optional[Path] = None,
    ) -> BatchResult:
        """Run flow in batch mode

        :param input_dirs: The directories path of input files
        :type input_dirs: Dict[str, str]
        :param inputs_mapping: The mapping of input names to their corresponding values.
        :type inputs_mapping: Dict[str, str]
        :param output_dir: output dir
        :type output_dir: The directory path of output files
        :param run_id: The run id of this run
        :type run_id: Optional[str]
        :param max_lines_count: The max count of inputs. If it is None, all inputs will be used.
        :type max_lines_count: Optional[int]
        :param raise_on_line_failure: Whether to raise exception when a line fails.
        :type raise_on_line_failure: Optional[bool]
        :param resume_from_run_storage: The run storage to load flow run and node run from the original
                                        run. The resume behavior is to reuse succeeded line result of
                                        the original run and run/rerun the remaining/failed lines.
        :type resume_from_run_storage: Optional[AbstractRunStorage]
        :param resume_from_run_output_dir: The output dir of the original run.
        :type resume_from_run_output_dir: Optional[Path]
        :return: The result of this batch run
        :rtype: ~promptflow.batch._result.BatchResult
        """
        try:
            self._start_time = datetime.utcnow()
            with _change_working_dir(self._working_dir):
                # create executor proxy instance according to the flow program language
                self._executor_proxy = ProxyFactory().create_executor_proxy(
                    flow_file=self._flow_file,
                    working_dir=self._working_dir,
                    connections=self._connections,
                    storage=self._storage,
                    language=self._program_language,
                    init_kwargs=self._init_kwargs,
                    **self._kwargs,
                )
                try:
                    # register signal handler for python flow in the main thread
                    # TODO: For all executor proxies that are executed locally, it might be necessary to
                    #  register a signal for Ctrl+C in order to customize some actions beyond just killing
                    #  the process, such as terminating the executor service.
                    if isinstance(self._executor_proxy, PythonExecutorProxy):
                        if threading.current_thread() is threading.main_thread():
                            signal.signal(signal.SIGINT, signal_handler)
                        else:
                            bulk_logger.info(
                                "Current thread is not main thread, skip signal handler registration in BatchEngine."
                            )

                    # set batch input source from input mapping
                    set_batch_input_source_from_inputs_mapping(inputs_mapping)
                    # if using eager flow, the self._flow is none, so we need to get inputs definition from executor
                    inputs = self._executor_proxy.get_inputs_definition() if self._is_eager_flow else self._flow.inputs

                    # resolve input data from input dirs and apply inputs mapping
                    batch_input_processor = BatchInputsProcessor(
                        self._working_dir, inputs, max_lines_count, message_format=self._message_format
                    )
                    batch_inputs = batch_input_processor.process_batch_inputs(input_dirs, inputs_mapping)
                    # resolve output dir
                    output_dir = resolve_dir_to_absolute(self._working_dir, output_dir)

                    run_id = run_id or str(uuid.uuid4())
                    previous_run_results = None
                    if resume_from_run_storage:
                        previous_run_results = self._copy_previous_run_result(
                            resume_from_run_storage, batch_inputs, output_dir, run_id
                        )

                    # run flow in batch mode
                    return async_run_allowing_running_loop(
                        self._exec_in_task,
                        batch_inputs,
                        run_id,
                        output_dir,
                        raise_on_line_failure,
                        previous_run_results,
                    )
                finally:
                    async_run_allowing_running_loop(self._executor_proxy.destroy)
        except Exception as e:
            bulk_logger.error(f"Error occurred while executing batch run. Exception: {str(e)}")
            if isinstance(e, PromptflowException):
                raise e
            else:
                # for unexpected error, we need to wrap it to SystemErrorException to allow us to see the stack trace.
                unexpected_error = UnexpectedError(
                    target=ErrorTarget.BATCH,
                    message_format=(
                        "Unexpected error occurred while executing the batch run. Error: {error_type_and_message}."
                    ),
                    error_type_and_message=f"({e.__class__.__name__}) {e}",
                )
                raise unexpected_error from e

    def _copy_previous_run_result(
        self,
        resume_from_run_storage: AbstractBatchRunStorage,
        batch_inputs: List,
        output_dir: Path,
        run_id: str,
    ) -> List[LineResult]:
        """Duplicate the previous debug_info from resume_from_run_storage to the storage of new run,
        return the list of previous line results for the usage of aggregation and summarization.
        """
        try:
            previous_run_results = []
            aggregation_nodes = {node.name for node in self._flow.nodes if node.aggregation}
            for i in range(len(batch_inputs)):
                previous_run_info: FlowRunInfo = resume_from_run_storage.load_flow_run_info(i)

                if previous_run_info and previous_run_info.status == Status.Completed:
                    # UI uses root_run_id  to link the base path in datastore with the run_info of line.
                    # Thus the root_run_id needs to be the current batch run id.
                    previous_run_info.root_run_id = run_id
                    previous_run_info.parent_run_id = run_id

                    # Load previous node run info
                    previous_node_run_infos = resume_from_run_storage.load_node_run_info_for_line(i)

                    # In storage, aggregation nodes are persisted with filenames similar to regular nodes.
                    # Currently we read regular node run records by filename in the node artifacts folder,
                    # which may lead to load records of aggregation nodes at the same time, which is not intended.
                    # E.g, aggregation-node/000000000.jsonl will be treated as the node_run_info of the first line:
                    # node_artifacts/
                    # ├─ non-aggregation-node/
                    # │  ├─ 000000000.jsonl
                    # │  ├─ 000000001.jsonl
                    # │  ├─ 000000002.jsonl
                    # ├─ aggregation-node/
                    # │  ├─ 000000000.jsonl
                    # So we filter out aggregation nodes since line records should not contain any info about them.
                    previous_node_run_infos = [
                        run_info for run_info in previous_node_run_infos if run_info.node not in aggregation_nodes
                    ]
                    previous_node_run_infos_dict = {node_run.node: node_run for node_run in previous_node_run_infos}
                    previous_node_run_outputs = {
                        node_info.node: node_info.output for node_info in previous_node_run_infos
                    }

                    # Extract aggregation inputs for flow with aggregation node
                    aggregation_inputs = extract_aggregation_inputs(self._flow, previous_node_run_outputs)

                    # Deepcopy to avoid modifying the original object when serializing image
                    previous_run_output = deepcopy(previous_run_info.output)
                    previous_run_output_in_line_result = self._multimedia_processor.persist_multimedia_data(
                        previous_run_output, output_dir
                    )

                    # Persist previous run info and node run info
                    self._storage.persist_flow_run(previous_run_info)
                    for node_run_info in previous_node_run_infos:
                        self._storage.persist_node_run(node_run_info)

                    # Create LineResult object for previous line result
                    previous_line_result = LineResult(
                        output=previous_run_output_in_line_result,
                        aggregation_inputs=aggregation_inputs,
                        run_info=previous_run_info,
                        node_run_infos=previous_node_run_infos_dict,
                    )
                    previous_run_results.append(previous_line_result)

            return previous_run_results
        except Exception as e:
            bulk_logger.error(f"Error occurred while copying previous run result. Exception: {str(e)}")
            resume_copy_error = ResumeCopyError(
                target=ErrorTarget.BATCH,
                message_format="Failed to copy results when resuming the run. Error: {error_type_and_message}.",
                error_type_and_message=f"({e.__class__.__name__}) {e}",
            )
            raise resume_copy_error from e

    def cancel(self):
        """Cancel the batch run"""
        self._is_canceled = True

    async def _exec_in_task(
        self,
        batch_inputs: List[Dict[str, Any]],
        run_id: str = None,
        output_dir: Path = None,
        raise_on_line_failure: bool = False,
        previous_line_results: List[LineResult] = None,
    ) -> BatchResult:
        # if the batch run is canceled, asyncio.CancelledError will be raised and no results will be returned,
        # so we pass empty line results list and aggr results and update them in _exec so that when the batch
        # run is canceled we can get the current completed line results and aggr results.
        line_results: List[LineResult] = []
        aggr_result = AggregationResult({}, {}, {})
        task = asyncio.create_task(
            self._exec(
                batch_inputs,
                run_id,
                output_dir,
                raise_on_line_failure,
                previous_line_results,
                line_results,
                aggr_result,
            )
        )
        while not task.done():
            # check whether the task is completed or canceled every 1s
            await asyncio.sleep(1)
            if self._is_canceled:
                task.cancel()
                # use current completed line results and aggregation results to create a BatchResult
                return BatchResult.create(
                    self._start_time, datetime.utcnow(), line_results, aggr_result, status=Status.Canceled
                )
            if self._batch_timeout_expired():
                task.cancel()
                ex = BatchRunTimeoutError(
                    message_format=(
                        "The batch run failed due to timeout [{batch_timeout_sec}s]. "
                        "Please adjust the timeout to a higher value."
                    ),
                    batch_timeout_sec=self._batch_timeout_sec,
                    target=ErrorTarget.BATCH,
                )
                # summary some infos from line results and aggr results to batch result
                return BatchResult.create(self._start_time, datetime.utcnow(), line_results, aggr_result, exception=ex)
        return task.result()

    async def _exec(
        self,
        batch_inputs: List[Dict[str, Any]],
        run_id: str = None,
        output_dir: Path = None,
        raise_on_line_failure: bool = False,
        previous_line_results: List[LineResult] = None,
        line_results: List[LineResult] = [],
        aggr_result: AggregationResult = AggregationResult({}, {}, {}),
    ) -> BatchResult:
        """
        Asynchronously execute batch processing of inputs with potential resumption from previous results,
        and aggregate outputs accordingly. Empty list `line_results` and `aggr_result` is passed to ensure
        their current state can be retrieved when batch run is canceled.

        :param batch_inputs: A list of dictionaries representing the inputs for all lines of the batch.
        :type batch_inputs: List[Mapping[str, Any]]
        :param run_id: An optional unique identifier for the run. If not provided, a new UUID will be generated.
        :type run_id: Optional[str]
        :param output_dir: An optional path to a directory where outputs will be persisted.
        :type output_dir: Optional[Path]
        :param raise_on_line_failure: A flag indicating whether to raise an exception on individual line failures.
        :type raise_on_line_failure: bool
        :param previous_line_results: An optional list of previous line results to resume from.
        :type previous_line_results: Optional[List[~promptflow.executor._result.LineResult]]
        :param line_results: An output parameter to be populated with the results of processing all lines in the batch.
        :type line_results: List[~promptflow.executor._result.LineResult]
        :param aggr_result: An output parameter to be populated with the aggregated results of all lines in the batch.
        :type aggr_result: ~promptflow.executor._result.AggregationResult
        :return: A `BatchResult` object containing information about the execution of the batch.
        :rtype: ~promptflow.batch._result.BatchResult
        """
        # ensure executor health before execution
        await self._executor_proxy.ensure_executor_health()
        # apply default value in early stage, so we can use it both in line and aggregation nodes execution.
        # if the flow is None, we don't need to apply default value for inputs.
        if not self._is_eager_flow:
            batch_inputs = [
                apply_default_value_for_input(self._flow.inputs, each_line_input) for each_line_input in batch_inputs
            ]

        # if there are existing results resumed from previous run, we should skip the execution of these lines
        if previous_line_results:
            line_results.extend(previous_line_results)
            existing_results_line_numbers = set([r.run_info.index for r in previous_line_results])
            bulk_logger.info(f"Skipped the execution of {len(existing_results_line_numbers)} existing results.")
            inputs_to_run = [
                input for input in batch_inputs if input[LINE_NUMBER_KEY] not in existing_results_line_numbers
            ]
        else:
            inputs_to_run = batch_inputs

        run_id = run_id or str(uuid.uuid4())

        # execute lines
        is_timeout = False
        if isinstance(self._executor_proxy, PythonExecutorProxy):
            results, is_timeout = await self._executor_proxy._exec_batch(
                inputs_to_run,
                output_dir,
                run_id,
                batch_timeout_sec=self._batch_timeout_sec,
                line_timeout_sec=self._line_timeout_sec,
                worker_count=self._worker_count,
            )
            line_results.extend(results)
        else:
            # TODO: Enable batch timeout for other api based executor proxy
            await self._exec_batch(line_results, batch_inputs, run_id)
        handle_line_failures([r.run_info for r in line_results], raise_on_line_failure)
        # persist outputs to output dir
        outputs = [
            {LINE_NUMBER_KEY: r.run_info.index, **r.output}
            for r in line_results
            if r.run_info.status == Status.Completed
        ]
        outputs.sort(key=lambda x: x[LINE_NUMBER_KEY])
        self._persist_outputs(outputs, output_dir)

        # if the batch runs with errors, we should update the errors to ex
        ex = None
        if not is_timeout:
            # execute aggregation nodes
            aggr_exec_result = await self._exec_aggregation(batch_inputs, line_results, run_id)
            # use the execution result to update aggr_result to make sure we can get the aggr_result in _exec_in_task
            self._update_aggr_result(aggr_result, aggr_exec_result)
        else:
            ex = BatchRunTimeoutError(
                message_format=(
                    "The batch run failed due to timeout [{batch_timeout_sec}s]. "
                    "Please adjust the timeout to a higher value."
                ),
                batch_timeout_sec=self._batch_timeout_sec,
                target=ErrorTarget.BATCH,
            )
        # summary some infos from line results and aggr results to batch result
        return BatchResult.create(self._start_time, datetime.utcnow(), line_results, aggr_result, exception=ex)

    async def _exec_batch(
        self,
        line_results: List[LineResult],
        batch_inputs: List[Mapping[str, Any]],
        run_id: Optional[str] = None,
    ) -> List[LineResult]:
        worker_count = self._worker_count or DEFAULT_CONCURRENCY
        semaphore = asyncio.Semaphore(worker_count)
        pending = [
            asyncio.create_task(self._exec_line_under_semaphore(semaphore, line_inputs, i, run_id))
            for i, line_inputs in enumerate(batch_inputs)
        ]

        total_lines = len(batch_inputs)
        completed_line = 0
        last_log_count = 0
        while completed_line < total_lines:
            # wait for any task to complete
            done, pending = await asyncio.wait(pending, return_when=asyncio.FIRST_COMPLETED)
            completed_line_results = [task.result() for task in done]
            # persist node run infos and flow run info in line result to storage
            self._persist_run_info(completed_line_results)
            line_results.extend(completed_line_results)
            # update the progress log
            completed_line = len(line_results)
            last_log_count = log_progress(
                run_start_time=self._start_time,
                total_count=total_lines,
                current_count=completed_line,
                last_log_count=last_log_count,
            )

    async def _exec_line_under_semaphore(
        self,
        semaphore,
        inputs: Mapping[str, Any],
        index: Optional[int] = None,
        run_id: Optional[str] = None,
    ):
        async with semaphore:
            return await self._executor_proxy.exec_line_async(inputs, index, run_id)

    async def _exec_aggregation(
        self,
        batch_inputs: List[dict],
        line_results: List[LineResult],
        run_id: Optional[str] = None,
    ) -> AggregationResult:
        if self._is_eager_flow:
            return AggregationResult({}, {}, {})
        aggregation_nodes = {node.name for node in self._flow.nodes if node.aggregation}
        if not aggregation_nodes:
            return AggregationResult({}, {}, {})

        bulk_logger.info("Executing aggregation nodes...")

        run_infos = [r.run_info for r in line_results]
        succeeded = [i for i, r in enumerate(run_infos) if r.status == Status.Completed]

        succeeded_batch_inputs = [batch_inputs[i] for i in succeeded]
        resolved_succeeded_batch_inputs = [
            FlowValidator.ensure_flow_inputs_type(flow=self._flow, inputs=input) for input in succeeded_batch_inputs
        ]

        succeeded_inputs = transpose(resolved_succeeded_batch_inputs, keys=list(self._flow.inputs.keys()))

        aggregation_inputs = transpose(
            [result.aggregation_inputs for result in line_results],
            keys=get_aggregation_inputs_properties(self._flow),
        )
        succeeded_aggregation_inputs = collect_lines(succeeded, aggregation_inputs)
        try:
            aggr_result = await self._executor_proxy.exec_aggregation_async(
                succeeded_inputs, succeeded_aggregation_inputs, run_id
            )
            # if the flow language is python, we have already persisted node run infos during execution.
            # so we should persist node run infos in aggr_result for other languages.
            if not isinstance(self._executor_proxy, PythonExecutorProxy):
                for node_run in aggr_result.node_run_infos.values():
                    self._storage.persist_node_run(node_run)
            bulk_logger.info("Finish executing aggregation nodes.")
            return aggr_result
        except PromptflowException as e:
            # for PromptflowException, we already do classification, so throw directly.
            raise e
        except Exception as e:
            error_type_and_message = f"({e.__class__.__name__}) {e}"
            raise UnexpectedError(
                message_format=(
                    "Unexpected error occurred while executing the aggregated nodes. "
                    "Please fix or contact support for assistance. The error details: {error_type_and_message}."
                ),
                error_type_and_message=error_type_and_message,
            ) from e

    def _persist_run_info(self, line_results: List[LineResult]):
        """Persist node run infos and flow run info in line result to storage"""
        for line_result in line_results:
            for node_run in line_result.node_run_infos.values():
                self._storage.persist_node_run(node_run)
            self._storage.persist_flow_run(line_result.run_info)

    def _persist_outputs(self, outputs: List[Mapping[str, Any]], output_dir: Path):
        """Persist outputs to json line file in output directory"""
        output_file = output_dir / OUTPUT_FILE_NAME
        dump_list_to_jsonl(output_file, outputs)

    def _update_aggr_result(self, aggr_result: AggregationResult, aggr_exec_result: AggregationResult):
        """Update aggregation result with the aggregation execution result"""
        aggr_result.metrics = aggr_exec_result.metrics
        aggr_result.node_run_infos = aggr_exec_result.node_run_infos
        aggr_result.output = aggr_exec_result.output

    def _check_eager_flow_and_language_from_yaml(self):
        flow_file = self._working_dir / self._flow_file if self._working_dir else self._flow_file
        # TODO: remove this after path is removed
        if flow_file.suffix.lower() == ".dll":
            return True, FlowLanguage.CSharp
        elif flow_file.suffix.lower() == PROMPTY_EXTENSION:
            return True, FlowLanguage.Python
        with open(flow_file, "r", encoding="utf-8") as fin:
            flow_dag = load_yaml(fin)
        language = flow_dag.get(LANGUAGE_KEY, FlowLanguage.Python)
        return is_flex_flow(yaml_dict=flow_dag), language

    def _batch_timeout_expired(self) -> bool:
        # Currently, local PythonExecutorProxy will handle the batch timeout by itself.
        if self._batch_timeout_sec is None or isinstance(self._executor_proxy, PythonExecutorProxy):
            return False
        return (datetime.utcnow() - self._start_time).total_seconds() > self._batch_timeout_sec<|MERGE_RESOLUTION|>--- conflicted
+++ resolved
@@ -15,13 +15,9 @@
     LINE_NUMBER_KEY,
     LINE_TIMEOUT_SEC,
     OUTPUT_FILE_NAME,
-<<<<<<< HEAD
     PROMPTY_EXTENSION,
     FlowLanguage,
-=======
-    FlowLanguage,
     MessageFormatType,
->>>>>>> 044b9c85
 )
 from promptflow._core._errors import ResumeCopyError, UnexpectedError
 from promptflow._proxy import ProxyFactory
