--- conflicted
+++ resolved
@@ -42,9 +42,6 @@
 
 [tool.poetry.dependencies]
 python = "<4.0,>=3.8"
-<<<<<<< HEAD
-pywin32 = {version = ">=304", markers = "sys_platform == 'win32'"}
-=======
 promptflow-core = "<2.0.0"
 psutil = "*"  # get process information when bulk run
 httpx = ">=0.25.1"  # used to send http requests asynchronously
@@ -71,6 +68,7 @@
 streamlit = ">=1.26.0"
 streamlit-quill = "<0.1.0"
 bs4 = "*"
+pywin32 = {version = ">=304", markers = "sys_platform == 'win32'"}
 
 [tool.poetry.extras]
 all = [
@@ -90,7 +88,6 @@
 pyarrow = [
   "pyarrow",
 ]
->>>>>>> f8ffa522
 
 [tool.poetry.group.dev.dependencies]
 pre-commit = "*"
