--- conflicted
+++ resolved
@@ -249,7 +249,6 @@
             model={"parameters": {"n": 3, "stream": True}},
         )
         result = prompty(question="what is the result of 1+1?")
-<<<<<<< HEAD
         json_result_content = []
         for item in result:
             if len(item.choices) > 2:
@@ -270,8 +269,6 @@
             if len(item.choices) > 0 and item.choices[0].delta.content:
                 result_content += item.choices[0].delta.content
         assert "2" in result_content
-=======
-        assert isinstance(result, ChatCompletion)
 
     def test_prompty_trace(self, pf: PFClient):
         run = pf.run(flow=f"{PROMPTY_DIR}/prompty_example.prompty", data=f"{DATA_DIR}/prompty_inputs.jsonl")
@@ -281,5 +278,4 @@
         prompty_span = next((span for span in spans if span.name == "Basic Prompt"), None)
         events = [pf.traces.get_event(item["attributes"]["event.id"]) for item in prompty_span.events]
         assert any(["prompt.template" in event["attributes"]["payload"] for event in events])
-        assert any(["prompt.variables" in event["attributes"]["payload"] for event in events])
->>>>>>> 7d9c9857
+        assert any(["prompt.variables" in event["attributes"]["payload"] for event in events])