--- conflicted
+++ resolved
@@ -1,452 +1,444 @@
-# ---------------------------------------------------------
-# Copyright (c) Microsoft Corporation. All rights reserved.
-# ---------------------------------------------------------
-import inspect
-import re
-from typing import Any, Callable, Dict, Optional, Set, Tuple
-
-import numpy as np
-import pandas as pd
-
-from promptflow._sdk._constants import LINE_NUMBER
-from promptflow.client import PFClient
-
-<<<<<<< HEAD
-from .._user_agent import USER_AGENT
-from ._code_client import CodeClient
-=======
-from .._constants import CONTENT_SAFETY_DEFECT_RATE_THRESHOLD_DEFAULT, EvaluationMetrics
-from .._user_agent import USER_AGENT
->>>>>>> caa38327
-from ._utils import _log_metrics_and_instance_results, _trace_destination_from_project_scope, _write_output
-
-
-def _aggregate_metrics(df, evaluators) -> Dict[str, float]:
-    df.rename(columns={col: col.replace("outputs.", "") for col in df.columns}, inplace=True)
-
-    # Calculate defect rates for content safety metrics
-    content_safety_metrics = [
-        EvaluationMetrics.SEXUAL,
-        EvaluationMetrics.SELF_HARM,
-        EvaluationMetrics.HATE_UNFAIRNESS,
-        EvaluationMetrics.VIOLENCE,
-    ]
-    content_safety_cols = []
-    for col in df.columns:
-        evaluator_name = col.split(".")[0]
-        metric_name = col.split(".")[1]
-        if evaluator_name in evaluators:
-            # Check the namespace of the evaluator
-            module = inspect.getmodule(evaluators[evaluator_name])
-            if (
-                module
-                and module.__name__.startswith("promptflow.evals.evaluators.")
-                and metric_name.endswith("_score")
-                and metric_name.replace("_score", "") in content_safety_metrics
-            ):
-                content_safety_cols.append(col)
-
-    content_safety_df = df[content_safety_cols]
-    defect_rates = {}
-    for col in content_safety_df.columns:
-        defect_rate_name = col.replace("_score", "_defect_rate")
-        defect_rates[defect_rate_name] = round(
-            np.sum(content_safety_df[col] >= CONTENT_SAFETY_DEFECT_RATE_THRESHOLD_DEFAULT)
-            / len(content_safety_df[col]),
-            2,
-        )
-
-    # For rest of metrics, we will calculate mean
-    df.drop(columns=content_safety_cols, inplace=True)
-    mean_value = df.mean(numeric_only=True)
-    metrics = mean_value.to_dict()
-
-    metrics.update(defect_rates)
-    return metrics
-
-
-def _validate_input_data_for_evaluator(evaluator, evaluator_name, df_data, is_target_fn=False):
-    required_inputs = [
-        param.name
-        for param in inspect.signature(evaluator).parameters.values()
-        if param.default == inspect.Parameter.empty and param.name not in ["kwargs", "args", "self"]
-    ]
-
-    missing_inputs = [col for col in required_inputs if col not in df_data.columns]
-    if missing_inputs:
-        if not is_target_fn:
-            raise ValueError(f"Missing required inputs for evaluator {evaluator_name} : {missing_inputs}.")
-        else:
-            raise ValueError(f"Missing required inputs for target : {missing_inputs}.")
-
-
-def _validate_and_load_data(target, data, evaluators, output_path, azure_ai_project, evaluation_name):
-    if data is None:
-        raise ValueError("data must be provided for evaluation.")
-
-    if target is not None:
-        if not callable(target):
-            raise ValueError("target must be a callable function.")
-
-    if data is not None:
-        if not isinstance(data, str):
-            raise ValueError("data must be a string.")
-
-    if evaluators is not None:
-        if not isinstance(evaluators, dict):
-            raise ValueError("evaluators must be a dictionary.")
-
-    if output_path is not None:
-        if not isinstance(output_path, str):
-            raise ValueError("output_path must be a string.")
-
-    if azure_ai_project is not None:
-        if not isinstance(azure_ai_project, Dict):
-            raise ValueError("azure_ai_project must be a Dict.")
-
-    if evaluation_name is not None:
-        if not isinstance(evaluation_name, str):
-            raise ValueError("evaluation_name must be a string.")
-
-    try:
-        initial_data_df = pd.read_json(data, lines=True)
-    except Exception as e:
-        raise ValueError(f"Failed to load data from {data}. Please validate it is a valid jsonl data. Error: {str(e)}.")
-
-    return initial_data_df
-
-
-def _validate_columns(
-    df: pd.DataFrame,
-    evaluators: Dict[str, Any],
-    target: Optional[Callable],
-    evaluator_config: Dict[str, Dict[str, str]],
-) -> None:
-    """
-    Check that all columns needed by evaluator or target function are present.
-
-    :keyword df: The data frame to be validated.
-    :paramtype df: pd.DataFrame
-    :keyword evaluators: The dictionary of evaluators.
-    :paramtype evaluators: Dict[str, Any]
-    :keyword target: The callable to be applied to data set.
-    :paramtype target: Optional[Callable]
-    """
-    if target:
-        # If the target function is given, it may return
-        # several columns and hence we cannot check the availability of columns
-        # without knowing target function semantics.
-        # Instead, here we will validate the columns, taken by target.
-        _validate_input_data_for_evaluator(target, None, df, is_target_fn=True)
-    else:
-        for evaluator_name, evaluator in evaluators.items():
-            # Apply column mapping
-            mapping_config = evaluator_config.get(evaluator_name, evaluator_config.get("default", None))
-            new_df = _apply_column_mapping(df, mapping_config)
-
-            # Validate input data for evaluator
-            _validate_input_data_for_evaluator(evaluator, evaluator_name, new_df)
-
-
-def _apply_target_to_data(
-    target: Callable, data: str, pf_client: PFClient, initial_data: pd.DataFrame, evaluation_name: Optional[str] = None
-) -> Tuple[pd.DataFrame, Set[str]]:
-    """
-    Apply the target function to the data set and return updated data and generated columns.
-
-    :keyword target: The function to be applied to data.
-    :paramtype target: Callable
-    :keyword data: The path to input jsonl file.
-    :paramtype data: str
-    :keyword pf_client: The promptflow client to be used.
-    :paramtype pf_client: PFClient
-    :keyword initial_data: The data frame with the loaded data.
-    :paramtype initial_data: pd.DataFrame
-    :return: The tuple, containing data frame and the list of added columns.
-    :rtype: Tuple[pd.DataFrame, List[str]]
-    """
-    # We are manually creating the temporary directory for the flow
-    # because the way tempdir remove temporary directories will
-    # hang the debugger, because promptflow will keep flow directory.
-    run = pf_client.run(
-        flow=target,
-        display_name=evaluation_name,
-        data=data,
-        properties={"runType": "eval_run", "isEvaluatorRun": "true"},
-        stream=True,
-    )
-    target_output = pf_client.runs.get_details(run, all_results=True)
-    # Remove input and output prefix
-    prefix = "outputs."
-    rename_dict = {col: col[len(prefix) :] for col in target_output.columns if col.startswith(prefix)}
-    # Sometimes user data may contain column named the same as the one generated by target.
-    # In this case we will not rename the column.
-    generated_columns = set(rename_dict.values())
-    for col in initial_data.columns:
-        if col in generated_columns:
-            tgt_out = f"{prefix}{col}"
-            del rename_dict[tgt_out]
-    # Sort output by line numbers
-    target_output.set_index(f"inputs.{LINE_NUMBER}", inplace=True)
-    target_output.sort_index(inplace=True)
-    target_output.reset_index(inplace=True, drop=False)
-    # target_output contains only input columns, taken by function,
-    # so we need to concatenate it to the input data frame.
-    drop_columns = list(filter(lambda x: x.startswith("inputs"), target_output.columns))
-    target_output.drop(drop_columns, inplace=True, axis=1)
-    # Remove outputs. prefix
-    target_output.rename(columns=rename_dict, inplace=True)
-    # Concatenate output to input
-    target_output = pd.concat([target_output, initial_data], axis=1)
-    return target_output, generated_columns, run
-
-
-def _apply_column_mapping(source_df: pd.DataFrame, mapping_config: dict, inplace: bool = False) -> pd.DataFrame:
-    """
-    Apply column mapping to source_df based on mapping_config.
-
-    This function is used for pre-validation of input data for evaluators
-    :param source_df: the data frame to be changed.
-    :type source_df: pd.DataFrame
-    :param mapping_config: The configuration, containing column mapping.
-    :type mapping_config: dict.
-    :param inplace: If true, the source_df will be changed inplace.
-    :type inplace: bool
-    :return: The modified data frame.
-    """
-    result_df = source_df
-
-    if mapping_config:
-        column_mapping = {}
-        columns_to_drop = set()
-        pattern_prefix = "data."
-        run_outputs_prefix = "run.outputs."
-
-        for map_to_key, map_value in mapping_config.items():
-            match = re.search(r"^\${([^{}]+)}$", map_value)
-            if match is not None:
-                pattern = match.group(1)
-                if pattern.startswith(pattern_prefix):
-                    column_mapping[pattern[len(pattern_prefix) :]] = map_to_key
-                elif pattern.startswith(run_outputs_prefix):
-                    map_from_key = pattern[len(run_outputs_prefix) :]
-                    col_outputs = f"outputs.{map_from_key}"
-                    # If data set had target-generated column before application of
-                    # target, the column will have "outputs." prefix. We will use
-                    # target-generated column for validation.
-                    if col_outputs in source_df.columns:
-                        map_from_key = col_outputs
-
-                    # If column needs to be mapped to already existing column.
-                    if map_to_key in source_df.columns:
-                        columns_to_drop.add(map_to_key)
-                    column_mapping[map_from_key] = map_to_key
-        # If some columns, which has to be dropped actually can renamed,
-        # we will not drop it.
-        columns_to_drop = columns_to_drop - set(column_mapping.keys())
-        result_df = source_df.drop(columns=columns_to_drop, inplace=inplace)
-        result_df.rename(columns=column_mapping, inplace=True)
-
-    return result_df
-
-
-def _process_evaluator_config(evaluator_config: Dict[str, Dict[str, str]]):
-    """Process evaluator_config to replace ${target.} with ${data.}"""
-
-    processed_config = {}
-
-    unexpected_references = re.compile(r"\${(?!target\.|data\.).+?}")
-
-    if evaluator_config:
-        for evaluator, mapping_config in evaluator_config.items():
-            if isinstance(mapping_config, dict):
-                processed_config[evaluator] = {}
-
-                for map_to_key, map_value in mapping_config.items():
-
-                    # Check if there's any unexpected reference other than ${target.} or ${data.}
-                    if unexpected_references.search(map_value):
-                        raise ValueError(
-                            "Unexpected references detected in 'evaluator_config'. "
-                            "Ensure only ${target.} and ${data.} are used."
-                        )
-
-                    # Replace ${target.} with ${run.outputs.}
-                    processed_config[evaluator][map_to_key] = map_value.replace("${target.", "${run.outputs.")
-
-    return processed_config
-
-
-def _rename_columns_conditionally(df: pd.DataFrame, target_generated: Set[str]):
-    """
-    Change the column names for data frame. The change happens inplace.
-
-    The columns with "outputs." prefix will not be changed. "outputs." prefix will
-    will be added to columns in target_generated set. The rest columns will get
-    ".inputs" prefix.
-    :param df: The data frame to apply changes to.
-    :param target_generated: The columns generated by the target.
-    :return: The changed data frame.
-    """
-    rename_dict = {}
-    for col in df.columns:
-        outputs_col = f"outputs.{col}"
-        # Do not rename columns with "outputs."
-        if "outputs." in col and col[len("outputs.") :] in target_generated:
-            continue
-        # If target has generated outputs.{col}, we do not need to rename column
-        # as it is actually input. Otherwise add outputs. prefix.
-        if col in target_generated and outputs_col not in df.columns:
-            rename_dict[col] = outputs_col
-        else:
-            rename_dict[col] = f"inputs.{col}"
-    df.rename(columns=rename_dict, inplace=True)
-    return df
-
-
-def evaluate(
-    *,
-    evaluation_name: Optional[str] = None,
-    target: Optional[Callable] = None,
-    data: Optional[str] = None,
-    evaluators: Optional[Dict[str, Callable]] = None,
-    evaluator_config: Optional[Dict[str, Dict[str, str]]] = {},
-    azure_ai_project: Optional[Dict] = None,
-    output_path: Optional[str] = None,
-    **kwargs,
-):
-    """Evaluates target or data with built-in evaluation metrics
-
-    :keyword evaluation_name: Display name of the evaluation.
-    :paramtype evaluation_name: Optional[str]
-    :keyword target: Target to be evaluated. `target` and `data` both cannot be None
-    :paramtype target: Optional[Callable]
-    :keyword data: Path to the data to be evaluated or passed to target if target is set.
-        Only .jsonl format files are supported.  `target` and `data` both cannot be None
-    :paramtype data: Optional[str]
-    :keyword evaluator_config: Configuration for evaluators.
-    :paramtype evaluator_config: Optional[Dict[str, Dict[str, str]]
-    :keyword output_path: The local folder path to save evaluation artifacts to if set
-    :paramtype output_path: Optional[str]
-    :keyword azure_ai_project: Logs evaluation results to AI Studio
-    :paramtype azure_ai_project: Optional[Dict]
-    :return: A EvaluationResult object.
-    :rtype: ~azure.ai.generative.evaluate.EvaluationResult
-    """
-
-    trace_destination = _trace_destination_from_project_scope(azure_ai_project) if azure_ai_project else None
-
-    input_data_df = _validate_and_load_data(target, data, evaluators, output_path, azure_ai_project, evaluation_name)
-
-    # Process evaluator config to replace ${target.} with ${data.}
-    evaluator_config = _process_evaluator_config(evaluator_config)
-    _validate_columns(input_data_df, evaluators, target, evaluator_config)
-
-    pf_client = PFClient(
-        config={"trace.destination": trace_destination},
-        user_agent=USER_AGENT,
-    )
-    target_run = None
-
-    target_generated_columns = set()
-    if data is not None and target is not None:
-        input_data_df, target_generated_columns, target_run = _apply_target_to_data(
-            target, data, pf_client, input_data_df, evaluation_name
-        )
-
-        # Make sure, the default is always in the configuration.
-        if not evaluator_config:
-            evaluator_config = {}
-        if "default" not in evaluator_config:
-            evaluator_config["default"] = {}
-
-        for evaluator_name, mapping in evaluator_config.items():
-            mapped_to_values = set(mapping.values())
-            for col in target_generated_columns:
-                # If user defined mapping differently, do not change it.
-                # If it was mapped to target, we have already changed it
-                # in _process_evaluator_config
-                run_output = f"${{run.outputs.{col}}}"
-                # We will add our mapping only if
-                # customer did not mapped target output.
-                if col not in mapping and run_output not in mapped_to_values:
-                    evaluator_config[evaluator_name][col] = run_output
-
-        # After we have generated all columns we can check if we have
-        # everything we need for evaluators.
-        _validate_columns(input_data_df, evaluators, target=None, evaluator_config=evaluator_config)
-
-    evaluator_info = {}
-
-    use_thread_pool = kwargs.get("_use_thread_pool", True)
-    code_client = CodeClient()
-    if use_thread_pool:
-        for evaluator_name, evaluator in evaluators.items():
-            evaluator_info[evaluator_name] = {
-                "client": code_client,
-            }
-            evaluator_info[evaluator_name]["run"] = code_client.run(
-                flow=evaluator,
-                evaluator_name=evaluator_name,
-                column_mapping=evaluator_config.get(evaluator_name, evaluator_config.get("default", None)),
-                data=data,
-            )
-    else:
-        for evaluator_name, evaluator in evaluators.items():
-            evaluator_info[evaluator_name] = {
-                "client": pf_client,
-            }
-            evaluator_info[evaluator_name]["run"] = pf_client.run(
-                flow=evaluator,
-                run=target_run,
-                column_mapping=evaluator_config.get(evaluator_name, evaluator_config.get("default", None)),
-                data=data,
-                stream=True,
-            )
-
-    evaluators_result_df = None
-    for evaluator_name, evaluator_info in evaluator_info.items():
-        evaluator_result_df = evaluator_info["client"].get_details(evaluator_info["run"], all_results=True)
-
-        # drop input columns
-        evaluator_result_df = evaluator_result_df.drop(
-            columns=[col for col in evaluator_result_df.columns if col.startswith("inputs.")]
-        )
-
-        # rename output columns
-        # Assuming after removing inputs columns, all columns are output columns
-        evaluator_result_df.rename(
-            columns={
-<<<<<<< HEAD
-                col: f"outputs.{evaluator_name}.{col.replace('outputs.', '')}" for col in evaluator_result_df.columns
-=======
-                col: "outputs." f"{evaluator_name}.{col.replace('outputs.', '')}" for col in evaluator_result_df.columns
->>>>>>> caa38327
-            },
-            inplace=True,
-        )
-
-        evaluators_result_df = (
-            pd.concat([evaluators_result_df, evaluator_result_df], axis=1, verify_integrity=True)
-            if evaluators_result_df is not None
-            else evaluator_result_df
-        )
-
-    # Rename columns, generated by template function to outputs instead of inputs.
-    # If target generates columns, already present in the input data, these columns
-    # will be marked as outputs already so we do not need to rename them.
-    input_data_df = _rename_columns_conditionally(input_data_df, target_generated_columns)
-
-    result_df = pd.concat([input_data_df, evaluators_result_df], axis=1, verify_integrity=True)
-    metrics = _aggregate_metrics(evaluators_result_df, evaluators)
-
-    studio_url = _log_metrics_and_instance_results(
-        metrics, result_df, trace_destination, target_run, pf_client, data, evaluation_name
-    )
-
-    result = {"rows": result_df.to_dict("records"), "metrics": metrics, "studio_url": studio_url}
-
-    if output_path:
-        _write_output(output_path, result)
-
-    return result
+# ---------------------------------------------------------
+# Copyright (c) Microsoft Corporation. All rights reserved.
+# ---------------------------------------------------------
+import inspect
+import re
+from typing import Any, Callable, Dict, Optional, Set, Tuple
+
+import numpy as np
+import pandas as pd
+
+from promptflow._sdk._constants import LINE_NUMBER
+from promptflow.client import PFClient
+
+from .._constants import CONTENT_SAFETY_DEFECT_RATE_THRESHOLD_DEFAULT, EvaluationMetrics
+from .._user_agent import USER_AGENT
+from ._code_client import CodeClient
+from ._utils import _log_metrics_and_instance_results, _trace_destination_from_project_scope, _write_output
+
+
+def _aggregate_metrics(df, evaluators) -> Dict[str, float]:
+    df.rename(columns={col: col.replace("outputs.", "") for col in df.columns}, inplace=True)
+
+    # Calculate defect rates for content safety metrics
+    content_safety_metrics = [
+        EvaluationMetrics.SEXUAL,
+        EvaluationMetrics.SELF_HARM,
+        EvaluationMetrics.HATE_UNFAIRNESS,
+        EvaluationMetrics.VIOLENCE,
+    ]
+    content_safety_cols = []
+    for col in df.columns:
+        evaluator_name = col.split(".")[0]
+        metric_name = col.split(".")[1]
+        if evaluator_name in evaluators:
+            # Check the namespace of the evaluator
+            module = inspect.getmodule(evaluators[evaluator_name])
+            if (
+                module
+                and module.__name__.startswith("promptflow.evals.evaluators.")
+                and metric_name.endswith("_score")
+                and metric_name.replace("_score", "") in content_safety_metrics
+            ):
+                content_safety_cols.append(col)
+
+    content_safety_df = df[content_safety_cols]
+    defect_rates = {}
+    for col in content_safety_df.columns:
+        defect_rate_name = col.replace("_score", "_defect_rate")
+        defect_rates[defect_rate_name] = round(
+            np.sum(content_safety_df[col] >= CONTENT_SAFETY_DEFECT_RATE_THRESHOLD_DEFAULT)
+            / len(content_safety_df[col]),
+            2,
+        )
+
+    # For rest of metrics, we will calculate mean
+    df.drop(columns=content_safety_cols, inplace=True)
+    mean_value = df.mean(numeric_only=True)
+    metrics = mean_value.to_dict()
+
+    metrics.update(defect_rates)
+    return metrics
+
+
+def _validate_input_data_for_evaluator(evaluator, evaluator_name, df_data, is_target_fn=False):
+    required_inputs = [
+        param.name
+        for param in inspect.signature(evaluator).parameters.values()
+        if param.default == inspect.Parameter.empty and param.name not in ["kwargs", "args", "self"]
+    ]
+
+    missing_inputs = [col for col in required_inputs if col not in df_data.columns]
+    if missing_inputs:
+        if not is_target_fn:
+            raise ValueError(f"Missing required inputs for evaluator {evaluator_name} : {missing_inputs}.")
+        else:
+            raise ValueError(f"Missing required inputs for target : {missing_inputs}.")
+
+
+def _validate_and_load_data(target, data, evaluators, output_path, azure_ai_project, evaluation_name):
+    if data is None:
+        raise ValueError("data must be provided for evaluation.")
+
+    if target is not None:
+        if not callable(target):
+            raise ValueError("target must be a callable function.")
+
+    if data is not None:
+        if not isinstance(data, str):
+            raise ValueError("data must be a string.")
+
+    if evaluators is not None:
+        if not isinstance(evaluators, dict):
+            raise ValueError("evaluators must be a dictionary.")
+
+    if output_path is not None:
+        if not isinstance(output_path, str):
+            raise ValueError("output_path must be a string.")
+
+    if azure_ai_project is not None:
+        if not isinstance(azure_ai_project, Dict):
+            raise ValueError("azure_ai_project must be a Dict.")
+
+    if evaluation_name is not None:
+        if not isinstance(evaluation_name, str):
+            raise ValueError("evaluation_name must be a string.")
+
+    try:
+        initial_data_df = pd.read_json(data, lines=True)
+    except Exception as e:
+        raise ValueError(f"Failed to load data from {data}. Please validate it is a valid jsonl data. Error: {str(e)}.")
+
+    return initial_data_df
+
+
+def _validate_columns(
+    df: pd.DataFrame,
+    evaluators: Dict[str, Any],
+    target: Optional[Callable],
+    evaluator_config: Dict[str, Dict[str, str]],
+) -> None:
+    """
+    Check that all columns needed by evaluator or target function are present.
+
+    :keyword df: The data frame to be validated.
+    :paramtype df: pd.DataFrame
+    :keyword evaluators: The dictionary of evaluators.
+    :paramtype evaluators: Dict[str, Any]
+    :keyword target: The callable to be applied to data set.
+    :paramtype target: Optional[Callable]
+    """
+    if target:
+        # If the target function is given, it may return
+        # several columns and hence we cannot check the availability of columns
+        # without knowing target function semantics.
+        # Instead, here we will validate the columns, taken by target.
+        _validate_input_data_for_evaluator(target, None, df, is_target_fn=True)
+    else:
+        for evaluator_name, evaluator in evaluators.items():
+            # Apply column mapping
+            mapping_config = evaluator_config.get(evaluator_name, evaluator_config.get("default", None))
+            new_df = _apply_column_mapping(df, mapping_config)
+
+            # Validate input data for evaluator
+            _validate_input_data_for_evaluator(evaluator, evaluator_name, new_df)
+
+
+def _apply_target_to_data(
+    target: Callable, data: str, pf_client: PFClient, initial_data: pd.DataFrame, evaluation_name: Optional[str] = None
+) -> Tuple[pd.DataFrame, Set[str]]:
+    """
+    Apply the target function to the data set and return updated data and generated columns.
+
+    :keyword target: The function to be applied to data.
+    :paramtype target: Callable
+    :keyword data: The path to input jsonl file.
+    :paramtype data: str
+    :keyword pf_client: The promptflow client to be used.
+    :paramtype pf_client: PFClient
+    :keyword initial_data: The data frame with the loaded data.
+    :paramtype initial_data: pd.DataFrame
+    :return: The tuple, containing data frame and the list of added columns.
+    :rtype: Tuple[pd.DataFrame, List[str]]
+    """
+    # We are manually creating the temporary directory for the flow
+    # because the way tempdir remove temporary directories will
+    # hang the debugger, because promptflow will keep flow directory.
+    run = pf_client.run(
+        flow=target,
+        display_name=evaluation_name,
+        data=data,
+        properties={"runType": "eval_run", "isEvaluatorRun": "true"},
+        stream=True,
+    )
+    target_output = pf_client.runs.get_details(run, all_results=True)
+    # Remove input and output prefix
+    prefix = "outputs."
+    rename_dict = {col: col[len(prefix) :] for col in target_output.columns if col.startswith(prefix)}
+    # Sometimes user data may contain column named the same as the one generated by target.
+    # In this case we will not rename the column.
+    generated_columns = set(rename_dict.values())
+    for col in initial_data.columns:
+        if col in generated_columns:
+            tgt_out = f"{prefix}{col}"
+            del rename_dict[tgt_out]
+    # Sort output by line numbers
+    target_output.set_index(f"inputs.{LINE_NUMBER}", inplace=True)
+    target_output.sort_index(inplace=True)
+    target_output.reset_index(inplace=True, drop=False)
+    # target_output contains only input columns, taken by function,
+    # so we need to concatenate it to the input data frame.
+    drop_columns = list(filter(lambda x: x.startswith("inputs"), target_output.columns))
+    target_output.drop(drop_columns, inplace=True, axis=1)
+    # Remove outputs. prefix
+    target_output.rename(columns=rename_dict, inplace=True)
+    # Concatenate output to input
+    target_output = pd.concat([target_output, initial_data], axis=1)
+    return target_output, generated_columns, run
+
+
+def _apply_column_mapping(source_df: pd.DataFrame, mapping_config: dict, inplace: bool = False) -> pd.DataFrame:
+    """
+    Apply column mapping to source_df based on mapping_config.
+
+    This function is used for pre-validation of input data for evaluators
+    :param source_df: the data frame to be changed.
+    :type source_df: pd.DataFrame
+    :param mapping_config: The configuration, containing column mapping.
+    :type mapping_config: dict.
+    :param inplace: If true, the source_df will be changed inplace.
+    :type inplace: bool
+    :return: The modified data frame.
+    """
+    result_df = source_df
+
+    if mapping_config:
+        column_mapping = {}
+        columns_to_drop = set()
+        pattern_prefix = "data."
+        run_outputs_prefix = "run.outputs."
+
+        for map_to_key, map_value in mapping_config.items():
+            match = re.search(r"^\${([^{}]+)}$", map_value)
+            if match is not None:
+                pattern = match.group(1)
+                if pattern.startswith(pattern_prefix):
+                    column_mapping[pattern[len(pattern_prefix) :]] = map_to_key
+                elif pattern.startswith(run_outputs_prefix):
+                    map_from_key = pattern[len(run_outputs_prefix) :]
+                    col_outputs = f"outputs.{map_from_key}"
+                    # If data set had target-generated column before application of
+                    # target, the column will have "outputs." prefix. We will use
+                    # target-generated column for validation.
+                    if col_outputs in source_df.columns:
+                        map_from_key = col_outputs
+
+                    # If column needs to be mapped to already existing column.
+                    if map_to_key in source_df.columns:
+                        columns_to_drop.add(map_to_key)
+                    column_mapping[map_from_key] = map_to_key
+        # If some columns, which has to be dropped actually can renamed,
+        # we will not drop it.
+        columns_to_drop = columns_to_drop - set(column_mapping.keys())
+        result_df = source_df.drop(columns=columns_to_drop, inplace=inplace)
+        result_df.rename(columns=column_mapping, inplace=True)
+
+    return result_df
+
+
+def _process_evaluator_config(evaluator_config: Dict[str, Dict[str, str]]):
+    """Process evaluator_config to replace ${target.} with ${data.}"""
+
+    processed_config = {}
+
+    unexpected_references = re.compile(r"\${(?!target\.|data\.).+?}")
+
+    if evaluator_config:
+        for evaluator, mapping_config in evaluator_config.items():
+            if isinstance(mapping_config, dict):
+                processed_config[evaluator] = {}
+
+                for map_to_key, map_value in mapping_config.items():
+
+                    # Check if there's any unexpected reference other than ${target.} or ${data.}
+                    if unexpected_references.search(map_value):
+                        raise ValueError(
+                            "Unexpected references detected in 'evaluator_config'. "
+                            "Ensure only ${target.} and ${data.} are used."
+                        )
+
+                    # Replace ${target.} with ${run.outputs.}
+                    processed_config[evaluator][map_to_key] = map_value.replace("${target.", "${run.outputs.")
+
+    return processed_config
+
+
+def _rename_columns_conditionally(df: pd.DataFrame, target_generated: Set[str]):
+    """
+    Change the column names for data frame. The change happens inplace.
+
+    The columns with "outputs." prefix will not be changed. "outputs." prefix will
+    will be added to columns in target_generated set. The rest columns will get
+    ".inputs" prefix.
+    :param df: The data frame to apply changes to.
+    :param target_generated: The columns generated by the target.
+    :return: The changed data frame.
+    """
+    rename_dict = {}
+    for col in df.columns:
+        outputs_col = f"outputs.{col}"
+        # Do not rename columns with "outputs."
+        if "outputs." in col and col[len("outputs.") :] in target_generated:
+            continue
+        # If target has generated outputs.{col}, we do not need to rename column
+        # as it is actually input. Otherwise add outputs. prefix.
+        if col in target_generated and outputs_col not in df.columns:
+            rename_dict[col] = outputs_col
+        else:
+            rename_dict[col] = f"inputs.{col}"
+    df.rename(columns=rename_dict, inplace=True)
+    return df
+
+
+def evaluate(
+    *,
+    evaluation_name: Optional[str] = None,
+    target: Optional[Callable] = None,
+    data: Optional[str] = None,
+    evaluators: Optional[Dict[str, Callable]] = None,
+    evaluator_config: Optional[Dict[str, Dict[str, str]]] = {},
+    azure_ai_project: Optional[Dict] = None,
+    output_path: Optional[str] = None,
+    **kwargs,
+):
+    """Evaluates target or data with built-in evaluation metrics
+
+    :keyword evaluation_name: Display name of the evaluation.
+    :paramtype evaluation_name: Optional[str]
+    :keyword target: Target to be evaluated. `target` and `data` both cannot be None
+    :paramtype target: Optional[Callable]
+    :keyword data: Path to the data to be evaluated or passed to target if target is set.
+        Only .jsonl format files are supported.  `target` and `data` both cannot be None
+    :paramtype data: Optional[str]
+    :keyword evaluator_config: Configuration for evaluators.
+    :paramtype evaluator_config: Optional[Dict[str, Dict[str, str]]
+    :keyword output_path: The local folder path to save evaluation artifacts to if set
+    :paramtype output_path: Optional[str]
+    :keyword azure_ai_project: Logs evaluation results to AI Studio
+    :paramtype azure_ai_project: Optional[Dict]
+    :return: A EvaluationResult object.
+    :rtype: ~azure.ai.generative.evaluate.EvaluationResult
+    """
+
+    trace_destination = _trace_destination_from_project_scope(azure_ai_project) if azure_ai_project else None
+
+    input_data_df = _validate_and_load_data(target, data, evaluators, output_path, azure_ai_project, evaluation_name)
+
+    # Process evaluator config to replace ${target.} with ${data.}
+    evaluator_config = _process_evaluator_config(evaluator_config)
+    _validate_columns(input_data_df, evaluators, target, evaluator_config)
+
+    pf_client = PFClient(
+        config={"trace.destination": trace_destination},
+        user_agent=USER_AGENT,
+    )
+    target_run = None
+
+    target_generated_columns = set()
+    if data is not None and target is not None:
+        input_data_df, target_generated_columns, target_run = _apply_target_to_data(
+            target, data, pf_client, input_data_df, evaluation_name
+        )
+
+        # Make sure, the default is always in the configuration.
+        if not evaluator_config:
+            evaluator_config = {}
+        if "default" not in evaluator_config:
+            evaluator_config["default"] = {}
+
+        for evaluator_name, mapping in evaluator_config.items():
+            mapped_to_values = set(mapping.values())
+            for col in target_generated_columns:
+                # If user defined mapping differently, do not change it.
+                # If it was mapped to target, we have already changed it
+                # in _process_evaluator_config
+                run_output = f"${{run.outputs.{col}}}"
+                # We will add our mapping only if
+                # customer did not mapped target output.
+                if col not in mapping and run_output not in mapped_to_values:
+                    evaluator_config[evaluator_name][col] = run_output
+
+        # After we have generated all columns we can check if we have
+        # everything we need for evaluators.
+        _validate_columns(input_data_df, evaluators, target=None, evaluator_config=evaluator_config)
+
+    evaluator_info = {}
+
+    use_thread_pool = kwargs.get("_use_thread_pool", True)
+    code_client = CodeClient()
+    if use_thread_pool:
+        for evaluator_name, evaluator in evaluators.items():
+            evaluator_info[evaluator_name] = {
+                "client": code_client,
+            }
+            evaluator_info[evaluator_name]["run"] = code_client.run(
+                flow=evaluator,
+                evaluator_name=evaluator_name,
+                column_mapping=evaluator_config.get(evaluator_name, evaluator_config.get("default", None)),
+                data=data,
+            )
+    else:
+        for evaluator_name, evaluator in evaluators.items():
+            evaluator_info[evaluator_name] = {
+                "client": pf_client,
+            }
+            evaluator_info[evaluator_name]["run"] = pf_client.run(
+                flow=evaluator,
+                run=target_run,
+                column_mapping=evaluator_config.get(evaluator_name, evaluator_config.get("default", None)),
+                data=data,
+                stream=True,
+            )
+
+    evaluators_result_df = None
+    for evaluator_name, evaluator_info in evaluator_info.items():
+        evaluator_result_df = evaluator_info["client"].get_details(evaluator_info["run"], all_results=True)
+
+        # drop input columns
+        evaluator_result_df = evaluator_result_df.drop(
+            columns=[col for col in evaluator_result_df.columns if col.startswith("inputs.")]
+        )
+
+        # rename output columns
+        # Assuming after removing inputs columns, all columns are output columns
+        evaluator_result_df.rename(
+            columns={
+                col: f"outputs.{evaluator_name}.{col.replace('outputs.', '')}" for col in evaluator_result_df.columns
+            },
+            inplace=True,
+        )
+
+        evaluators_result_df = (
+            pd.concat([evaluators_result_df, evaluator_result_df], axis=1, verify_integrity=True)
+            if evaluators_result_df is not None
+            else evaluator_result_df
+        )
+
+    # Rename columns, generated by template function to outputs instead of inputs.
+    # If target generates columns, already present in the input data, these columns
+    # will be marked as outputs already so we do not need to rename them.
+    input_data_df = _rename_columns_conditionally(input_data_df, target_generated_columns)
+
+    result_df = pd.concat([input_data_df, evaluators_result_df], axis=1, verify_integrity=True)
+    metrics = _aggregate_metrics(evaluators_result_df, evaluators)
+
+    studio_url = _log_metrics_and_instance_results(
+        metrics, result_df, trace_destination, target_run, pf_client, data, evaluation_name
+    )
+
+    result = {"rows": result_df.to_dict("records"), "metrics": metrics, "studio_url": studio_url}
+
+    if output_path:
+        _write_output(output_path, result)
+
+    return result