# ---------------------------------------------------------
# Copyright (c) Microsoft Corporation. All rights reserved.
# ---------------------------------------------------------
import json
import logging
import os
import re
import tempfile
from collections import namedtuple
from pathlib import Path

import mlflow
import pandas as pd

from promptflow._sdk._constants import Local2Cloud
from promptflow._utils.async_utils import async_run_allowing_running_loop
<<<<<<< HEAD
from promptflow.azure.operations._async_run_uploader import AsyncRunUploader
from promptflow.evals._constants import (
    DEFAULT_EVALUATION_RESULTS_FILE_NAME,
    Prefixes
)
=======
from promptflow.azure._dependencies._pf_evals import AsyncRunUploader
from promptflow.evals._constants import DEFAULT_EVALUATION_RESULTS_FILE_NAME
>>>>>>> e7ab42d8

LOGGER = logging.getLogger(__name__)

AZURE_WORKSPACE_REGEX_FORMAT = (
    "^azureml:[/]{1,2}subscriptions/([^/]+)/resource(groups|Groups)/([^/]+)"
    "(/providers/Microsoft.MachineLearningServices)?/workspaces/([^/]+)$"
)

AzureMLWorkspaceTriad = namedtuple("AzureMLWorkspace", ["subscription_id", "resource_group_name", "workspace_name"])


def extract_workspace_triad_from_trace_provider(trace_provider: str):
    match = re.match(AZURE_WORKSPACE_REGEX_FORMAT, trace_provider)
    if not match or len(match.groups()) != 5:
        raise ValueError(
            "Malformed trace provider string, expected azureml://subscriptions/<subscription_id>/"
            "resourceGroups/<resource_group>/providers/Microsoft.MachineLearningServices/"
            f"workspaces/<workspace_name>, got {trace_provider}"
        )
    subscription_id = match.group(1)
    resource_group_name = match.group(3)
    workspace_name = match.group(5)
    return AzureMLWorkspaceTriad(subscription_id, resource_group_name, workspace_name)


def load_jsonl(path):
    with open(path, "r", encoding="utf-8") as f:
        return [json.loads(line) for line in f.readlines()]


def _write_properties_to_run_history(properties: dict) -> None:
    from mlflow.tracking import MlflowClient
    from mlflow.utils.rest_utils import http_request

    # get mlflow run
    run = mlflow.active_run()
    if run is None:
        run = mlflow.start_run()
    # get auth from client
    client = MlflowClient()
    try:
        cred = client._tracking_client.store.get_host_creds()  # pylint: disable=protected-access
        # update host to run history and request PATCH API
        cred.host = cred.host.replace("mlflow/v2.0", "mlflow/v1.0").replace("mlflow/v1.0", "history/v1.0")
        response = http_request(
            host_creds=cred,
            endpoint=f"/experimentids/{run.info.experiment_id}/runs/{run.info.run_id}",
            method="PATCH",
            json={"runId": run.info.run_id, "properties": properties},
        )
        if response.status_code != 200:
            LOGGER.error("Fail writing properties '%s' to run history: %s", properties, response.text)
            response.raise_for_status()
    except AttributeError as e:
        LOGGER.error("Fail writing properties '%s' to run history: %s", properties, e)


def _azure_pf_client(trace_destination):
    from promptflow.azure._cli._utils import _get_azure_pf_client

    ws_triad = extract_workspace_triad_from_trace_provider(trace_destination)
    azure_pf_client = _get_azure_pf_client(
        subscription_id=ws_triad.subscription_id,
        resource_group=ws_triad.resource_group_name,
        workspace_name=ws_triad.workspace_name,
    )

    return azure_pf_client


def _get_mlflow_tracking_uri(trace_destination):
    azure_pf_client = _azure_pf_client(trace_destination)
    ws_triad = extract_workspace_triad_from_trace_provider(trace_destination)

    ws = azure_pf_client.ml_client.workspaces.get(ws_triad.workspace_name)
    return ws.mlflow_tracking_uri


def _get_trace_destination_config(tracking_uri):
    from promptflow._sdk._configuration import Configuration

    pf_config = Configuration(overrides={"trace.destination": tracking_uri} if tracking_uri is not None else {})

    trace_destination = pf_config.get_trace_destination()

    return trace_destination


def _log_metrics_and_instance_results(
    metrics, instance_results, tracking_uri, run, pf_client, data, evaluation_name=None
) -> str:
    run_id = None
    trace_destination = _get_trace_destination_config(tracking_uri=tracking_uri)

    if trace_destination is None:
        return None

    tracking_uri = _get_mlflow_tracking_uri(trace_destination=trace_destination)

    # Adding line_number as index column this is needed by UI to form link to individual instance run
    instance_results["line_number"] = instance_results.index

    if run is None:
        mlflow.set_tracking_uri(tracking_uri)

        with tempfile.TemporaryDirectory() as tmpdir:
            with mlflow.start_run(run_name=evaluation_name) as run:
                tmp_path = os.path.join(tmpdir, "eval_results.jsonl")

                with open(tmp_path, "w", encoding="utf-8") as f:
                    f.write(instance_results.to_json(orient="records", lines=True))

                mlflow.log_artifact(tmp_path)

                # Using mlflow to create a dummy run since once created via PF show traces of dummy run in UI.
                # Those traces can be confusing.
                # adding these properties to avoid showing traces if a dummy run is created
                _write_properties_to_run_history(
                    properties={
                        "_azureml.evaluation_run": "azure-ai-generative-parent",
                        "_azureml.evaluate_artifacts": json.dumps([{"path": "eval_results.jsonl", "type": "table"}]),
                        "isEvaluatorRun": "true",
                    }
                )
                run_id = run.info.run_id
    else:
        azure_pf_client = _azure_pf_client(trace_destination=trace_destination)
        with tempfile.TemporaryDirectory() as temp_dir:
            file_name = Local2Cloud.FLOW_INSTANCE_RESULTS_FILE_NAME
            local_file = Path(temp_dir) / file_name
            instance_results.to_json(local_file, orient="records", lines=True)

            # overriding instance_results.jsonl file
            async_uploader = AsyncRunUploader._from_run_operations(azure_pf_client.runs)
            remote_file = (
                f"{Local2Cloud.BLOB_ROOT_PROMPTFLOW}"
                f"/{Local2Cloud.BLOB_ARTIFACTS}/{run.name}/{Local2Cloud.FLOW_INSTANCE_RESULTS_FILE_NAME}"
            )
            async_run_allowing_running_loop(async_uploader._upload_local_file_to_blob, local_file, remote_file)
            run_id = run.name

    client = mlflow.tracking.MlflowClient(tracking_uri=tracking_uri)
    for metric_name, metric_value in metrics.items():
        client.log_metric(run_id, metric_name, metric_value)

    return _get_ai_studio_url(trace_destination=trace_destination, evaluation_id=run_id)


def _get_ai_studio_url(trace_destination: str, evaluation_id: str) -> str:
    ws_triad = extract_workspace_triad_from_trace_provider(trace_destination)
    studio_base_url = os.getenv("AI_STUDIO_BASE_URL", "https://ai.azure.com")

    studio_url = (
        f"{studio_base_url}/build/evaluation/{evaluation_id}?wsid=/subscriptions/{ws_triad.subscription_id}"
        f"/resourceGroups/{ws_triad.resource_group_name}/providers/Microsoft.MachineLearningServices/"
        f"workspaces/{ws_triad.workspace_name}"
    )

    return studio_url


def _trace_destination_from_project_scope(project_scope: dict) -> str:
    subscription_id = project_scope["subscription_id"]
    resource_group_name = project_scope["resource_group_name"]
    workspace_name = project_scope["project_name"]

    trace_destination = (
        f"azureml://subscriptions/{subscription_id}/resourceGroups/{resource_group_name}/"
        f"providers/Microsoft.MachineLearningServices/workspaces/{workspace_name}"
    )

    return trace_destination


def _write_output(path, data_dict):
    p = Path(path)
    if os.path.isdir(path):
        p = p / DEFAULT_EVALUATION_RESULTS_FILE_NAME

    with open(p, "w") as f:
        json.dump(data_dict, f)


def _apply_column_mapping(source_df: pd.DataFrame, mapping_config: dict, inplace: bool = False) -> pd.DataFrame:
    """
    Apply column mapping to source_df based on mapping_config.

    This function is used for pre-validation of input data for evaluators
    :param source_df: the data frame to be changed.
    :type source_df: pd.DataFrame
    :param mapping_config: The configuration, containing column mapping.
    :type mapping_config: dict.
    :param inplace: If true, the source_df will be changed inplace.
    :type inplace: bool
    :return: The modified data frame.
    """
    result_df = source_df

    if mapping_config:
        column_mapping = {}
        columns_to_drop = set()
        pattern_prefix = "data."
        run_outputs_prefix = "run.outputs."

        for map_to_key, map_value in mapping_config.items():
            match = re.search(r"^\${([^{}]+)}$", map_value)
            if match is not None:
                pattern = match.group(1)
                if pattern.startswith(pattern_prefix):
                    map_from_key = pattern[len(pattern_prefix) :]
                elif pattern.startswith(run_outputs_prefix):
                    # Target-generated columns always starts from .outputs.
                    map_from_key = f"{Prefixes._TGT_OUTPUTS}{pattern[len(run_outputs_prefix) :]}"
                # if we are not renaming anything, skip.
                if map_from_key == map_to_key:
                    continue
                # If column needs to be mapped to already existing column, we will add it
                # to the drop list.
                if map_to_key in source_df.columns:
                    columns_to_drop.add(map_to_key)
                column_mapping[map_from_key] = map_to_key
        # If we map column to another one, which is already present in the data
        # set and the letter also needs to be mapped, we will not drop it, but map
        # instead.
        columns_to_drop = columns_to_drop - set(column_mapping.keys())
        result_df = source_df.drop(columns=columns_to_drop, inplace=inplace)
        result_df.rename(columns=column_mapping, inplace=True)

    return result_df
<|MERGE_RESOLUTION|>--- conflicted
+++ resolved
@@ -1,255 +1,247 @@
-# ---------------------------------------------------------
-# Copyright (c) Microsoft Corporation. All rights reserved.
-# ---------------------------------------------------------
-import json
-import logging
-import os
-import re
-import tempfile
-from collections import namedtuple
-from pathlib import Path
-
-import mlflow
-import pandas as pd
-
-from promptflow._sdk._constants import Local2Cloud
-from promptflow._utils.async_utils import async_run_allowing_running_loop
-<<<<<<< HEAD
-from promptflow.azure.operations._async_run_uploader import AsyncRunUploader
-from promptflow.evals._constants import (
-    DEFAULT_EVALUATION_RESULTS_FILE_NAME,
-    Prefixes
-)
-=======
-from promptflow.azure._dependencies._pf_evals import AsyncRunUploader
-from promptflow.evals._constants import DEFAULT_EVALUATION_RESULTS_FILE_NAME
->>>>>>> e7ab42d8
-
-LOGGER = logging.getLogger(__name__)
-
-AZURE_WORKSPACE_REGEX_FORMAT = (
-    "^azureml:[/]{1,2}subscriptions/([^/]+)/resource(groups|Groups)/([^/]+)"
-    "(/providers/Microsoft.MachineLearningServices)?/workspaces/([^/]+)$"
-)
-
-AzureMLWorkspaceTriad = namedtuple("AzureMLWorkspace", ["subscription_id", "resource_group_name", "workspace_name"])
-
-
-def extract_workspace_triad_from_trace_provider(trace_provider: str):
-    match = re.match(AZURE_WORKSPACE_REGEX_FORMAT, trace_provider)
-    if not match or len(match.groups()) != 5:
-        raise ValueError(
-            "Malformed trace provider string, expected azureml://subscriptions/<subscription_id>/"
-            "resourceGroups/<resource_group>/providers/Microsoft.MachineLearningServices/"
-            f"workspaces/<workspace_name>, got {trace_provider}"
-        )
-    subscription_id = match.group(1)
-    resource_group_name = match.group(3)
-    workspace_name = match.group(5)
-    return AzureMLWorkspaceTriad(subscription_id, resource_group_name, workspace_name)
-
-
-def load_jsonl(path):
-    with open(path, "r", encoding="utf-8") as f:
-        return [json.loads(line) for line in f.readlines()]
-
-
-def _write_properties_to_run_history(properties: dict) -> None:
-    from mlflow.tracking import MlflowClient
-    from mlflow.utils.rest_utils import http_request
-
-    # get mlflow run
-    run = mlflow.active_run()
-    if run is None:
-        run = mlflow.start_run()
-    # get auth from client
-    client = MlflowClient()
-    try:
-        cred = client._tracking_client.store.get_host_creds()  # pylint: disable=protected-access
-        # update host to run history and request PATCH API
-        cred.host = cred.host.replace("mlflow/v2.0", "mlflow/v1.0").replace("mlflow/v1.0", "history/v1.0")
-        response = http_request(
-            host_creds=cred,
-            endpoint=f"/experimentids/{run.info.experiment_id}/runs/{run.info.run_id}",
-            method="PATCH",
-            json={"runId": run.info.run_id, "properties": properties},
-        )
-        if response.status_code != 200:
-            LOGGER.error("Fail writing properties '%s' to run history: %s", properties, response.text)
-            response.raise_for_status()
-    except AttributeError as e:
-        LOGGER.error("Fail writing properties '%s' to run history: %s", properties, e)
-
-
-def _azure_pf_client(trace_destination):
-    from promptflow.azure._cli._utils import _get_azure_pf_client
-
-    ws_triad = extract_workspace_triad_from_trace_provider(trace_destination)
-    azure_pf_client = _get_azure_pf_client(
-        subscription_id=ws_triad.subscription_id,
-        resource_group=ws_triad.resource_group_name,
-        workspace_name=ws_triad.workspace_name,
-    )
-
-    return azure_pf_client
-
-
-def _get_mlflow_tracking_uri(trace_destination):
-    azure_pf_client = _azure_pf_client(trace_destination)
-    ws_triad = extract_workspace_triad_from_trace_provider(trace_destination)
-
-    ws = azure_pf_client.ml_client.workspaces.get(ws_triad.workspace_name)
-    return ws.mlflow_tracking_uri
-
-
-def _get_trace_destination_config(tracking_uri):
-    from promptflow._sdk._configuration import Configuration
-
-    pf_config = Configuration(overrides={"trace.destination": tracking_uri} if tracking_uri is not None else {})
-
-    trace_destination = pf_config.get_trace_destination()
-
-    return trace_destination
-
-
-def _log_metrics_and_instance_results(
-    metrics, instance_results, tracking_uri, run, pf_client, data, evaluation_name=None
-) -> str:
-    run_id = None
-    trace_destination = _get_trace_destination_config(tracking_uri=tracking_uri)
-
-    if trace_destination is None:
-        return None
-
-    tracking_uri = _get_mlflow_tracking_uri(trace_destination=trace_destination)
-
-    # Adding line_number as index column this is needed by UI to form link to individual instance run
-    instance_results["line_number"] = instance_results.index
-
-    if run is None:
-        mlflow.set_tracking_uri(tracking_uri)
-
-        with tempfile.TemporaryDirectory() as tmpdir:
-            with mlflow.start_run(run_name=evaluation_name) as run:
-                tmp_path = os.path.join(tmpdir, "eval_results.jsonl")
-
-                with open(tmp_path, "w", encoding="utf-8") as f:
-                    f.write(instance_results.to_json(orient="records", lines=True))
-
-                mlflow.log_artifact(tmp_path)
-
-                # Using mlflow to create a dummy run since once created via PF show traces of dummy run in UI.
-                # Those traces can be confusing.
-                # adding these properties to avoid showing traces if a dummy run is created
-                _write_properties_to_run_history(
-                    properties={
-                        "_azureml.evaluation_run": "azure-ai-generative-parent",
-                        "_azureml.evaluate_artifacts": json.dumps([{"path": "eval_results.jsonl", "type": "table"}]),
-                        "isEvaluatorRun": "true",
-                    }
-                )
-                run_id = run.info.run_id
-    else:
-        azure_pf_client = _azure_pf_client(trace_destination=trace_destination)
-        with tempfile.TemporaryDirectory() as temp_dir:
-            file_name = Local2Cloud.FLOW_INSTANCE_RESULTS_FILE_NAME
-            local_file = Path(temp_dir) / file_name
-            instance_results.to_json(local_file, orient="records", lines=True)
-
-            # overriding instance_results.jsonl file
-            async_uploader = AsyncRunUploader._from_run_operations(azure_pf_client.runs)
-            remote_file = (
-                f"{Local2Cloud.BLOB_ROOT_PROMPTFLOW}"
-                f"/{Local2Cloud.BLOB_ARTIFACTS}/{run.name}/{Local2Cloud.FLOW_INSTANCE_RESULTS_FILE_NAME}"
-            )
-            async_run_allowing_running_loop(async_uploader._upload_local_file_to_blob, local_file, remote_file)
-            run_id = run.name
-
-    client = mlflow.tracking.MlflowClient(tracking_uri=tracking_uri)
-    for metric_name, metric_value in metrics.items():
-        client.log_metric(run_id, metric_name, metric_value)
-
-    return _get_ai_studio_url(trace_destination=trace_destination, evaluation_id=run_id)
-
-
-def _get_ai_studio_url(trace_destination: str, evaluation_id: str) -> str:
-    ws_triad = extract_workspace_triad_from_trace_provider(trace_destination)
-    studio_base_url = os.getenv("AI_STUDIO_BASE_URL", "https://ai.azure.com")
-
-    studio_url = (
-        f"{studio_base_url}/build/evaluation/{evaluation_id}?wsid=/subscriptions/{ws_triad.subscription_id}"
-        f"/resourceGroups/{ws_triad.resource_group_name}/providers/Microsoft.MachineLearningServices/"
-        f"workspaces/{ws_triad.workspace_name}"
-    )
-
-    return studio_url
-
-
-def _trace_destination_from_project_scope(project_scope: dict) -> str:
-    subscription_id = project_scope["subscription_id"]
-    resource_group_name = project_scope["resource_group_name"]
-    workspace_name = project_scope["project_name"]
-
-    trace_destination = (
-        f"azureml://subscriptions/{subscription_id}/resourceGroups/{resource_group_name}/"
-        f"providers/Microsoft.MachineLearningServices/workspaces/{workspace_name}"
-    )
-
-    return trace_destination
-
-
-def _write_output(path, data_dict):
-    p = Path(path)
-    if os.path.isdir(path):
-        p = p / DEFAULT_EVALUATION_RESULTS_FILE_NAME
-
-    with open(p, "w") as f:
-        json.dump(data_dict, f)
-
-
-def _apply_column_mapping(source_df: pd.DataFrame, mapping_config: dict, inplace: bool = False) -> pd.DataFrame:
-    """
-    Apply column mapping to source_df based on mapping_config.
-
-    This function is used for pre-validation of input data for evaluators
-    :param source_df: the data frame to be changed.
-    :type source_df: pd.DataFrame
-    :param mapping_config: The configuration, containing column mapping.
-    :type mapping_config: dict.
-    :param inplace: If true, the source_df will be changed inplace.
-    :type inplace: bool
-    :return: The modified data frame.
-    """
-    result_df = source_df
-
-    if mapping_config:
-        column_mapping = {}
-        columns_to_drop = set()
-        pattern_prefix = "data."
-        run_outputs_prefix = "run.outputs."
-
-        for map_to_key, map_value in mapping_config.items():
-            match = re.search(r"^\${([^{}]+)}$", map_value)
-            if match is not None:
-                pattern = match.group(1)
-                if pattern.startswith(pattern_prefix):
-                    map_from_key = pattern[len(pattern_prefix) :]
-                elif pattern.startswith(run_outputs_prefix):
-                    # Target-generated columns always starts from .outputs.
-                    map_from_key = f"{Prefixes._TGT_OUTPUTS}{pattern[len(run_outputs_prefix) :]}"
-                # if we are not renaming anything, skip.
-                if map_from_key == map_to_key:
-                    continue
-                # If column needs to be mapped to already existing column, we will add it
-                # to the drop list.
-                if map_to_key in source_df.columns:
-                    columns_to_drop.add(map_to_key)
-                column_mapping[map_from_key] = map_to_key
-        # If we map column to another one, which is already present in the data
-        # set and the letter also needs to be mapped, we will not drop it, but map
-        # instead.
-        columns_to_drop = columns_to_drop - set(column_mapping.keys())
-        result_df = source_df.drop(columns=columns_to_drop, inplace=inplace)
-        result_df.rename(columns=column_mapping, inplace=True)
-
-    return result_df
+# ---------------------------------------------------------
+# Copyright (c) Microsoft Corporation. All rights reserved.
+# ---------------------------------------------------------
+import json
+import logging
+import os
+import re
+import tempfile
+from collections import namedtuple
+from pathlib import Path
+
+import mlflow
+import pandas as pd
+
+from promptflow._sdk._constants import Local2Cloud
+from promptflow._utils.async_utils import async_run_allowing_running_loop
+from promptflow.azure._dependencies._pf_evals import AsyncRunUploader
+from promptflow.evals._constants import DEFAULT_EVALUATION_RESULTS_FILE_NAME, Prefixes
+
+LOGGER = logging.getLogger(__name__)
+
+AZURE_WORKSPACE_REGEX_FORMAT = (
+    "^azureml:[/]{1,2}subscriptions/([^/]+)/resource(groups|Groups)/([^/]+)"
+    "(/providers/Microsoft.MachineLearningServices)?/workspaces/([^/]+)$"
+)
+
+AzureMLWorkspaceTriad = namedtuple("AzureMLWorkspace", ["subscription_id", "resource_group_name", "workspace_name"])
+
+
+def extract_workspace_triad_from_trace_provider(trace_provider: str):
+    match = re.match(AZURE_WORKSPACE_REGEX_FORMAT, trace_provider)
+    if not match or len(match.groups()) != 5:
+        raise ValueError(
+            "Malformed trace provider string, expected azureml://subscriptions/<subscription_id>/"
+            "resourceGroups/<resource_group>/providers/Microsoft.MachineLearningServices/"
+            f"workspaces/<workspace_name>, got {trace_provider}"
+        )
+    subscription_id = match.group(1)
+    resource_group_name = match.group(3)
+    workspace_name = match.group(5)
+    return AzureMLWorkspaceTriad(subscription_id, resource_group_name, workspace_name)
+
+
+def load_jsonl(path):
+    with open(path, "r", encoding="utf-8") as f:
+        return [json.loads(line) for line in f.readlines()]
+
+
+def _write_properties_to_run_history(properties: dict) -> None:
+    from mlflow.tracking import MlflowClient
+    from mlflow.utils.rest_utils import http_request
+
+    # get mlflow run
+    run = mlflow.active_run()
+    if run is None:
+        run = mlflow.start_run()
+    # get auth from client
+    client = MlflowClient()
+    try:
+        cred = client._tracking_client.store.get_host_creds()  # pylint: disable=protected-access
+        # update host to run history and request PATCH API
+        cred.host = cred.host.replace("mlflow/v2.0", "mlflow/v1.0").replace("mlflow/v1.0", "history/v1.0")
+        response = http_request(
+            host_creds=cred,
+            endpoint=f"/experimentids/{run.info.experiment_id}/runs/{run.info.run_id}",
+            method="PATCH",
+            json={"runId": run.info.run_id, "properties": properties},
+        )
+        if response.status_code != 200:
+            LOGGER.error("Fail writing properties '%s' to run history: %s", properties, response.text)
+            response.raise_for_status()
+    except AttributeError as e:
+        LOGGER.error("Fail writing properties '%s' to run history: %s", properties, e)
+
+
+def _azure_pf_client(trace_destination):
+    from promptflow.azure._cli._utils import _get_azure_pf_client
+
+    ws_triad = extract_workspace_triad_from_trace_provider(trace_destination)
+    azure_pf_client = _get_azure_pf_client(
+        subscription_id=ws_triad.subscription_id,
+        resource_group=ws_triad.resource_group_name,
+        workspace_name=ws_triad.workspace_name,
+    )
+
+    return azure_pf_client
+
+
+def _get_mlflow_tracking_uri(trace_destination):
+    azure_pf_client = _azure_pf_client(trace_destination)
+    ws_triad = extract_workspace_triad_from_trace_provider(trace_destination)
+
+    ws = azure_pf_client.ml_client.workspaces.get(ws_triad.workspace_name)
+    return ws.mlflow_tracking_uri
+
+
+def _get_trace_destination_config(tracking_uri):
+    from promptflow._sdk._configuration import Configuration
+
+    pf_config = Configuration(overrides={"trace.destination": tracking_uri} if tracking_uri is not None else {})
+
+    trace_destination = pf_config.get_trace_destination()
+
+    return trace_destination
+
+
+def _log_metrics_and_instance_results(
+    metrics, instance_results, tracking_uri, run, pf_client, data, evaluation_name=None
+) -> str:
+    run_id = None
+    trace_destination = _get_trace_destination_config(tracking_uri=tracking_uri)
+
+    if trace_destination is None:
+        return None
+
+    tracking_uri = _get_mlflow_tracking_uri(trace_destination=trace_destination)
+
+    # Adding line_number as index column this is needed by UI to form link to individual instance run
+    instance_results["line_number"] = instance_results.index
+
+    if run is None:
+        mlflow.set_tracking_uri(tracking_uri)
+
+        with tempfile.TemporaryDirectory() as tmpdir:
+            with mlflow.start_run(run_name=evaluation_name) as run:
+                tmp_path = os.path.join(tmpdir, "eval_results.jsonl")
+
+                with open(tmp_path, "w", encoding="utf-8") as f:
+                    f.write(instance_results.to_json(orient="records", lines=True))
+
+                mlflow.log_artifact(tmp_path)
+
+                # Using mlflow to create a dummy run since once created via PF show traces of dummy run in UI.
+                # Those traces can be confusing.
+                # adding these properties to avoid showing traces if a dummy run is created
+                _write_properties_to_run_history(
+                    properties={
+                        "_azureml.evaluation_run": "azure-ai-generative-parent",
+                        "_azureml.evaluate_artifacts": json.dumps([{"path": "eval_results.jsonl", "type": "table"}]),
+                        "isEvaluatorRun": "true",
+                    }
+                )
+                run_id = run.info.run_id
+    else:
+        azure_pf_client = _azure_pf_client(trace_destination=trace_destination)
+        with tempfile.TemporaryDirectory() as temp_dir:
+            file_name = Local2Cloud.FLOW_INSTANCE_RESULTS_FILE_NAME
+            local_file = Path(temp_dir) / file_name
+            instance_results.to_json(local_file, orient="records", lines=True)
+
+            # overriding instance_results.jsonl file
+            async_uploader = AsyncRunUploader._from_run_operations(azure_pf_client.runs)
+            remote_file = (
+                f"{Local2Cloud.BLOB_ROOT_PROMPTFLOW}"
+                f"/{Local2Cloud.BLOB_ARTIFACTS}/{run.name}/{Local2Cloud.FLOW_INSTANCE_RESULTS_FILE_NAME}"
+            )
+            async_run_allowing_running_loop(async_uploader._upload_local_file_to_blob, local_file, remote_file)
+            run_id = run.name
+
+    client = mlflow.tracking.MlflowClient(tracking_uri=tracking_uri)
+    for metric_name, metric_value in metrics.items():
+        client.log_metric(run_id, metric_name, metric_value)
+
+    return _get_ai_studio_url(trace_destination=trace_destination, evaluation_id=run_id)
+
+
+def _get_ai_studio_url(trace_destination: str, evaluation_id: str) -> str:
+    ws_triad = extract_workspace_triad_from_trace_provider(trace_destination)
+    studio_base_url = os.getenv("AI_STUDIO_BASE_URL", "https://ai.azure.com")
+
+    studio_url = (
+        f"{studio_base_url}/build/evaluation/{evaluation_id}?wsid=/subscriptions/{ws_triad.subscription_id}"
+        f"/resourceGroups/{ws_triad.resource_group_name}/providers/Microsoft.MachineLearningServices/"
+        f"workspaces/{ws_triad.workspace_name}"
+    )
+
+    return studio_url
+
+
+def _trace_destination_from_project_scope(project_scope: dict) -> str:
+    subscription_id = project_scope["subscription_id"]
+    resource_group_name = project_scope["resource_group_name"]
+    workspace_name = project_scope["project_name"]
+
+    trace_destination = (
+        f"azureml://subscriptions/{subscription_id}/resourceGroups/{resource_group_name}/"
+        f"providers/Microsoft.MachineLearningServices/workspaces/{workspace_name}"
+    )
+
+    return trace_destination
+
+
+def _write_output(path, data_dict):
+    p = Path(path)
+    if os.path.isdir(path):
+        p = p / DEFAULT_EVALUATION_RESULTS_FILE_NAME
+
+    with open(p, "w") as f:
+        json.dump(data_dict, f)
+
+
+def _apply_column_mapping(source_df: pd.DataFrame, mapping_config: dict, inplace: bool = False) -> pd.DataFrame:
+    """
+    Apply column mapping to source_df based on mapping_config.
+
+    This function is used for pre-validation of input data for evaluators
+    :param source_df: the data frame to be changed.
+    :type source_df: pd.DataFrame
+    :param mapping_config: The configuration, containing column mapping.
+    :type mapping_config: dict.
+    :param inplace: If true, the source_df will be changed inplace.
+    :type inplace: bool
+    :return: The modified data frame.
+    """
+    result_df = source_df
+
+    if mapping_config:
+        column_mapping = {}
+        columns_to_drop = set()
+        pattern_prefix = "data."
+        run_outputs_prefix = "run.outputs."
+
+        for map_to_key, map_value in mapping_config.items():
+            match = re.search(r"^\${([^{}]+)}$", map_value)
+            if match is not None:
+                pattern = match.group(1)
+                if pattern.startswith(pattern_prefix):
+                    map_from_key = pattern[len(pattern_prefix) :]
+                elif pattern.startswith(run_outputs_prefix):
+                    # Target-generated columns always starts from .outputs.
+                    map_from_key = f"{Prefixes._TGT_OUTPUTS}{pattern[len(run_outputs_prefix) :]}"
+                # if we are not renaming anything, skip.
+                if map_from_key == map_to_key:
+                    continue
+                # If column needs to be mapped to already existing column, we will add it
+                # to the drop list.
+                if map_to_key in source_df.columns:
+                    columns_to_drop.add(map_to_key)
+                column_mapping[map_from_key] = map_to_key
+        # If we map column to another one, which is already present in the data
+        # set and the letter also needs to be mapped, we will not drop it, but map
+        # instead.
+        columns_to_drop = columns_to_drop - set(column_mapping.keys())
+        result_df = source_df.drop(columns=columns_to_drop, inplace=inplace)
+        result_df.rename(columns=column_mapping, inplace=True)
+
+    return result_df