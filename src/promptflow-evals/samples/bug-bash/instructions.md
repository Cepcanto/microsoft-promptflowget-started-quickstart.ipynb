# Promptflow Evals Bug Bash Instructions

## Welcome to the Promptflow Evals Bug Bash!

### Prerequisites
- Azure Open AI Endpoint
- Open AI Model Deployment that supports `chat completion`
- Azure AI Project
  - Needed for content safety metrics. Project should be in one of the following reason if you would like to try out content safety evaluators
    - `East US 2`
    - `Sweden Central`
    - `France Central`
    - `UK South`
  - For local to remote tracking

Note: You need the new [gpt-35-turbo (0125) version](https://learn.microsoft.com/en-us/azure/ai-services/openai/concepts/models#gpt-35-models) to use the json_object response_format feature. This might be needed for some prompty based evaluators.

### Installation Instructions:

1. Create a **virtual environment of you choice**. To create one using conda, run the following command:
    ```bash
    conda create -n promptflow-evals-bug-bash python=3.10
    ```
2. Install the required packages by running the following command:
    ```bash
   # Clearing any old installation
   # This is important since older version of promptflow has one package.
   # Now it is split into number of them.
    pip uninstall promptflow promptflow-azure promptflow-core promptflow-devkit promptflow-tools promptflow-evals

   # Install packages in this order
   pip install promptflow==1.10.0.dev125439426 --extra-index-url https://azuremlsdktestpypi.azureedge.net/promptflow
   pip install promptflow-evals==0.2.0.dev125439426 --extra-index-url https://azuremlsdktestpypi.azureedge.net/promptflow

   # Dependencies needed for some of the notebooks
   pip install bs4
   pip install ipykernel
    ```
4. To track your local evaluations in cloud run following command to set tracking config after replacing the placeholder values
   ```bash
   pf config set trace.destination=azureml://subscriptions/<subscription_id>/resourceGroups/<resource_group_name>/providers/Microsoft.MachineLearningServices/workspaces/<project_name>
   ```
   To remote tracking config navigate to `C:\Users\<user>\.promptflow` and locate `py.yaml` file and delete the `trace:` section

### Report Bugs

Please use the following template to report bugs : [**Bug Template**](https://aka.ms/aicodefirst/createbug)

### Sample Notebooks

<<<<<<< HEAD
1. Evaluate existing dataset - [Notebook Link](./evaluate-using-data/evaluate-using-data.ipynb)
2. Evaluate Target. Target can be a chat app locally or deployed to an endpoint. - [Notebook Link]()
3. Create new evaluators and registering them in cloud - [Notebook Link]()
=======
1. Evaluate existing dataset - [Notebook Link]()
2. Evaluate Target. Target can be a chat app locally or deployed to an endpoint. - [Notebook Link](./evaluate-target/evaluate-target.ipynb)
3. Create new evaluators and registering them in cloud - [Notebook Link]()
>>>>>>> 11c9ee56
<|MERGE_RESOLUTION|>--- conflicted
+++ resolved
@@ -48,12 +48,6 @@
 
 ### Sample Notebooks
 
-<<<<<<< HEAD
 1. Evaluate existing dataset - [Notebook Link](./evaluate-using-data/evaluate-using-data.ipynb)
-2. Evaluate Target. Target can be a chat app locally or deployed to an endpoint. - [Notebook Link]()
-3. Create new evaluators and registering them in cloud - [Notebook Link]()
-=======
-1. Evaluate existing dataset - [Notebook Link]()
 2. Evaluate Target. Target can be a chat app locally or deployed to an endpoint. - [Notebook Link](./evaluate-target/evaluate-target.ipynb)
-3. Create new evaluators and registering them in cloud - [Notebook Link]()
->>>>>>> 11c9ee56
+3. Create new evaluators and registering them in cloud - [Notebook Link]()