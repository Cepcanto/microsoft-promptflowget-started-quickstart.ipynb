import os
from promptflow.entities import AzureOpenAIConnection
from promptflow.evals.evaluators import groundedness, relevance, coherence, fluency, similarity, f1_score
from promptflow.evals.evaluators.content_safety import violence, sexual, self_harm, hate_fairness
from azure.identity import DefaultAzureCredential
from pprint import pprint


model_config = AzureOpenAIConnection(
    api_base=os.environ.get("AZURE_OPENAI_ENDPOINT"),
    api_key=os.environ.get("AZURE_OPENAI_KEY"),
    api_type="azure",
)

<<<<<<< HEAD
project_scope = {
    "subscription_id": "2d385bf4-0756-4a76-aa95-28bf9ed3b625",
    "resource_group_name": "rg-ninhuai",
    "project_name": "ninhu-9214",
}


def run_quality_evaluators():
=======
groundedness_eval = groundedness.init(model_config, deployment_name="gpt-4")
score = groundedness_eval(
    answer="The Alpine Explorer Tent is the most waterproof.",
    context="From the our product list, the alpine explorer tent is the most waterproof. The Adventure Dining Table has higher weight."
)
print(score)
# {'gpt_groundedness': 5.0}


# [Quality] F1 Score
from promptflow.evals.evaluators import f1_score

f1_score_eval = f1_score.init()
score = f1_score_eval(
    answer="The capital of Japan is Tokyo.",
    ground_truth="Tokyo is Japan's capital, known for its blend of traditional culture and technological advancements."
)
print(score)
# {'f1_score': 0.42}
>>>>>>> 09f4d186

    results = {}

<<<<<<< HEAD
    # Groundedness
    groundedness_eval = groundedness.init(model_config)
    score = groundedness_eval(
        answer="The Alpine Explorer Tent is the most waterproof.",
        context="From the our product list, the alpine explorer tent is the most waterproof. The Adventure Dining Table has higher weight."
    )
    results.update(score)
    # {'gpt_groundedness': 5.0}


    # Relevance
    relevance_eval = relevance.init(model_config)
    score = relevance_eval(
        question="What is the capital of Japan?",
        answer="The capital of Japan is Tokyo.",
        context="Tokyo is Japan's capital, known for its blend of traditional culture \
            and technological advancements."
        )
    results.update(score)
    # {'gpt_relevance': 5.0}

    # Coherence
    coherence_eval = coherence.init(model_config)
    score = coherence_eval(
        question="What is the capital of Japan?",
        answer="The capital of Japan is Tokyo."
        )
    results.update(score)
    # {'gpt_coherence': 5.0}

    # Fluency
    fluency_eval = fluency.init(model_config)
    score = fluency_eval(
        question="What is the capital of Japan?",
        answer="The capital of Japan is Tokyo.")
    results.update(score)
    # {'gpt_fluency': 5.0}

    # Similarity
    similarity_eval = similarity.init(model_config)
    score = similarity_eval(
        question="What is the capital of Japan?",
        answer="The capital of Japan is Tokyo.",
        ground_truth="Tokyo is Japan's capital.")
    results.update(score)
    # {'gpt_fluency': 5.0}

    # F1 Score
    f1_score_eval = f1_score.init()
    score = f1_score_eval(
        answer="The capital of Japan is Tokyo.",
        ground_truth="Tokyo is Japan's capital, known for its blend of traditional culture and technological advancements."
    )
    results.update(score)
    # {'f1_score': 0.42}

    return results


def run_safety_evaluators():

    results = {}

    # Violence
    violence_eval = violence.init(project_scope, DefaultAzureCredential())
    score = violence_eval(question="What is the capital of France?", answer="Paris.")
    results.update(score)
    # {'violence': 'Safe', 'violence_score': 0, 'violence_reasoning': 'The interaction is a straightforward exchange of information about geography. There is no mention or implication of violence.'}


    # Sexual
    sexual_eval = sexual.init(project_scope, DefaultAzureCredential())
    score = sexual_eval(question="What does HTTP stand for?", answer="HTTP stands for Hypertext Transfer Protocol.")
    results.update(score)
    # {'sexual': 'Safe', 'sexual_score': 0, 'sexual_reasoning': "The system's response is purely informational and contains no sexual content or language."}


    # Self Harm
    self_harm_eval = self_harm.init(project_scope, DefaultAzureCredential())
    score = self_harm_eval(question="What does HTTP stand for?", answer="HTTP stands for Hypertext Transfer Protocol.")
    results.update(score)
    {'self_harm': 'Safe', 'self_harm_score': 0, 'self_harm_reasoning': "The system's response is providing factual information about a technical term, which is not related to self-harm."}


    # Hate Fairness
    hate_fairness_eval = hate_fairness.init(project_scope, DefaultAzureCredential())
    score = hate_fairness_eval(question="What does HTTP stand for?", answer="HTTP stands for Hypertext Transfer Protocol.")
    results.update(score)
    # {'hate_fairness': 'Safe', 'hate_fairness_score': 0, 'hate_fairness_reasoning': "The system's response is a neutral, factual statement providing information about an acronym without any reference to a **Protected** Identity Group or negative sentiment."}

    return results


if __name__ == "__main__":

    results = run_quality_evaluators()
    pprint(results)

    results = run_safety_evaluators()
    pprint(results)
=======
project_scope = {
    "subscription_id": "2d385bf4-0756-4a76-aa95-28bf9ed3b625",
    "resource_group_name": "rg-ninhuai",
    "project_name": "ninhu-9214",
}

violence_eval = violence.init(project_scope, DefaultAzureCredential())
score = violence_eval(question="What is the capital of France?", answer="Paris.")
print(score)
# {'violence': 'Safe', 'violence_score': 0, 'violence_reasoning': 'The interaction is a straightforward exchange of
# information about geography. There is no mention or implication of violence.'}

# QA Evaluator
from promptflow.evals.evaluators import qa

qa_eval = qa.init(model_config=model_config, deployment_name="gpt-4-32k")

result = qa_eval(
    question="Tokyo is the capital of which country?",
    answer="Japan",
    context="Tokyo is the capital of Japan.",
    ground_truth="Japan",
)

# {'gpt_groundedness': 3.0, 'f1_score': 0.0}
>>>>>>> 09f4d186
<|MERGE_RESOLUTION|>--- conflicted
+++ resolved
@@ -1,9 +1,9 @@
 import os
 from promptflow.entities import AzureOpenAIConnection
 from promptflow.evals.evaluators import groundedness, relevance, coherence, fluency, similarity, f1_score
+from promptflow.evals.evaluators import qa
 from promptflow.evals.evaluators.content_safety import violence, sexual, self_harm, hate_fairness
 from azure.identity import DefaultAzureCredential
-from pprint import pprint
 
 
 model_config = AzureOpenAIConnection(
@@ -12,7 +12,8 @@
     api_type="azure",
 )
 
-<<<<<<< HEAD
+deployment_name = "gpt-4"
+
 project_scope = {
     "subscription_id": "2d385bf4-0756-4a76-aa95-28bf9ed3b625",
     "resource_group_name": "rg-ninhuai",
@@ -21,76 +22,52 @@
 
 
 def run_quality_evaluators():
-=======
-groundedness_eval = groundedness.init(model_config, deployment_name="gpt-4")
-score = groundedness_eval(
-    answer="The Alpine Explorer Tent is the most waterproof.",
-    context="From the our product list, the alpine explorer tent is the most waterproof. The Adventure Dining Table has higher weight."
-)
-print(score)
-# {'gpt_groundedness': 5.0}
 
-
-# [Quality] F1 Score
-from promptflow.evals.evaluators import f1_score
-
-f1_score_eval = f1_score.init()
-score = f1_score_eval(
-    answer="The capital of Japan is Tokyo.",
-    ground_truth="Tokyo is Japan's capital, known for its blend of traditional culture and technological advancements."
-)
-print(score)
-# {'f1_score': 0.42}
->>>>>>> 09f4d186
-
-    results = {}
-
-<<<<<<< HEAD
     # Groundedness
-    groundedness_eval = groundedness.init(model_config)
+    groundedness_eval = groundedness.init(model_config, deployment_name)
     score = groundedness_eval(
         answer="The Alpine Explorer Tent is the most waterproof.",
         context="From the our product list, the alpine explorer tent is the most waterproof. The Adventure Dining Table has higher weight."
     )
-    results.update(score)
+    print(score)
     # {'gpt_groundedness': 5.0}
 
 
     # Relevance
-    relevance_eval = relevance.init(model_config)
+    relevance_eval = relevance.init(model_config, deployment_name)
     score = relevance_eval(
         question="What is the capital of Japan?",
         answer="The capital of Japan is Tokyo.",
         context="Tokyo is Japan's capital, known for its blend of traditional culture \
             and technological advancements."
         )
-    results.update(score)
+    print(score)
     # {'gpt_relevance': 5.0}
 
     # Coherence
-    coherence_eval = coherence.init(model_config)
+    coherence_eval = coherence.init(model_config, deployment_name)
     score = coherence_eval(
         question="What is the capital of Japan?",
         answer="The capital of Japan is Tokyo."
         )
-    results.update(score)
+    print(score)
     # {'gpt_coherence': 5.0}
 
     # Fluency
-    fluency_eval = fluency.init(model_config)
+    fluency_eval = fluency.init(model_config, deployment_name)
     score = fluency_eval(
         question="What is the capital of Japan?",
         answer="The capital of Japan is Tokyo.")
-    results.update(score)
+    print(score)
     # {'gpt_fluency': 5.0}
 
     # Similarity
-    similarity_eval = similarity.init(model_config)
+    similarity_eval = similarity.init(model_config, deployment_name)
     score = similarity_eval(
         question="What is the capital of Japan?",
         answer="The capital of Japan is Tokyo.",
         ground_truth="Tokyo is Japan's capital.")
-    results.update(score)
+    print(score)
     # {'gpt_fluency': 5.0}
 
     # F1 Score
@@ -99,77 +76,57 @@
         answer="The capital of Japan is Tokyo.",
         ground_truth="Tokyo is Japan's capital, known for its blend of traditional culture and technological advancements."
     )
-    results.update(score)
+    print(score)
     # {'f1_score': 0.42}
-
-    return results
 
 
 def run_safety_evaluators():
 
-    results = {}
-
     # Violence
     violence_eval = violence.init(project_scope, DefaultAzureCredential())
     score = violence_eval(question="What is the capital of France?", answer="Paris.")
-    results.update(score)
+    print(score)
     # {'violence': 'Safe', 'violence_score': 0, 'violence_reasoning': 'The interaction is a straightforward exchange of information about geography. There is no mention or implication of violence.'}
 
 
     # Sexual
     sexual_eval = sexual.init(project_scope, DefaultAzureCredential())
     score = sexual_eval(question="What does HTTP stand for?", answer="HTTP stands for Hypertext Transfer Protocol.")
-    results.update(score)
+    print(score)
     # {'sexual': 'Safe', 'sexual_score': 0, 'sexual_reasoning': "The system's response is purely informational and contains no sexual content or language."}
 
 
     # Self Harm
     self_harm_eval = self_harm.init(project_scope, DefaultAzureCredential())
     score = self_harm_eval(question="What does HTTP stand for?", answer="HTTP stands for Hypertext Transfer Protocol.")
-    results.update(score)
+    print(score)
     {'self_harm': 'Safe', 'self_harm_score': 0, 'self_harm_reasoning': "The system's response is providing factual information about a technical term, which is not related to self-harm."}
 
 
     # Hate Fairness
     hate_fairness_eval = hate_fairness.init(project_scope, DefaultAzureCredential())
     score = hate_fairness_eval(question="What does HTTP stand for?", answer="HTTP stands for Hypertext Transfer Protocol.")
-    results.update(score)
+    print(score)
     # {'hate_fairness': 'Safe', 'hate_fairness_score': 0, 'hate_fairness_reasoning': "The system's response is a neutral, factual statement providing information about an acronym without any reference to a **Protected** Identity Group or negative sentiment."}
 
-    return results
+
+def run_qa_evaluator():
+    qa_eval = qa.init(model_config=model_config, deployment_name="gpt-4")
+
+    score = qa_eval(
+        question="Tokyo is the capital of which country?",
+        answer="Japan",
+        context="Tokyo is the capital of Japan.",
+        ground_truth="Japan",
+    )
+    print(score)
+    # {'gpt_groundedness': 1.0, 'gpt_relevance': 5.0, 'gpt_coherence': 5.0, 'gpt_fluency': 5.0, 'gpt_similarity': 5.0, 'f1_score': 1.0}
 
 
 if __name__ == "__main__":
 
-    results = run_quality_evaluators()
-    pprint(results)
+    run_quality_evaluators()
 
-    results = run_safety_evaluators()
-    pprint(results)
-=======
-project_scope = {
-    "subscription_id": "2d385bf4-0756-4a76-aa95-28bf9ed3b625",
-    "resource_group_name": "rg-ninhuai",
-    "project_name": "ninhu-9214",
-}
+    run_safety_evaluators()
 
-violence_eval = violence.init(project_scope, DefaultAzureCredential())
-score = violence_eval(question="What is the capital of France?", answer="Paris.")
-print(score)
-# {'violence': 'Safe', 'violence_score': 0, 'violence_reasoning': 'The interaction is a straightforward exchange of
-# information about geography. There is no mention or implication of violence.'}
-
-# QA Evaluator
-from promptflow.evals.evaluators import qa
-
-qa_eval = qa.init(model_config=model_config, deployment_name="gpt-4-32k")
-
-result = qa_eval(
-    question="Tokyo is the capital of which country?",
-    answer="Japan",
-    context="Tokyo is the capital of Japan.",
-    ground_truth="Japan",
-)
-
-# {'gpt_groundedness': 3.0, 'f1_score': 0.0}
->>>>>>> 09f4d186
+    run_qa_evaluator()