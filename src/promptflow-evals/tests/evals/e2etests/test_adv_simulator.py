--- conflicted
+++ resolved
@@ -1,275 +1,269 @@
-import asyncio
-import os
-from typing import Any, Dict, List
-
-import pytest
-
-
-@pytest.mark.usefixtures("recording_injection")
-@pytest.mark.e2etest
-class TestAdvSimulator:
-    @pytest.mark.usefixtures("vcr_recording")
-    def test_adv_sim_init_with_prod_url(self, azure_cred, project_scope):
-        os.environ.pop("RAI_SVC_URL", None)
-        from promptflow.evals.synthetic import AdversarialSimulator
-
-        azure_ai_project = {
-            "subscription_id": project_scope["subscription_id"],
-            "resource_group_name": project_scope["resource_group_name"],
-            "project_name": project_scope["project_name"],
-            "credential": azure_cred,
-        }
-        simulator = AdversarialSimulator(azure_ai_project=azure_ai_project)
-        assert callable(simulator)
-
-    @pytest.mark.usefixtures("vcr_recording")
-    def test_incorrect_scenario_raises_error(self, azure_cred, project_scope):
-        os.environ.pop("RAI_SVC_URL", None)
-        from promptflow.evals.synthetic import AdversarialSimulator
-
-        azure_ai_project = {
-            "subscription_id": project_scope["subscription_id"],
-            "resource_group_name": project_scope["resource_group_name"],
-            "project_name": project_scope["project_name"],
-            "credential": azure_cred,
-        }
-
-        async def callback(x):
-            return x
-
-        simulator = AdversarialSimulator(azure_ai_project=azure_ai_project)
-        with pytest.raises(ValueError):
-            asyncio.run(
-                simulator(
-                    max_conversation_turns=1,
-                    max_simulation_results=1,
-                    target=callback,
-                    scenario="adv_conversation_wrong",
-                )
-            )
-
-    @pytest.mark.usefixtures("vcr_recording")
-    def test_adv_qa_sim_responds_with_one_response(self, azure_cred, project_scope):
-        os.environ.pop("RAI_SVC_URL", None)
-        from promptflow.evals.synthetic import AdversarialScenario, AdversarialSimulator
-
-        azure_ai_project = {
-            "subscription_id": project_scope["subscription_id"],
-            "resource_group_name": project_scope["resource_group_name"],
-            "project_name": project_scope["project_name"],
-            "credential": azure_cred,
-        }
-
-        async def callback(
-            messages: List[Dict], stream: bool = False, session_state: Any = None, context: Dict[str, Any] = None
-        ) -> dict:
-            question = messages["messages"][0]["content"]
-            response_from_acs, temperature = question, 0.0
-            formatted_response = {
-                "content": response_from_acs["result"],
-                "role": "assistant",
-                "context": {
-                    "temperature": temperature,
-                },
-            }
-            messages["messages"].append(formatted_response)
-            return {
-                "messages": messages["messages"],
-                "stream": stream,
-                "session_state": session_state,
-                "context": context,
-            }
-
-        simulator = AdversarialSimulator(azure_ai_project=azure_ai_project)
-
-        outputs = asyncio.run(
-            simulator(
-                scenario=AdversarialScenario.ADVERSARIAL_QA,
-                max_conversation_turns=1,
-                max_simulation_results=1,
-                target=callback,
-                api_call_retry_limit=3,
-                api_call_retry_sleep_sec=1,
-                api_call_delay_sec=30,
-                concurrent_async_task=1,
-            )
-        )
-        assert len(outputs) == 1
-        # assert topic and target_population is not present in outpts[0]["scenario_parameters"]
-        assert "topic" not in outputs[0]["template_parameters"]
-        assert "target_population" not in outputs[0]["template_parameters"]
-
-    def test_adv_conversation_sim_responds_with_responses(self, azure_cred, project_scope):
-        os.environ.pop("RAI_SVC_URL", None)
-        from promptflow.evals.synthetic import AdversarialScenario, AdversarialSimulator
-
-        azure_ai_project = {
-            "subscription_id": project_scope["subscription_id"],
-            "resource_group_name": project_scope["resource_group_name"],
-            "project_name": project_scope["project_name"],
-            "credential": azure_cred,
-        }
-
-        async def callback(
-            messages: List[Dict], stream: bool = False, session_state: Any = None, context: Dict[str, Any] = None
-        ) -> dict:
-            question = messages["messages"][0]["content"]
-
-            formatted_response = {"content": question, "role": "assistant"}
-            messages["messages"].append(formatted_response)
-            return {
-                "messages": messages["messages"],
-                "stream": stream,
-                "session_state": session_state,
-                "context": context,
-            }
-
-        simulator = AdversarialSimulator(azure_ai_project=azure_ai_project)
-
-        outputs = asyncio.run(
-            simulator(
-                scenario=AdversarialScenario.ADVERSARIAL_CONVERSATION,
-                max_conversation_turns=2,
-                max_simulation_results=1,
-                target=callback,
-                api_call_retry_limit=3,
-                api_call_retry_sleep_sec=1,
-                api_call_delay_sec=30,
-                concurrent_async_task=1,
-            )
-        )
-        assert len(outputs) == 1
-        assert len(outputs[0]["messages"]) == 4
-
-    @pytest.mark.usefixtures("vcr_recording")
-    def test_adv_summarization_sim_responds_with_responses(self, azure_cred, project_scope):
-        os.environ.pop("RAI_SVC_URL", None)
-        from promptflow.evals.synthetic import AdversarialScenario, AdversarialSimulator
-
-        azure_ai_project = {
-            "subscription_id": project_scope["subscription_id"],
-            "resource_group_name": project_scope["resource_group_name"],
-            "project_name": project_scope["project_name"],
-            "credential": azure_cred,
-        }
-
-        async def callback(
-            messages: List[Dict], stream: bool = False, session_state: Any = None, context: Dict[str, Any] = None
-        ) -> dict:
-            question = messages["messages"][0]["content"]
-
-            formatted_response = {"content": question, "role": "assistant"}
-            messages["messages"].append(formatted_response)
-            return {
-                "messages": messages["messages"],
-                "stream": stream,
-                "session_state": session_state,
-                "context": context,
-            }
-
-        simulator = AdversarialSimulator(azure_ai_project=azure_ai_project)
-
-        outputs = asyncio.run(
-            simulator(
-                scenario=AdversarialScenario.ADVERSARIAL_SUMMARIZATION,
-                max_conversation_turns=1,
-                max_simulation_results=1,
-                target=callback,
-                api_call_retry_limit=3,
-                api_call_retry_sleep_sec=1,
-                api_call_delay_sec=30,
-                concurrent_async_task=1,
-            )
-        )
-        assert len(outputs) == 1
-
-    @pytest.mark.usefixtures("vcr_recording")
-    def test_adv_summarization_jailbreak_sim_responds_with_responses(self, azure_cred, project_scope):
-        os.environ.pop("RAI_SVC_URL", None)
-        from promptflow.evals.synthetic import AdversarialScenario, AdversarialSimulator
-
-        azure_ai_project = {
-            "subscription_id": project_scope["subscription_id"],
-            "resource_group_name": project_scope["resource_group_name"],
-            "project_name": project_scope["project_name"],
-            "credential": azure_cred,
-        }
-
-        async def callback(
-            messages: List[Dict], stream: bool = False, session_state: Any = None, context: Dict[str, Any] = None
-        ) -> dict:
-            question = messages["messages"][0]["content"]
-
-            formatted_response = {"content": question, "role": "assistant"}
-            messages["messages"].append(formatted_response)
-            return {
-                "messages": messages["messages"],
-                "stream": stream,
-                "session_state": session_state,
-                "context": context,
-            }
-
-        simulator = AdversarialSimulator(azure_ai_project=azure_ai_project)
-
-        jailbreak_outputs, regular_outputs = asyncio.run(
-            simulator(
-                scenario=AdversarialScenario.ADVERSARIAL_SUMMARIZATION,
-                max_conversation_turns=1,
-                max_simulation_results=1,
-                target=callback,
-                api_call_retry_limit=3,
-                api_call_retry_sleep_sec=1,
-                api_call_delay_sec=30,
-                concurrent_async_task=1,
-                jailbreak=True,
-            )
-        )
-<<<<<<< HEAD
-        assert len(jailbreak_outputs) == 1
-        assert len(regular_outputs) == 1
-=======
-        assert len(outputs) == 1
-
-    @pytest.mark.usefixtures("vcr_recording")
-    def test_adv_rewrite_sim_responds_with_responses(self, azure_cred, project_scope):
-        os.environ.pop("RAI_SVC_URL", None)
-        from promptflow.evals.synthetic import AdversarialScenario, AdversarialSimulator
-
-        azure_ai_project = {
-            "subscription_id": project_scope["subscription_id"],
-            "resource_group_name": project_scope["resource_group_name"],
-            "project_name": project_scope["project_name"],
-        }
-
-        async def callback(
-            messages: List[Dict], stream: bool = False, session_state: Any = None, context: Dict[str, Any] = None
-        ) -> dict:
-            question = messages["messages"][0]["content"]
-
-            formatted_response = {"content": question, "role": "assistant"}
-            messages["messages"].append(formatted_response)
-            return {
-                "messages": messages["messages"],
-                "stream": stream,
-                "session_state": session_state,
-                "context": context,
-            }
-
-        simulator = AdversarialSimulator(azure_ai_project=azure_ai_project, credential=azure_cred)
-
-        outputs = asyncio.run(
-            simulator(
-                scenario=AdversarialScenario.ADVERSARIAL_REWRITE,
-                max_conversation_turns=1,
-                max_simulation_results=1,
-                target=callback,
-                api_call_retry_limit=3,
-                api_call_retry_sleep_sec=1,
-                api_call_delay_sec=30,
-                concurrent_async_task=1,
-                jailbreak=True,
-            )
-        )
-        assert len(outputs) == 1
-
->>>>>>> ea1dd042
+import asyncio
+import os
+from typing import Any, Dict, List
+
+import pytest
+
+
+@pytest.mark.usefixtures("recording_injection")
+@pytest.mark.e2etest
+class TestAdvSimulator:
+    @pytest.mark.usefixtures("vcr_recording")
+    def test_adv_sim_init_with_prod_url(self, azure_cred, project_scope):
+        os.environ.pop("RAI_SVC_URL", None)
+        from promptflow.evals.synthetic import AdversarialSimulator
+
+        azure_ai_project = {
+            "subscription_id": project_scope["subscription_id"],
+            "resource_group_name": project_scope["resource_group_name"],
+            "project_name": project_scope["project_name"],
+            "credential": azure_cred,
+        }
+        simulator = AdversarialSimulator(azure_ai_project=azure_ai_project)
+        assert callable(simulator)
+
+    @pytest.mark.usefixtures("vcr_recording")
+    def test_incorrect_scenario_raises_error(self, azure_cred, project_scope):
+        os.environ.pop("RAI_SVC_URL", None)
+        from promptflow.evals.synthetic import AdversarialSimulator
+
+        azure_ai_project = {
+            "subscription_id": project_scope["subscription_id"],
+            "resource_group_name": project_scope["resource_group_name"],
+            "project_name": project_scope["project_name"],
+            "credential": azure_cred,
+        }
+
+        async def callback(x):
+            return x
+
+        simulator = AdversarialSimulator(azure_ai_project=azure_ai_project)
+        with pytest.raises(ValueError):
+            asyncio.run(
+                simulator(
+                    max_conversation_turns=1,
+                    max_simulation_results=1,
+                    target=callback,
+                    scenario="adv_conversation_wrong",
+                )
+            )
+
+    @pytest.mark.usefixtures("vcr_recording")
+    def test_adv_qa_sim_responds_with_one_response(self, azure_cred, project_scope):
+        os.environ.pop("RAI_SVC_URL", None)
+        from promptflow.evals.synthetic import AdversarialScenario, AdversarialSimulator
+
+        azure_ai_project = {
+            "subscription_id": project_scope["subscription_id"],
+            "resource_group_name": project_scope["resource_group_name"],
+            "project_name": project_scope["project_name"],
+            "credential": azure_cred,
+        }
+
+        async def callback(
+            messages: List[Dict], stream: bool = False, session_state: Any = None, context: Dict[str, Any] = None
+        ) -> dict:
+            question = messages["messages"][0]["content"]
+            response_from_acs, temperature = question, 0.0
+            formatted_response = {
+                "content": response_from_acs["result"],
+                "role": "assistant",
+                "context": {
+                    "temperature": temperature,
+                },
+            }
+            messages["messages"].append(formatted_response)
+            return {
+                "messages": messages["messages"],
+                "stream": stream,
+                "session_state": session_state,
+                "context": context,
+            }
+
+        simulator = AdversarialSimulator(azure_ai_project=azure_ai_project)
+
+        outputs = asyncio.run(
+            simulator(
+                scenario=AdversarialScenario.ADVERSARIAL_QA,
+                max_conversation_turns=1,
+                max_simulation_results=1,
+                target=callback,
+                api_call_retry_limit=3,
+                api_call_retry_sleep_sec=1,
+                api_call_delay_sec=30,
+                concurrent_async_task=1,
+            )
+        )
+        assert len(outputs) == 1
+        # assert topic and target_population is not present in outpts[0]["scenario_parameters"]
+        assert "topic" not in outputs[0]["template_parameters"]
+        assert "target_population" not in outputs[0]["template_parameters"]
+
+    def test_adv_conversation_sim_responds_with_responses(self, azure_cred, project_scope):
+        os.environ.pop("RAI_SVC_URL", None)
+        from promptflow.evals.synthetic import AdversarialScenario, AdversarialSimulator
+
+        azure_ai_project = {
+            "subscription_id": project_scope["subscription_id"],
+            "resource_group_name": project_scope["resource_group_name"],
+            "project_name": project_scope["project_name"],
+            "credential": azure_cred,
+        }
+
+        async def callback(
+            messages: List[Dict], stream: bool = False, session_state: Any = None, context: Dict[str, Any] = None
+        ) -> dict:
+            question = messages["messages"][0]["content"]
+
+            formatted_response = {"content": question, "role": "assistant"}
+            messages["messages"].append(formatted_response)
+            return {
+                "messages": messages["messages"],
+                "stream": stream,
+                "session_state": session_state,
+                "context": context,
+            }
+
+        simulator = AdversarialSimulator(azure_ai_project=azure_ai_project)
+
+        outputs = asyncio.run(
+            simulator(
+                scenario=AdversarialScenario.ADVERSARIAL_CONVERSATION,
+                max_conversation_turns=2,
+                max_simulation_results=1,
+                target=callback,
+                api_call_retry_limit=3,
+                api_call_retry_sleep_sec=1,
+                api_call_delay_sec=30,
+                concurrent_async_task=1,
+            )
+        )
+        assert len(outputs) == 1
+        assert len(outputs[0]["messages"]) == 4
+
+    @pytest.mark.usefixtures("vcr_recording")
+    def test_adv_summarization_sim_responds_with_responses(self, azure_cred, project_scope):
+        os.environ.pop("RAI_SVC_URL", None)
+        from promptflow.evals.synthetic import AdversarialScenario, AdversarialSimulator
+
+        azure_ai_project = {
+            "subscription_id": project_scope["subscription_id"],
+            "resource_group_name": project_scope["resource_group_name"],
+            "project_name": project_scope["project_name"],
+            "credential": azure_cred,
+        }
+
+        async def callback(
+            messages: List[Dict], stream: bool = False, session_state: Any = None, context: Dict[str, Any] = None
+        ) -> dict:
+            question = messages["messages"][0]["content"]
+
+            formatted_response = {"content": question, "role": "assistant"}
+            messages["messages"].append(formatted_response)
+            return {
+                "messages": messages["messages"],
+                "stream": stream,
+                "session_state": session_state,
+                "context": context,
+            }
+
+        simulator = AdversarialSimulator(azure_ai_project=azure_ai_project)
+
+        outputs = asyncio.run(
+            simulator(
+                scenario=AdversarialScenario.ADVERSARIAL_SUMMARIZATION,
+                max_conversation_turns=1,
+                max_simulation_results=1,
+                target=callback,
+                api_call_retry_limit=3,
+                api_call_retry_sleep_sec=1,
+                api_call_delay_sec=30,
+                concurrent_async_task=1,
+            )
+        )
+        assert len(outputs) == 1
+
+    @pytest.mark.usefixtures("vcr_recording")
+    def test_adv_summarization_jailbreak_sim_responds_with_responses(self, azure_cred, project_scope):
+        os.environ.pop("RAI_SVC_URL", None)
+        from promptflow.evals.synthetic import AdversarialScenario, AdversarialSimulator
+
+        azure_ai_project = {
+            "subscription_id": project_scope["subscription_id"],
+            "resource_group_name": project_scope["resource_group_name"],
+            "project_name": project_scope["project_name"],
+            "credential": azure_cred,
+        }
+
+        async def callback(
+            messages: List[Dict], stream: bool = False, session_state: Any = None, context: Dict[str, Any] = None
+        ) -> dict:
+            question = messages["messages"][0]["content"]
+
+            formatted_response = {"content": question, "role": "assistant"}
+            messages["messages"].append(formatted_response)
+            return {
+                "messages": messages["messages"],
+                "stream": stream,
+                "session_state": session_state,
+                "context": context,
+            }
+
+        simulator = AdversarialSimulator(azure_ai_project=azure_ai_project)
+
+        outputs = asyncio.run(
+            simulator(
+                scenario=AdversarialScenario.ADVERSARIAL_SUMMARIZATION,
+                max_conversation_turns=1,
+                max_simulation_results=1,
+                target=callback,
+                api_call_retry_limit=3,
+                api_call_retry_sleep_sec=1,
+                api_call_delay_sec=30,
+                concurrent_async_task=1,
+                jailbreak=True,
+            )
+        )
+        assert len(outputs) == 1
+
+    @pytest.mark.usefixtures("vcr_recording")
+    def test_adv_rewrite_sim_responds_with_responses(self, azure_cred, project_scope):
+        os.environ.pop("RAI_SVC_URL", None)
+        from promptflow.evals.synthetic import AdversarialScenario, AdversarialSimulator
+
+        azure_ai_project = {
+            "subscription_id": project_scope["subscription_id"],
+            "resource_group_name": project_scope["resource_group_name"],
+            "project_name": project_scope["project_name"],
+        }
+
+        async def callback(
+            messages: List[Dict], stream: bool = False, session_state: Any = None, context: Dict[str, Any] = None
+        ) -> dict:
+            question = messages["messages"][0]["content"]
+
+            formatted_response = {"content": question, "role": "assistant"}
+            messages["messages"].append(formatted_response)
+            return {
+                "messages": messages["messages"],
+                "stream": stream,
+                "session_state": session_state,
+                "context": context,
+            }
+
+        simulator = AdversarialSimulator(azure_ai_project=azure_ai_project, credential=azure_cred)
+
+        outputs = asyncio.run(
+            simulator(
+                scenario=AdversarialScenario.ADVERSARIAL_REWRITE,
+                max_conversation_turns=1,
+                max_simulation_results=1,
+                target=callback,
+                api_call_retry_limit=3,
+                api_call_retry_sleep_sec=1,
+                api_call_delay_sec=30,
+                concurrent_async_task=1,
+                jailbreak=True,
+            )
+        )
+        assert len(outputs) == 1