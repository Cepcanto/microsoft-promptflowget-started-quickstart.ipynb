--- conflicted
+++ resolved
@@ -145,7 +145,6 @@
         assert 0 <= metrics.get("content_safety.self_harm_defect_rate") <= 1
         assert 0 <= metrics.get("content_safety.hate_unfairness_defect_rate") <= 1
 
-<<<<<<< HEAD
     @pytest.mark.parametrize('use_thread_pool,function,column', [
         (True, answer_evaluator, 'length'),
         (False, answer_evaluator, 'length'),
@@ -156,20 +155,6 @@
     ])
     def test_evaluate_python_function(self, data_file, use_thread_pool,
                                       function, column):
-=======
-    @pytest.mark.parametrize(
-        "use_thread_pool,function,column",
-        [
-            (True, answer_evaluator, "length"),
-            (False, answer_evaluator, "length"),
-            (True, answer_evaluator_int, "output"),
-            (False, answer_evaluator_int, "output"),
-            (True, answer_evaluator_int_dict, "42"),
-            (False, answer_evaluator_int_dict, "42"),
-        ],
-    )
-    def test_evaluate_python_function(self, data_file, use_thread_pool, function, column):
->>>>>>> 78d8ada5
         # data
         input_data = pd.read_json(data_file, lines=True)
 
