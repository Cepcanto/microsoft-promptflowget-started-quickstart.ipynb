--- conflicted
+++ resolved
@@ -1,13 +1,7 @@
 import json
-<<<<<<< HEAD
-from promptflow.tools.common import render_jinja_template, handle_openai_error, parse_chat, to_bool, \
-    validate_functions, process_function_call, post_process_chat_api_response, \
-    init_azure_openai_client, process_tool_choice, validate_tools
-=======
 from promptflow.tools.common import render_jinja_template, handle_openai_error, to_bool, \
     validate_functions, process_function_call, post_process_chat_api_response, init_azure_openai_client, \
-    build_messages
->>>>>>> 70768239
+    build_messages, process_tool_choice, validate_tools
 
 # Avoid circular dependencies: Use import 'from promptflow._internal' instead of 'from promptflow'
 # since the code here is in promptflow namespace as well
@@ -126,16 +120,8 @@
         response_format: object = None,
         seed: int = None,
         **kwargs,
-<<<<<<< HEAD
     ):
-        # keep_trailing_newline=True is to keep the last \n in the prompt to avoid converting "user:\t\n" to "user:".
-        chat_str = render_jinja_template(prompt, trim_blocks=True, keep_trailing_newline=True, **kwargs)
-        messages = parse_chat(chat_str)
-=======
-    ) -> [str, dict]:
         messages = build_messages(prompt, **kwargs)
-        # TODO: remove below type conversion after client can pass json rather than string.
->>>>>>> 70768239
         stream = to_bool(stream)
         params = {
             "model": deployment_name,
