import functools
import json
import re
import sys
import time

from enum import Enum
from jinja2 import Template
from openai.error import APIError, OpenAIError, RateLimitError, ServiceUnavailableError, Timeout, APIConnectionError
from promptflow.contracts.multimedia import Image
from promptflow.exceptions import SystemErrorException, UserErrorException
from promptflow.tools.exception import ChatAPIInvalidRole, WrappedOpenAIError, LLMError, JinjaTemplateError, \
    ExceedMaxRetryTimes, ChatAPIInvalidFunctions, FunctionCallNotSupportedInStreamMode, \
    ChatAPIFunctionRoleInvalidFormat
<<<<<<< HEAD
from typing import Set, List, Mapping


class ChatInputList(list):
    """
    ChatInputList is a list of ChatInput objects. It is used to override the __str__ method of list to return a string
    that can be easily parsed as message list.
    """
    def __init__(self, iterable=None):
        super().__init__(iterable or [])

    def __str__(self):
        return "\n".join(map(str, self))
=======
from typing import List
>>>>>>> 8e558226


def validate_role(role: str, valid_roles: List[str] = None):
    if not valid_roles:
        valid_roles = ["assistant", "function", "user", "system"]

    if role not in valid_roles:
        valid_roles_str = ','.join([f'\'{role}:\\n\''for role in valid_roles])
        error_message = (
            f"The Chat API requires a specific format for prompt definition, and the prompt should include separate "
            f"lines as role delimiters: {valid_roles_str}. Current parsed role '{role}'"
            f" does not meet the requirement. If you intend to use the Completion API, please select the appropriate"
            f" API type and deployment name. If you do intend to use the Chat API, please refer to the guideline at "
            f"https://aka.ms/pfdoc/chat-prompt or view the samples in our gallery that contain 'Chat' in the name."
        )
        raise ChatAPIInvalidRole(message=error_message)


def validate_functions(functions):
    function_example = json.dumps({
        "name": "function_name",
        "parameters": {
            "type": "object",
            "properties": {
                "parameter_name": {
                    "type": "integer",
                    "description": "parameter_description"
                }
            }
        },
        "description": "function_description"
    })
    common_tsg = f"Here is a valid function example: {function_example}. See more details at " \
                 "https://platform.openai.com/docs/api-reference/chat/create#chat/create-functions " \
                 "or view sample 'How to use functions with chat models' in our gallery."
    if len(functions) == 0:
        raise ChatAPIInvalidFunctions(message=f"functions cannot be an empty list. {common_tsg}")
    else:
        for i, function in enumerate(functions):
            # validate if the function is a dict
            if not isinstance(function, dict):
                raise ChatAPIInvalidFunctions(message=f"function {i} '{function}' is not a dict. {common_tsg}")
            # validate if has required keys
            for key in ["name", "parameters"]:
                if key not in function.keys():
                    raise ChatAPIInvalidFunctions(
                        message=f"function {i} '{function}' does not have '{key}' property. {common_tsg}")
            # validate if the parameters is a dict
            if not isinstance(function["parameters"], dict):
                raise ChatAPIInvalidFunctions(
                    message=f"function {i} '{function['name']}' parameters '{function['parameters']}' "
                            f"should be described as a JSON Schema object. {common_tsg}")
            # validate if the parameters has required keys
            for key in ["type", "properties"]:
                if key not in function["parameters"].keys():
                    raise ChatAPIInvalidFunctions(
                        message=f"function {i} '{function['name']}' parameters '{function['parameters']}' "
                                f"does not have '{key}' property. {common_tsg}")
            # validate if the parameters type is object
            if function["parameters"]["type"] != "object":
                raise ChatAPIInvalidFunctions(
                    message=f"function {i} '{function['name']}' parameters 'type' "
                            f"should be 'object'. {common_tsg}")
            # validate if the parameters properties is a dict
            if not isinstance(function["parameters"]["properties"], dict):
                raise ChatAPIInvalidFunctions(
                    message=f"function {i} '{function['name']}' parameters 'properties' "
                            f"should be described as a JSON Schema object. {common_tsg}")


def try_parse_name_and_content(role_prompt):
    # customer can add ## in front of name/content for markdown highlight.
    # and we still support name/content without ## prefix for backward compatibility.
    pattern = r"\n*#{0,2}\s*name:\n+\s*(\S+)\s*\n*#{0,2}\s*content:\n?(.*)"
    match = re.search(pattern, role_prompt, re.DOTALL)
    if match:
        return match.group(1), match.group(2)
    return None


<<<<<<< HEAD
def parse_chat(chat_str, images: List[Image] = None, valid_roles: Set[str] = None):
    # openai chat api only supports below roles.
    # customer can add single # in front of role name for markdown highlight.
    # and we still support role name without # prefix for backward compatibility.
    separator = r"(?i)^\s*#?\s*(system|user|assistant|function)\s*:\s*\n"

    images = images or []
    hash2images = {str(x): x for x in images}

    chunks = re.split(separator, chat_str, flags=re.MULTILINE)
=======
def parse_chat(chat_str, valid_roles: List[str] = None):
    if not valid_roles:
        valid_roles = ["system", "user", "assistant", "function"]

    # openai chat api only supports below roles.
    # customer can add single # in front of role name for markdown highlight.
    # and we still support role name without # prefix for backward compatibility.
    separator = r"(?i)\n+\s*#?\s*(" + "|".join(valid_roles) + r")\s*:\s*\n"
    # Add a newline at the beginning to ensure consistent formatting of role lines.
    # extra new line is removed when appending to the chat list.
    chunks = re.split(separator, '\n'+chat_str)
>>>>>>> 8e558226
    chat_list = []

    for chunk in chunks:
        last_message = chat_list[-1] if len(chat_list) > 0 else None
        if last_message and "role" in last_message and "content" not in last_message:
            parsed_result = try_parse_name_and_content(chunk)
            if parsed_result is None:
                # "name" is required if the role is "function"
                if last_message["role"] == "function":
                    raise ChatAPIFunctionRoleInvalidFormat(
                        message="Failed to parse function role prompt. Please make sure the prompt follows the "
                                "format: 'name:\\nfunction_name\\ncontent:\\nfunction_content'. "
                                "'name' is required if role is function, and it should be the name of the function "
                                "whose response is in the content. May contain a-z, A-Z, 0-9, and underscores, "
                                "with a maximum length of 64 characters. See more details in "
                                "https://platform.openai.com/docs/api-reference/chat/create#chat/create-name "
                                "or view sample 'How to use functions with chat models' in our gallery.")
                # "name" is optional for other role types.
                else:
                    last_message["content"] = to_content_str_or_list(chunk, hash2images)
            else:
                if last_message["role"] == "function":
                    last_message["name"], last_message["content"] = parsed_result
                else:
                    last_message["name"] = parsed_result[0]
                    last_message["content"] = to_content_str_or_list(parsed_result[1], hash2images)
        else:
            if chunk.strip() == "":
                continue
            # Check if prompt follows chat api message format and has valid role.
            # References: https://platform.openai.com/docs/api-reference/chat/create.
            role = chunk.strip().lower()
<<<<<<< HEAD
            validate_role(role, valid_roles)
=======
            validate_role(role, valid_roles=valid_roles)
>>>>>>> 8e558226
            new_message = {"role": role}
            chat_list.append(new_message)
    return chat_list


def to_content_str_or_list(chat_str: str, hash2images: Mapping[str, Image]):
    chunks = chat_str.split("\n")
    include_image = False
    result = []
    for chunk in chunks:
        if chunk.strip() in hash2images:
            image_message = {}
            image_message["type"] = "image_url"
            image_bs64 = hash2images[chunk.strip()].to_base64()
            image_mine_type = hash2images[chunk.strip()]._mime_type
            image_message["image_url"] = {
                "url": f"data:{image_mine_type};base64,{image_bs64}"
            }
            result.append(image_message)
            include_image = True
        elif chunk.strip() == "":
            continue
        else:
            result.append({"type": "text", "text": chunk})
    return result if include_image else chat_str


def handle_openai_error(tries: int = 10, delay: float = 8.0):
    """
    A decorator function that used to handle OpenAI error.
    OpenAI Error falls into retriable vs non-retriable ones.

    For retriable error, the decorator use below parameters to control its retry activity with exponential backoff:
     `tries` : max times for the function invocation, type is int
     'delay': base delay seconds for exponential delay, type is float
    """

    def decorator(func):
        @functools.wraps(func)
        def wrapper(*args, **kwargs):
            for i in range(tries + 1):
                try:
                    return func(*args, **kwargs)
                except (SystemErrorException, UserErrorException) as e:
                    # Throw inner wrapped exception directly
                    raise e
                except (RateLimitError, ServiceUnavailableError, APIError, Timeout, APIConnectionError) as e:
                    #  Handle retriable exception, please refer to
                    #  https://platform.openai.com/docs/guides/error-codes/api-errors
                    #  Use default Timeout 600s, refer to
                    #  https://github.com/openai/openai-python/blob/d1c36582e82cfa97568d7e9184454ee3b77975fc/openai/api_requestor.py#L37  # noqa
                    print(f"Exception occurs: {type(e).__name__}: {str(e)}", file=sys.stderr)
                    if isinstance(e, RateLimitError) and getattr(e.error, "type", None) == "insufficient_quota":
                        # Exit retry if this is quota insufficient error
                        print(f"{type(e).__name__} with insufficient quota. Throw user error.", file=sys.stderr)
                        raise WrappedOpenAIError(e)
                    if isinstance(e, APIConnectionError) and "connection aborted" not in str(e).lower():
                        raise WrappedOpenAIError(e)
                    if i == tries:
                        # Exit retry if max retry reached
                        print(f"{type(e).__name__} reached max retry. Exit retry with user error.", file=sys.stderr)
                        raise ExceedMaxRetryTimes(e)
                    retry_after_in_header = e.headers.get("Retry-After", None)
                    if not retry_after_in_header:
                        retry_after_seconds = delay * (2 ** i)
                        msg = (
                            f"{type(e).__name__} #{i}, but no Retry-After header, "
                            + f"Back off {retry_after_seconds} seconds for retry."
                        )
                        print(msg, file=sys.stderr)
                    else:
                        retry_after_seconds = float(retry_after_in_header) * (2 ** i)
                        msg = (
                            f"{type(e).__name__} #{i}, Retry-After={retry_after_in_header}, "
                            f"Back off {retry_after_seconds} seconds for retry."
                        )
                        print(msg, file=sys.stderr)
                    time.sleep(retry_after_seconds)
                except OpenAIError as e:
                    # For other non-retriable errors from OpenAIError,
                    # For example, AuthenticationError, APIConnectionError, InvalidRequestError, InvalidAPIType
                    # Mark UserError for all the non-retriable OpenAIError
                    print(f"Exception occurs: {type(e).__name__}: {str(e)}", file=sys.stderr)
                    raise WrappedOpenAIError(e)
                except Exception as e:
                    print(f"Exception occurs: {type(e).__name__}: {str(e)}", file=sys.stderr)
                    error_message = f"OpenAI API hits exception: {type(e).__name__}: {str(e)}"
                    raise LLMError(message=error_message)

        return wrapper

    return decorator


def to_bool(value) -> bool:
    return str(value).lower() == "true"


def render_jinja_template(prompt, trim_blocks=True, keep_trailing_newline=True, **kwargs):
    try:
        return Template(prompt, trim_blocks=trim_blocks, keep_trailing_newline=keep_trailing_newline).render(**kwargs)
    except Exception as e:
        # For exceptions raised by jinja2 module, mark UserError
        print(f"Exception occurs: {type(e).__name__}: {str(e)}", file=sys.stderr)
        error_message = f"Failed to render jinja template: {type(e).__name__}: {str(e)}. " \
                        + "Please modify your prompt to fix the issue."
        raise JinjaTemplateError(message=error_message) from e


def process_function_call(function_call):
    if function_call is None:
        param = "auto"
    elif function_call == "auto" or function_call == "none":
        param = function_call
    else:
        function_call_example = json.dumps({"name": "function_name"})
        common_tsg = f"Here is a valid example: {function_call_example}. See the guide at " \
                     "https://platform.openai.com/docs/api-reference/chat/create#chat/create-function_call " \
                     "or view sample 'How to call functions with chat models' in our gallery."
        param = function_call
        if not isinstance(param, dict):
            raise ChatAPIInvalidFunctions(
                message=f"function_call parameter '{param}' must be a dict, but not {type(function_call)}. {common_tsg}"
            )
        else:
            if "name" not in function_call:
                raise ChatAPIInvalidFunctions(
                    message=f'function_call parameter {json.dumps(param)} must contain "name" field. {common_tsg}'
                )
    return param


def post_process_chat_api_response(completion, stream, functions):
    if stream:
        if functions is not None:
            error_message = "Function calling has not been supported by stream mode yet."
            raise FunctionCallNotSupportedInStreamMode(message=error_message)

        def generator():
            for chunk in completion:
                if chunk.choices:
                    yield getattr(chunk.choices[0]["delta"], "content", "")

        # We must return the generator object, not using yield directly here.
        # Otherwise, the function itself will become a generator, despite whether stream is True or False.
        return generator()
    else:
        # When calling function, function_call response will be returned as a field in message, so we need return
        # message directly. Otherwise, we only return content.
        if functions is not None:
            return completion.choices[0].message
        else:
            # chat api may return message with no content.
            return getattr(completion.choices[0].message, "content", "")


def preprocess_template_string(template_string: str) -> str:
    """Remove the image input decorator from the template string and place the image input in a new line."""
    pattern = re.compile(r'\!\[(\s*image\s*)\]\(\{\{(\s*[\S^{}]+\s*)\}\}\)')

    # Find all matches in the input string
    matches = pattern.findall(template_string)

    # Perform substitutions
    for match in matches:
        original = f"![{match[0]}]({{{{{match[1]}}}}})"
        replacement = f"\n{{{{{match[1]}}}}}\n"
        template_string = template_string.replace(original, replacement)

    return template_string


def convert_to_chat_list(obj):
    if isinstance(obj, dict):
        return {key: convert_to_chat_list(value) for key, value in obj.items()}
    elif isinstance(obj, list):
        return ChatInputList([convert_to_chat_list(item) for item in obj])
    else:
        return obj


def add_referenced_images_to_set(value, image_set):
    if isinstance(value, Image):
        image_set.add(value)
    elif isinstance(value, list):
        for item in value:
            add_referenced_images_to_set(item, image_set)
    elif isinstance(value, dict):
        for _, item in value.items():
            add_referenced_images_to_set(item, image_set)


def find_referenced_image_set(kwargs: dict):
    referenced_images = set()
    for _, value in kwargs.items():
        add_referenced_images_to_set(value, referenced_images)
    return referenced_images<|MERGE_RESOLUTION|>--- conflicted
+++ resolved
@@ -12,7 +12,6 @@
 from promptflow.tools.exception import ChatAPIInvalidRole, WrappedOpenAIError, LLMError, JinjaTemplateError, \
     ExceedMaxRetryTimes, ChatAPIInvalidFunctions, FunctionCallNotSupportedInStreamMode, \
     ChatAPIFunctionRoleInvalidFormat
-<<<<<<< HEAD
 from typing import Set, List, Mapping
 
 
@@ -26,9 +25,6 @@
 
     def __str__(self):
         return "\n".join(map(str, self))
-=======
-from typing import List
->>>>>>> 8e558226
 
 
 def validate_role(role: str, valid_roles: List[str] = None):
@@ -109,8 +105,10 @@
     return None
 
 
-<<<<<<< HEAD
 def parse_chat(chat_str, images: List[Image] = None, valid_roles: Set[str] = None):
+    if not valid_roles:
+        valid_roles = ["system", "user", "assistant", "function"]
+
     # openai chat api only supports below roles.
     # customer can add single # in front of role name for markdown highlight.
     # and we still support role name without # prefix for backward compatibility.
@@ -120,19 +118,6 @@
     hash2images = {str(x): x for x in images}
 
     chunks = re.split(separator, chat_str, flags=re.MULTILINE)
-=======
-def parse_chat(chat_str, valid_roles: List[str] = None):
-    if not valid_roles:
-        valid_roles = ["system", "user", "assistant", "function"]
-
-    # openai chat api only supports below roles.
-    # customer can add single # in front of role name for markdown highlight.
-    # and we still support role name without # prefix for backward compatibility.
-    separator = r"(?i)\n+\s*#?\s*(" + "|".join(valid_roles) + r")\s*:\s*\n"
-    # Add a newline at the beginning to ensure consistent formatting of role lines.
-    # extra new line is removed when appending to the chat list.
-    chunks = re.split(separator, '\n'+chat_str)
->>>>>>> 8e558226
     chat_list = []
 
     for chunk in chunks:
@@ -165,11 +150,7 @@
             # Check if prompt follows chat api message format and has valid role.
             # References: https://platform.openai.com/docs/api-reference/chat/create.
             role = chunk.strip().lower()
-<<<<<<< HEAD
-            validate_role(role, valid_roles)
-=======
             validate_role(role, valid_roles=valid_roles)
->>>>>>> 8e558226
             new_message = {"role": role}
             chat_list.append(new_message)
     return chat_list
