import json
import os
import pytest
import sys

from pathlib import Path
from pytest_mock import MockerFixture  # noqa: E402
from tests.utils import verify_url_exists

# Avoid circular dependencies: Use import 'from promptflow._internal' instead of 'from promptflow'
# since the code here is in promptflow namespace as well
from promptflow._internal import ConnectionManager
from promptflow.connections import CustomConnection, OpenAIConnection, SerpConnection
from promptflow.contracts.multimedia import Image
from promptflow.tools.aoai import AzureOpenAI

PROMOTFLOW_ROOT = Path(__file__).absolute().parents[1]
CONNECTION_FILE = (PROMOTFLOW_ROOT / "connections.json").resolve().absolute().as_posix()
root_str = str(PROMOTFLOW_ROOT.resolve().absolute())
if root_str not in sys.path:
    sys.path.insert(0, root_str)


# connection
@pytest.fixture(autouse=True)
def use_secrets_config_file(mocker: MockerFixture):
    mocker.patch.dict(os.environ, {"PROMPTFLOW_CONNECTIONS": CONNECTION_FILE})


@pytest.fixture
def azure_open_ai_connection():
    return ConnectionManager().get("azure_open_ai_connection")


@pytest.fixture
def aoai_provider(azure_open_ai_connection) -> AzureOpenAI:
    aoai_provider = AzureOpenAI(azure_open_ai_connection)
    return aoai_provider


@pytest.fixture
def open_ai_connection():
    return ConnectionManager().get("open_ai_connection")


@pytest.fixture
def serp_connection():
    return ConnectionManager().get("serp_connection")


def verify_oss_llm_custom_connection(connection: CustomConnection) -> bool:
    '''Verify that there is a MIR endpoint up and available for the Custom Connection.
    We explicitly do not pass the endpoint key to avoid the delay in generating a response.
    '''
    return verify_url_exists(connection.configs['endpoint_url'])


@pytest.fixture
def gpt2_custom_connection():
    return ConnectionManager().get("gpt2_connection")


@pytest.fixture
def llama_chat_custom_connection():
    return ConnectionManager().get("llama_chat_connection")


@pytest.fixture
def open_source_llm_ws_service_connection() -> None:
    try:
        creds_custom_connection: CustomConnection = ConnectionManager().get("open_source_llm_ws_service_connection")
        subs = json.loads(creds_custom_connection.secrets['service_credential'])
        for key, value in subs.items():
            os.environ[key] = value
        return True
    except Exception as e:
<<<<<<< HEAD
        print(f"""Something failed setting environment variables for service credentials.
Error: {e}""")
        return False
=======
        message = f"""=== Skipping Tests ===
Something failed setting environment variables for service credentials. Error: {e}"""
        print(message)
        pytest.skip(message)
>>>>>>> 54a2fce2


@pytest.fixture(autouse=True)
def skip_if_no_api_key(request, mocker):
    mocker.patch.dict(os.environ, {"PROMPTFLOW_CONNECTIONS": CONNECTION_FILE})
    if request.node.get_closest_marker('skip_if_no_api_key'):
        conn_name = request.node.get_closest_marker('skip_if_no_api_key').args[0]
        connection = request.getfixturevalue(conn_name)
        # if dummy placeholder key, skip.
        if isinstance(connection, OpenAIConnection) or isinstance(connection, SerpConnection):
            if "-api-key" in connection.api_key:
                pytest.skip('skipped because no key')
        elif isinstance(connection, CustomConnection):
            if "endpoint_api_key" not in connection.secrets or "-api-key" in connection.secrets["endpoint_api_key"]:
                pytest.skip('skipped because no key')
            # Verify Custom Connections, but only those used by the Open_Source_LLM Tool
            if "endpoint_url" in connection.configs and "-endpoint-url" not in connection.configs["endpoint_url"]:
                if not verify_oss_llm_custom_connection(connection):
                    pytest.skip('skipped because the connection is not valid')


# example prompts
@pytest.fixture
def example_prompt_template() -> str:
    with open(PROMOTFLOW_ROOT / "tests/test_configs/prompt_templates/marketing_writer/prompt.jinja2") as f:
        prompt_template = f.read()
    return prompt_template


@pytest.fixture
def example_prompt_template_with_name_in_roles() -> str:
    with open(PROMOTFLOW_ROOT / "tests/test_configs/prompt_templates/prompt_with_name_in_roles.jinja2") as f:
        prompt_template = f.read()
    return prompt_template


@pytest.fixture
def chat_history() -> list:
    with open(PROMOTFLOW_ROOT / "tests/test_configs/prompt_templates/marketing_writer/history.json") as f:
        history = json.load(f)
    return history


@pytest.fixture
def example_prompt_template_with_function() -> str:
    with open(PROMOTFLOW_ROOT / "tests/test_configs/prompt_templates/prompt_with_function.jinja2") as f:
        prompt_template = f.read()
    return prompt_template


@pytest.fixture
def example_prompt_template_with_image() -> str:
    with open(PROMOTFLOW_ROOT / "tests/test_configs/prompt_templates/prompt_with_image.jinja2") as f:
        prompt_template = f.read()
    return prompt_template


@pytest.fixture
def example_image() -> Image:
    with open(PROMOTFLOW_ROOT / "tests/test_configs/prompt_templates/images/number10.jpg", "rb") as f:
        image = Image(f.read())
    return image


# functions
@pytest.fixture
def functions():
    return [
        {
            "name": "get_current_weather",
            "parameters": {
                "type": "object",
                "properties": {},
            },
        }
    ]<|MERGE_RESOLUTION|>--- conflicted
+++ resolved
@@ -66,7 +66,7 @@
 
 
 @pytest.fixture
-def open_source_llm_ws_service_connection() -> None:
+def open_source_llm_ws_service_connection() -> bool+:
     try:
         creds_custom_connection: CustomConnection = ConnectionManager().get("open_source_llm_ws_service_connection")
         subs = json.loads(creds_custom_connection.secrets['service_credential'])
@@ -74,16 +74,9 @@
             os.environ[key] = value
         return True
     except Exception as e:
-<<<<<<< HEAD
         print(f"""Something failed setting environment variables for service credentials.
 Error: {e}""")
         return False
-=======
-        message = f"""=== Skipping Tests ===
-Something failed setting environment variables for service credentials. Error: {e}"""
-        print(message)
-        pytest.skip(message)
->>>>>>> 54a2fce2
 
 
 @pytest.fixture(autouse=True)
