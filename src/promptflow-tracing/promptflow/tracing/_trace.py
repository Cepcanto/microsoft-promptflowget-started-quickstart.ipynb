# ---------------------------------------------------------
# Copyright (c) Microsoft Corporation. All rights reserved.
# ---------------------------------------------------------

import asyncio
import contextlib
import functools
import inspect
import json
import logging
from collections.abc import AsyncIterator, Iterator
from importlib.metadata import version
from threading import Lock
from typing import Callable, Dict, List, Optional, Sequence

import opentelemetry.trace as otel_trace
from opentelemetry.trace import Span
from opentelemetry.trace.span import format_trace_id
from opentelemetry.trace.status import Status, StatusCode
from opentelemetry.util import types

from ._openai_utils import OpenAIMetricsCalculator, OpenAIResponseParser
from ._operation_context import OperationContext
from ._span_enricher import SpanEnricher, SpanEnricherManager
from ._tracer import Tracer, _create_trace_from_function_call, get_node_name_from_context
from ._utils import get_input_names_for_prompt_template, get_prompt_param_name_from_func, serialize
from .contracts.generator_proxy import AsyncGeneratorProxy, GeneratorProxy
from .contracts.trace import Trace, TraceType

IS_LEGACY_OPENAI = version("openai").startswith("0.")


@contextlib.contextmanager
def _record_cancellation_exceptions_to_span(span: Span):
    try:
        yield
    except (KeyboardInterrupt, asyncio.CancelledError) as ex:
        if span.is_recording():
            span.record_exception(ex)
            span.set_status(StatusCode.ERROR, "Execution cancelled.")
        raise


def handle_span_exception(span, exception):
    if isinstance(span, Span) and span.is_recording():
        # Record the exception as an event
        span.record_exception(exception)
        # Records status as error
        span.set_status(
            Status(
                status_code=StatusCode.ERROR,
                description=f"{type(exception).__name__}: {str(exception)}",
            )
        )


def handle_output(span, inputs, output, trace_type):
    if isinstance(output, (Iterator, AsyncIterator)):
        # Set should_end to False to delay span end until generator exhaustion, preventing premature span end.
        setattr(span, "__should_end", False)
        output = Tracer.pop(output)
        if isinstance(output, Iterator):
            return traced_generator(span, inputs, output, trace_type)
        else:
            return traced_async_generator(span, inputs, output, trace_type)
    else:
        enrich_span_with_trace_type(span, inputs, output, trace_type)
        span.set_status(StatusCode.OK)
        return Tracer.pop(output)


@contextlib.contextmanager
def start_as_current_span(
    tracer: otel_trace.Tracer,
    name: str,
    context: Optional[otel_trace.Context] = None,
    kind: otel_trace.SpanKind = otel_trace.SpanKind.INTERNAL,
    attributes: types.Attributes = None,
    links: Optional[Sequence[otel_trace.Link]] = (),
    start_time: Optional[int] = None,
    record_exception: bool = True,
    set_status_on_exception: bool = True,
):
    span = None
    try:
        with tracer.start_as_current_span(
            name,
            context,
            kind,
            attributes,
            links,
            start_time,
            record_exception,
            set_status_on_exception,
            end_on_exit=False,
        ) as span:
            object.__setattr__(span, "__should_end", True)
            yield span

    except (KeyboardInterrupt, asyncio.CancelledError) as ex:
        handle_span_exception(span, ex)
        raise

    finally:
        if span is not None and getattr(span, "__should_end", False):
            span.end()


class TokenCollector:
    _lock = Lock()

    def __init__(self):
        self._span_id_to_tokens = {}

    def collect_openai_tokens(self, span, output):
        span_id = span.get_span_context().span_id
        if not inspect.isgenerator(output) and hasattr(output, "usage") and output.usage is not None:
            tokens = output.usage.dict()
            if tokens:
                with self._lock:
                    self._span_id_to_tokens[span_id] = tokens

    def collect_openai_tokens_for_streaming(self, span, inputs, output, is_chat):
        span_id = span.get_span_context().span_id
        calculator = OpenAIMetricsCalculator()
        if is_chat:
            tokens = calculator.get_openai_metrics_for_chat_api(inputs, output)
        else:
            tokens = calculator.get_openai_metrics_for_completion_api(inputs, output)
        with self._lock:
            self._span_id_to_tokens[span_id] = tokens

    def collect_openai_tokens_for_parent_span(self, span):
        tokens = self.try_get_openai_tokens(span.get_span_context().span_id)
        if tokens:
            if not hasattr(span, "parent") or span.parent is None:
                return
            parent_span_id = span.parent.span_id
            with self._lock:
                if parent_span_id in self._span_id_to_tokens:
                    merged_tokens = {
                        key: self._span_id_to_tokens[parent_span_id].get(key, 0) + tokens.get(key, 0)
                        for key in set(self._span_id_to_tokens[parent_span_id]) | set(tokens)
                    }
                    self._span_id_to_tokens[parent_span_id] = merged_tokens
                else:
                    self._span_id_to_tokens[parent_span_id] = tokens

    def try_get_openai_tokens(self, span_id):
        with self._lock:
            return self._span_id_to_tokens.get(span_id, None)


token_collector = TokenCollector()


def enrich_span_with_context(span):
    try:
        attrs_from_context = OperationContext.get_instance()._get_otel_attributes()
        span.set_attributes(attrs_from_context)
    except Exception as e:
        logging.warning(f"Failed to enrich span with context: {e}")


def enrich_span_with_trace(span, trace: Trace):
    try:
        span.set_attributes(
            {
                "framework": "promptflow",
                "span_type": trace.type.value,
                "function": trace.function,
            }
        )
        node_name = get_node_name_from_context()
        if node_name:
            span.set_attribute("node_name", node_name)
        enrich_span_with_context(span)
    except Exception as e:
        logging.warning(f"Failed to enrich span with trace: {e}")


def enrich_span_with_prompt_info(span, func, kwargs):
    try:
        # Assume there is only one prompt template parameter in the function,
        # we use the first one by default if there are multiple.
        prompt_tpl_param_name = get_prompt_param_name_from_func(func)
        if prompt_tpl_param_name is not None:
            prompt_tpl = kwargs.get(prompt_tpl_param_name)
            prompt_vars = {
                name: kwargs.get(name) for name in get_input_names_for_prompt_template(prompt_tpl) if name in kwargs
            }
            enrich_prompt_template(template=prompt_tpl, variables=prompt_vars, span=span)
    except Exception as e:
        logging.warning(f"Failed to enrich span with prompt info: {e}")


def enrich_prompt_template(template: str, variables: Dict[str, object], span=None):
    if not span:
        span = otel_trace.get_current_span()
    prompt_info = {"prompt.template": template, "prompt.variables": serialize_attribute(variables)}
    span.set_attributes(prompt_info)
    span.add_event("promptflow.prompt.template", {"payload": serialize_attribute(prompt_info)})


def enrich_span_with_input(span, input):
    try:
        serialized_input = serialize_attribute(input)
        span.set_attribute("inputs", serialized_input)
        span.add_event("promptflow.function.inputs", {"payload": serialized_input})
    except Exception as e:
        logging.warning(f"Failed to enrich span with input: {e}")

    return input


def enrich_span_with_trace_type(span, inputs, output, trace_type):
<<<<<<< HEAD
    if trace_type == TraceType.LLM:
        # Handle the non-streaming output of LLM, the streaming output should be handled in traced_generator.
        token_collector.collect_openai_tokens(span, output)
        enrich_span_with_llm_output(span, output)
    elif trace_type == TraceType.EMBEDDING:
        token_collector.collect_openai_tokens(span, output)
        enrich_span_with_embedding(span, inputs, output)
    enrich_span_with_openai_tokens(span, trace_type)
    enrich_span_with_output(span, output)
=======
    SpanEnricherManager.enrich(span, inputs, output, trace_type)
    # TODO: Move the following logic to SpanEnricher
    enrich_span_with_openai_tokens(span, trace_type)
    return trace_iterator_if_needed(span, inputs, output)

>>>>>>> c11438f1


def enrich_span_with_llm_if_needed(span, inputs, generator_output):
    if span.is_recording() and span.attributes["span_type"] == "LLM" and not IS_LEGACY_OPENAI:
        from openai.types.chat.chat_completion_chunk import ChatCompletionChunk
        from openai.types.completion import Completion

        if generator_output and isinstance(generator_output[0], (ChatCompletionChunk, Completion)):
            parser = OpenAIResponseParser.init_parser(generator_output)
            enrich_span_with_llm(span, parser.model, parser.get_generated_message())
            token_collector.collect_openai_tokens_for_streaming(span, inputs, generator_output, parser.is_chat)


def traced_generator(span, inputs, generator, trace_type):
    try:
        generator_proxy = GeneratorProxy(generator)
        yield from generator_proxy

        generator_output = generator_proxy.items

        enrich_span_with_llm_if_needed(span, inputs, generator_output)
        enrich_span_with_trace_type(span, inputs, generator_output, trace_type)
        token_collector.collect_openai_tokens_for_parent_span(span)
        span.set_attribute("output_type", "iterated")
        span.set_status(StatusCode.OK)
    except Exception as e:
        handle_span_exception(span, e)
        raise
    finally:
        # Always end the span on function exit, as the context manager doesn't handle this.
        span.end()


async def traced_async_generator(span, inputs, generator, trace_type):
    try:
        generator_proxy = AsyncGeneratorProxy(generator)
        async for item in generator_proxy:
            yield item

        generator_output = generator_proxy.items

        enrich_span_with_llm_if_needed(span, inputs, generator_output)
        enrich_span_with_trace_type(span, inputs, generator_output, trace_type)
        token_collector.collect_openai_tokens_for_parent_span(span)
        span.set_attribute("output_type", "iterated")
        span.set_status(StatusCode.OK)
    except Exception as e:
        handle_span_exception(span, e)
        raise
    finally:
        # Always end the span on function exit, as the context manager doesn't handle this.
        span.end()


def enrich_span_with_original_attributes(span, attributes):
    try:
        span.set_attributes(attributes)
    except Exception as e:
        logging.warning(f"Failed to enrich span with original attributes: {e}")


def enrich_span_with_llm(span, model, generated_message):
    try:
        span.set_attribute("llm.response.model", model)
        span.set_attribute("llm.generated_message", serialize_attribute(generated_message))
        span.add_event("promptflow.llm.generated_message", {"payload": serialize_attribute(generated_message)})
    except Exception as e:
        logging.warning(f"Failed to enrich span with llm: {e}")


def enrich_span_with_output(span, output):
    try:
        serialized_output = serialize_attribute(output)
        span.set_attribute("output", serialized_output)
        span.add_event("promptflow.function.output", {"payload": serialized_output})
    except Exception as e:
        logging.warning(f"Failed to enrich span with output: {e}")


def enrich_span_with_openai_tokens(span, trace_type):
    try:
        tokens = token_collector.try_get_openai_tokens(span.get_span_context().span_id)
        if tokens:
            span_tokens = {f"__computed__.cumulative_token_count.{k.split('_')[0]}": v for k, v in tokens.items()}
            if trace_type in [TraceType.LLM, TraceType.EMBEDDING]:
                llm_tokens = {f"llm.usage.{k}": v for k, v in tokens.items()}
                span_tokens.update(llm_tokens)
            span.set_attributes(span_tokens)
    except Exception as e:
        logging.warning(f"Failed to enrich span with openai tokens: {e}")


def enrich_span_with_embedding(span, inputs, output):
    from openai.types.create_embedding_response import CreateEmbeddingResponse

    try:
        if isinstance(output, CreateEmbeddingResponse):
            span.set_attribute("llm.response.model", output.model)
            embeddings = []
            input_list = [emb_input] if _is_single_input(emb_input := inputs["input"]) else emb_input
            for emb in output.data:
                emb_text = i if isinstance(i := input_list[emb.index], str) else f"<{len(i)} dimensional token>"
                embeddings.append(
                    {
                        "embedding.vector": f"<{len(emb.embedding)} dimensional vector>",
                        "embedding.text": emb_text,
                    }
                )
            span.set_attribute("embedding.embeddings", serialize_attribute(embeddings))
            span.add_event("promptflow.embedding.embeddings", {"payload": serialize_attribute(embeddings)})
    except Exception as e:
        logging.warning(f"Failed to enrich span with embedding: {e}")


def _is_single_input(embedding_inputs):
    # OpenAI Embedding API accepts a single string/tokenized string or a list of string/tokenized string as input.
    # For the single string/tokenized string case, we should return true, otherwise return false.
    if isinstance(embedding_inputs, str):
        # input is a string
        return True
    elif isinstance(embedding_inputs, list) and all(isinstance(i, int) for i in embedding_inputs):
        # input is a token array
        return True
    return False


def enrich_span_with_llm_output(span, output):
    if not IS_LEGACY_OPENAI:
        from openai.types.chat.chat_completion import ChatCompletion
        from openai.types.completion import Completion

        if isinstance(output, (ChatCompletion, Completion)):
            model = output.model if isinstance(output, (ChatCompletion, Completion)) else None
            if isinstance(output, ChatCompletion):
                generated_message = output.choices[0].message
            elif isinstance(output, Completion):
                generated_message = output.choices[0].text
            else:
                generated_message = None
            enrich_span_with_llm(span, model, generated_message)


def serialize_attribute(value):
    """Serialize values that can be used as attributes in span."""
    try:
        serializable = Tracer.to_serializable(value)
        serialized_value = serialize(serializable)
        try:
            from promptflow._utils.utils import default_json_encoder

            return json.dumps(serialized_value, indent=2, default=default_json_encoder)
        except ImportError:
            return json.dumps(serialized_value, indent=2)
    except Exception as e:
        logging.warning(f"Failed to serialize attribute: {e}")
        return None


def _traced(
    func: Callable = None, *, args_to_ignore: Optional[List[str]] = None, trace_type=TraceType.FUNCTION, name=None
) -> Callable:
    """
    Decorator that adds tracing to a function.

    Args:
        func (Callable): The function to be traced.
        args_to_ignore (Optional[List[str]], optional): A list of argument names to be ignored in the trace.
                                                        Defaults to None.
        trace_type (TraceType, optional): The type of the trace. Defaults to TraceType.FUNCTION.

    Returns:
        Callable: The traced function.
    """
    wrapped_method = _traced_async if inspect.iscoroutinefunction(func) else _traced_sync
    return wrapped_method(func, args_to_ignore=args_to_ignore, trace_type=trace_type, name=name)


def _traced_async(
    func: Callable = None,
    *,
    args_to_ignore: Optional[List[str]] = None,
    trace_type=TraceType.FUNCTION,
    name: Optional[str] = None,
) -> Callable:
    """
    Decorator that adds tracing to an asynchronous function.

    Args:
        func (Callable): The function to be traced.
        args_to_ignore (Optional[List[str]], optional): A list of argument names to be ignored in the trace.
                                                        Defaults to None.
        trace_type (TraceType, optional): The type of the trace. Defaults to TraceType.FUNCTION.
        name (str, optional): The name of the trace, will set to func name if not provided.

    Returns:
        Callable: The traced function.
    """

    def create_trace(func, args, kwargs):
        return _create_trace_from_function_call(
            func,
            args=args,
            kwargs=kwargs,
            args_to_ignore=args_to_ignore,
            trace_type=trace_type,
            name=name,
        )

    @functools.wraps(func)
    async def wrapped(*args, **kwargs):
        trace = create_trace(func, args, kwargs)
        # For node span we set the span name to node name, otherwise we use the function name.
        span_name = get_node_name_from_context(used_for_span_name=True) or trace.name
        # need to get everytime to ensure tracer is latest
        otel_tracer = otel_trace.get_tracer("promptflow")
        with start_as_current_span(otel_tracer, span_name) as span:
            # Store otel trace id in context for correlation
            OperationContext.get_instance()["otel_trace_id"] = f"0x{format_trace_id(span.get_span_context().trace_id)}"
            enrich_span_with_trace(span, trace)
            enrich_span_with_prompt_info(span, func, kwargs)

            # Should not extract these codes to a separate function here.
            # We directly call func instead of calling Tracer.invoke,
            # because we want to avoid long stack trace when hitting an exception.
            try:
                Tracer.push(trace)
                enrich_span_with_input(span, trace.inputs)
                output = await func(*args, **kwargs)
                output = handle_output(span, trace.inputs, output, trace_type)
            except Exception as e:
                Tracer.pop(None, e)
                raise
        token_collector.collect_openai_tokens_for_parent_span(span)
        return output

    wrapped.__original_function = func

    return wrapped


def _traced_sync(
    func: Callable = None,
    *,
    args_to_ignore: Optional[List[str]] = None,
    trace_type=TraceType.FUNCTION,
    name: Optional[str] = None,
) -> Callable:
    """
    Decorator that adds tracing to a synchronous function.

    Args:
        func (Callable): The function to be traced.
        args_to_ignore (Optional[List[str]], optional): A list of argument names to be ignored in the trace.
                                                        Defaults to None.
        trace_type (TraceType, optional): The type of the trace. Defaults to TraceType.FUNCTION.
        name (str, optional): The name of the trace, will set to func name if not provided.


    Returns:
        Callable: The traced function.
    """

    def create_trace(func, args, kwargs):
        return _create_trace_from_function_call(
            func,
            args=args,
            kwargs=kwargs,
            args_to_ignore=args_to_ignore,
            trace_type=trace_type,
            name=name,
        )

    @functools.wraps(func)
    def wrapped(*args, **kwargs):
        trace = create_trace(func, args, kwargs)
        # For node span we set the span name to node name, otherwise we use the function name.
        span_name = get_node_name_from_context(used_for_span_name=True) or trace.name
        # need to get everytime to ensure tracer is latest
        otel_tracer = otel_trace.get_tracer("promptflow")
        with start_as_current_span(otel_tracer, span_name) as span:
            # Store otel trace id in context for correlation
            OperationContext.get_instance()["otel_trace_id"] = f"0x{format_trace_id(span.get_span_context().trace_id)}"
            enrich_span_with_trace(span, trace)
            enrich_span_with_prompt_info(span, func, kwargs)

            # Should not extract these codes to a separate function here.
            # We directly call func instead of calling Tracer.invoke,
            # because we want to avoid long stack trace when hitting an exception.
            try:
                Tracer.push(trace)
                enrich_span_with_input(span, trace.inputs)
                output = func(*args, **kwargs)
                output = handle_output(span, trace.inputs, output, trace_type)
            except Exception as e:
                Tracer.pop(None, e)
                raise
        token_collector.collect_openai_tokens_for_parent_span(span)
        return output

    wrapped.__original_function = func

    return wrapped


def trace(func: Callable = None) -> Callable:
    """A decorator to add trace to a function.

    When a function is wrapped by this decorator, the function name,
    inputs, outputs, start time, end time, and error (if any) will be recorded.

    It can be used for both sync and async functions.
    For sync functions, it will return a sync function.
    For async functions, it will return an async function.

    :param func: The function to be traced.
    :type func: Callable
    :return: The wrapped function with trace enabled.
    :rtype: Callable

    :Examples:

    Synchronous function usage:

    .. code-block:: python

        @trace
        def greetings(user_id):
            name = get_name(user_id)
            return f"Hello, {name}"

    Asynchronous function usage:

    .. code-block:: python

        @trace
        async def greetings_async(user_id):
            name = await get_name_async(user_id)
            return f"Hello, {name}"
    """

    return _traced(func, trace_type=TraceType.FUNCTION)


class LLMSpanEnricher(SpanEnricher):
    def enrich(self, span, inputs, output):
        token_collector.collect_openai_tokens(span, output)
        enrich_span_with_llm_output(span, output)
        super().enrich(span, inputs, output)


class EmbeddingSpanEnricher(SpanEnricher):
    def enrich(self, span, inputs, output):
        token_collector.collect_openai_tokens(span, output)
        enrich_span_with_embedding(span, inputs, output)
        super().enrich(span, inputs, output)


SpanEnricherManager.register(TraceType.LLM, LLMSpanEnricher())
SpanEnricherManager.register(TraceType.EMBEDDING, EmbeddingSpanEnricher())<|MERGE_RESOLUTION|>--- conflicted
+++ resolved
@@ -214,23 +214,10 @@
 
 
 def enrich_span_with_trace_type(span, inputs, output, trace_type):
-<<<<<<< HEAD
-    if trace_type == TraceType.LLM:
-        # Handle the non-streaming output of LLM, the streaming output should be handled in traced_generator.
-        token_collector.collect_openai_tokens(span, output)
-        enrich_span_with_llm_output(span, output)
-    elif trace_type == TraceType.EMBEDDING:
-        token_collector.collect_openai_tokens(span, output)
-        enrich_span_with_embedding(span, inputs, output)
-    enrich_span_with_openai_tokens(span, trace_type)
-    enrich_span_with_output(span, output)
-=======
     SpanEnricherManager.enrich(span, inputs, output, trace_type)
     # TODO: Move the following logic to SpanEnricher
     enrich_span_with_openai_tokens(span, trace_type)
-    return trace_iterator_if_needed(span, inputs, output)
-
->>>>>>> c11438f1
+    output = trace_iterator_if_needed(span, inputs, output)
 
 
 def enrich_span_with_llm_if_needed(span, inputs, generator_output):
