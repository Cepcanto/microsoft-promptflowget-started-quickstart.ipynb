# Release History

## 0.1.0b8 (Upcoming)

### Features Added
<<<<<<< HEAD

- **Telemetry**: enable telemetry and won't collect by default, use `pf config set cli.telemetry_enabled=true` to opt in.
=======
- [Executor] Add average execution time and estimated execution time to batch run logs

### Bugs Fixed
- **pf config set**:
  - Fix bug for workspace `connection.provider=azureml` doesn't work as expected.
- [SDK/CLI] Fix the bug that using sdk/cli to submit batch run did not display the log correctly.
- [SDK/CLI] Fix encoding issues when input is non-English with `pf flow test`.
- [Executor] Fix the bug can't read file containing "Private Use" unicode character.
- [SDK/CLI] Fix string type data will be converted to integer/float.
- [SDK/CLI] Remove the max rows limitation of loading data.

### Improvements

- [SDK/CLI] Experience improvements in `pf run visualize` page:
  - Add column status.
  - Support opening flow file by clicking run id.


## 0.1.0b7.post1 (2023.09.28)

### Bug Fixed
- Fix extra dependency bug when importing `promptflow` without `azure-ai-ml` installed.
>>>>>>> c2632911

## 0.1.0b7 (2023.09.27)

### Features Added

- **pf flow validate**: support validate flow
- **pf config set**: support set user-level promptflow config.
  - Support workspace connection provider, usage: `pf config set connection.provider=azureml:/subscriptions/<subscription_id>/resourceGroups/<resource_group>/providers/Microsoft.MachineLearningServices/workspaces/<workspace_name>`
- Support override openai connection's model when submitting a flow. For example: `pf run create --flow ./ --data ./data.jsonl --connection llm.model=xxx`

### Bugs Fixed
- [Flow build] Fix flow build file name and environment variable name when connection name contains space.
- Reserve `.promptflow` folder when dump run snapshot.
- Read/write log file with encoding specified.
- Avoid inconsistent error message when executor exits abnormally.
- Align inputs & outputs row number in case partial completed run will break `pfazure run show-details`.
- Fix bug that failed to parse portal url for run data when the form is an asset id.
- Fix the issue of process hanging for a long time when running the batch run.

### Improvements
- [Executor][Internal] Improve error message with more details and actionable information.
- [SDK/CLI] `pf/pfazure run show-details`:
  - Add `--max-results` option to control the number of results to display.
  - Add `--all-results` option to display all results.
- Add validation for azure `PFClient` constructor in case wrong parameter is passed.

## 0.1.0b6 (2023.09.15)

### Features Added

- [promptflow][Feature] Store token metrics in run properties

### Bugs Fixed

- Refine error message body for flow_validator.py
- Refine error message body for run_tracker.py
- [Executor][Internal] Add some unit test to improve code coverage of log/metric
- [SDK/CLI] Update portal link to remove flight.
- [Executor][Internal] Improve inputs mapping's error message.
- [API] Resolve warnings/errors of sphinx build

## 0.1.0b5 (2023.09.08)

### Features Added

- **pf run visualize**: support lineage graph & display name in visualize page

### Bugs Fixed

- Add missing requirement `psutil` in `setup.py`

## 0.1.0b4 (2023.09.04)

### Features added

- Support `pf flow build` commands

## 0.1.0b3 (2023.08.30)

- Minor bug fixes.

## 0.1.0b2 (2023.08.29)

- First preview version with major CLI & SDK features.

### Features added

- **pf flow**: init/test/serve/export
- **pf run**: create/update/stream/list/show/show-details/show-metrics/visualize/archive/restore/export
- **pf connection**: create/update/show/list/delete
- Azure AI support:
    - **pfazure run**: create/list/stream/show/show-details/show-metrics/visualize


## 0.1.0b1 (2023.07.20)

- Stub version in Pypi.<|MERGE_RESOLUTION|>--- conflicted
+++ resolved
@@ -3,11 +3,8 @@
 ## 0.1.0b8 (Upcoming)
 
 ### Features Added
-<<<<<<< HEAD
-
+- [Executor] Add average execution time and estimated execution time to batch run logs
 - **Telemetry**: enable telemetry and won't collect by default, use `pf config set cli.telemetry_enabled=true` to opt in.
-=======
-- [Executor] Add average execution time and estimated execution time to batch run logs
 
 ### Bugs Fixed
 - **pf config set**:
@@ -29,7 +26,6 @@
 
 ### Bug Fixed
 - Fix extra dependency bug when importing `promptflow` without `azure-ai-ml` installed.
->>>>>>> c2632911
 
 ## 0.1.0b7 (2023.09.27)
 
