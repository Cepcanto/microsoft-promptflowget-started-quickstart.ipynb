--- conflicted
+++ resolved
@@ -1,35 +1,16 @@
 # Release History
 
-<<<<<<< HEAD
-## 0.1.0b4 (Unreleased)
-
-### Features added
-
-- Support lineage and display name shown in visualize run page.
-
-### Bugs Fixed
-
-### Breaking Changes
-
-### Other Changes
-
-## 0.1.0b3 (2023.08.30)
-
-- Minor bug fixes.
-
-## 0.1.0b2 (2023.08.29)
-=======
 ## v0.1.0b4 (upcoming)
 
 ### Features added
 - **pf flow validate**: validate a flow definition file
+- **pf run visualize**: support lineage & display name
 
 ## v0.1.0b3 (2023.08.30)
 
 - Minor bug fixes.
 
-## v0.1.0b2 (2022.08.29)
->>>>>>> ac1cd8ff
+## v0.1.0b2 (2023.08.29)
 
 - First preview version with major CLI & SDK features.
 
@@ -41,6 +22,6 @@
     - **pfazure run**: create/list/stream/show/show-details/show-metrics/visualize
 
 
-## 0.1.0b1 (2023.07.20)
+## v0.1.0b1 (2023.07.20)
 
 - Stub version in Pypi.