--- conflicted
+++ resolved
@@ -5,14 +5,13 @@
 ### Features Added
 - [SDK/CLI] Support `pfazure run cancel` to cancel a run on Azure AI.
 
-<<<<<<< HEAD
+
 ### Bugs Fixed
 - [SDK/CLI] Fix single node run doesn't work when consuming sub item of upstream node
-=======
+
 ### Improvements
 - Change `ruamel.yaml` lower bound to 0.17.10.
 - [SDK/CLI] Improve `pfazure run download` to handle large run data files.
->>>>>>> d94bd4f7
 
 ## 1.2.0 (2023.12.14)
 
