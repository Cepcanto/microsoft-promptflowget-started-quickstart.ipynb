# Release History

## 1.1.0 (Upcoming)

### Features Added
- Add `pfazure flow show/list` to show or list flows from Azure AI.
- Display node status in run visualize page graph view.
- Add support for image input and output in prompt flow.
<<<<<<< HEAD
- Support `pf config set run.output_path=<output-path>` to customize default run output path.
=======
- [SDK/CLI] SDK/CLI will collect telemetry by default, user can use `pf config set telemetry.enabled=false` to opt out.
>>>>>>> 5f5ac234

### Bugs Fixed

- [SDK/CLI] Fix node test with dict node input will raise "Required input(s) missing".

### Improvements
- Force 'az login' if using azureml connection provider in cli command.
- Add env variable 'PF_NO_INTERACTIVE_LOGIN' to disable interactive login if using azureml connection provider in promptflow sdk.
- Improved CLI invoke time.

## 1.0.0 (2023.11.09)

### Features Added

- [Executor] Add `enable_kwargs` tag in tools.json for customer python tool.
- [SDK/CLI] Support `pfazure flow create`. Create a flow on Azure AI from local flow folder.
- [SDK/CLI] Changed column mapping `${run.inputs.xx}`'s behavior, it will refer to run's data columns instead of run's inputs columns.

### Bugs Fixed

- [SDK/CLI] Keep original format in run output.jsonl.
- [Executor] Fix the bug that raise an error when an aggregation node references a bypassed node

### Improvements

- [Executor] Set the outputs of the bypassed nodes as None

## 0.1.0b8 (2023.10.26)

### Features Added
- [Executor] Add average execution time and estimated execution time to batch run logs
- [SDK/CLI] Support `pfazure run archive/restore/update`.
- [SDK/CLI] Support custom strong type connection.
- [SDK/CLI] Enable telemetry and won't collect by default, use `pf config set cli.telemetry_enabled=true` to opt in.
- [SDK/CLI] Exposed function `from promptflow import load_run` to load run object from local YAML file.
- [Executor] Support `ToolProvider` for script tools.

### Bugs Fixed
- **pf config set**:
  - Fix bug for workspace `connection.provider=azureml` doesn't work as expected.
- [SDK/CLI] Fix the bug that using sdk/cli to submit batch run did not display the log correctly.
- [SDK/CLI] Fix encoding issues when input is non-English with `pf flow test`.
- [Executor] Fix the bug can't read file containing "Private Use" unicode character.
- [SDK/CLI] Fix string type data will be converted to integer/float.
- [SDK/CLI] Remove the max rows limitation of loading data.
- [SDK/CLI] Fix the bug --set not taking effect when creating run from file.

### Improvements

- [SDK/CLI] Experience improvements in `pf run visualize` page:
  - Add column status.
  - Support opening flow file by clicking run id.


## 0.1.0b7.post1 (2023.09.28)

### Bug Fixed
- Fix extra dependency bug when importing `promptflow` without `azure-ai-ml` installed.

## 0.1.0b7 (2023.09.27)

### Features Added

- **pf flow validate**: support validate flow
- **pf config set**: support set user-level promptflow config.
  - Support workspace connection provider, usage: `pf config set connection.provider=azureml://subscriptions/<subscription_id>/resourceGroups/<resource_group>/providers/Microsoft.MachineLearningServices/workspaces/<workspace_name>`
- Support override openai connection's model when submitting a flow. For example: `pf run create --flow ./ --data ./data.jsonl --connection llm.model=xxx --column-mapping url='${data.url}'`

### Bugs Fixed
- [Flow build] Fix flow build file name and environment variable name when connection name contains space.
- Reserve `.promptflow` folder when dump run snapshot.
- Read/write log file with encoding specified.
- Avoid inconsistent error message when executor exits abnormally.
- Align inputs & outputs row number in case partial completed run will break `pfazure run show-details`.
- Fix bug that failed to parse portal url for run data when the form is an asset id.
- Fix the issue of process hanging for a long time when running the batch run.

### Improvements
- [Executor][Internal] Improve error message with more details and actionable information.
- [SDK/CLI] `pf/pfazure run show-details`:
  - Add `--max-results` option to control the number of results to display.
  - Add `--all-results` option to display all results.
- Add validation for azure `PFClient` constructor in case wrong parameter is passed.

## 0.1.0b6 (2023.09.15)

### Features Added

- [promptflow][Feature] Store token metrics in run properties

### Bugs Fixed

- Refine error message body for flow_validator.py
- Refine error message body for run_tracker.py
- [Executor][Internal] Add some unit test to improve code coverage of log/metric
- [SDK/CLI] Update portal link to remove flight.
- [Executor][Internal] Improve inputs mapping's error message.
- [API] Resolve warnings/errors of sphinx build

## 0.1.0b5 (2023.09.08)

### Features Added

- **pf run visualize**: support lineage graph & display name in visualize page

### Bugs Fixed

- Add missing requirement `psutil` in `setup.py`

## 0.1.0b4 (2023.09.04)

### Features added

- Support `pf flow build` commands

## 0.1.0b3 (2023.08.30)

- Minor bug fixes.

## 0.1.0b2 (2023.08.29)

- First preview version with major CLI & SDK features.

### Features added

- **pf flow**: init/test/serve/export
- **pf run**: create/update/stream/list/show/show-details/show-metrics/visualize/archive/restore/export
- **pf connection**: create/update/show/list/delete
- Azure AI support:
    - **pfazure run**: create/list/stream/show/show-details/show-metrics/visualize


## 0.1.0b1 (2023.07.20)

- Stub version in Pypi.<|MERGE_RESOLUTION|>--- conflicted
+++ resolved
@@ -6,11 +6,8 @@
 - Add `pfazure flow show/list` to show or list flows from Azure AI.
 - Display node status in run visualize page graph view.
 - Add support for image input and output in prompt flow.
-<<<<<<< HEAD
+- [SDK/CLI] SDK/CLI will collect telemetry by default, user can use `pf config set telemetry.enabled=false` to opt out.
 - Support `pf config set run.output_path=<output-path>` to customize default run output path.
-=======
-- [SDK/CLI] SDK/CLI will collect telemetry by default, user can use `pf config set telemetry.enabled=false` to opt out.
->>>>>>> 5f5ac234
 
 ### Bugs Fixed
 
