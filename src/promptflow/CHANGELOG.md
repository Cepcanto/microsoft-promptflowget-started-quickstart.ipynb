# Release History

## 1.1.0 (Upcoming)

### Features Added
- Add `pfazure flow show/list` to show or list flows from Azure AI.
- Display node status in run visualize page graph view.
- Add support for image input and output in prompt flow.
- [SDK/CLI] SDK/CLI will collect telemetry by default, user can use `pf config set telemetry.enabled=false` to opt out.
<<<<<<< HEAD
- Enable specifying the default output path for run.
  - Use `pf config set run.output_path=<output-path>` to specify, and the run output path will be `<output-path>/.runs/<run-name>`.
  - Introduce macro `${flow_directory}` for `run.output_path` in config, which will be replaced with corresponding flow directory.
=======
- Add `raise_on_error` for stream run API, by default we raise for failed run.
>>>>>>> a29e5606

### Bugs Fixed

- [SDK/CLI] Fix node test with dict node input will raise "Required input(s) missing".

### Improvements
- Force 'az login' if using azureml connection provider in cli command.
- Add env variable 'PF_NO_INTERACTIVE_LOGIN' to disable interactive login if using azureml connection provider in promptflow sdk.
- Improved CLI invoke time.

## 1.0.0 (2023.11.09)

### Features Added

- [Executor] Add `enable_kwargs` tag in tools.json for customer python tool.
- [SDK/CLI] Support `pfazure flow create`. Create a flow on Azure AI from local flow folder.
- [SDK/CLI] Changed column mapping `${run.inputs.xx}`'s behavior, it will refer to run's data columns instead of run's inputs columns.

### Bugs Fixed

- [SDK/CLI] Keep original format in run output.jsonl.
- [Executor] Fix the bug that raise an error when an aggregation node references a bypassed node

### Improvements

- [Executor] Set the outputs of the bypassed nodes as None

## 0.1.0b8 (2023.10.26)

### Features Added
- [Executor] Add average execution time and estimated execution time to batch run logs
- [SDK/CLI] Support `pfazure run archive/restore/update`.
- [SDK/CLI] Support custom strong type connection.
- [SDK/CLI] Enable telemetry and won't collect by default, use `pf config set cli.telemetry_enabled=true` to opt in.
- [SDK/CLI] Exposed function `from promptflow import load_run` to load run object from local YAML file.
- [Executor] Support `ToolProvider` for script tools.

### Bugs Fixed
- **pf config set**:
  - Fix bug for workspace `connection.provider=azureml` doesn't work as expected.
- [SDK/CLI] Fix the bug that using sdk/cli to submit batch run did not display the log correctly.
- [SDK/CLI] Fix encoding issues when input is non-English with `pf flow test`.
- [Executor] Fix the bug can't read file containing "Private Use" unicode character.
- [SDK/CLI] Fix string type data will be converted to integer/float.
- [SDK/CLI] Remove the max rows limitation of loading data.
- [SDK/CLI] Fix the bug --set not taking effect when creating run from file.

### Improvements

- [SDK/CLI] Experience improvements in `pf run visualize` page:
  - Add column status.
  - Support opening flow file by clicking run id.


## 0.1.0b7.post1 (2023.09.28)

### Bug Fixed
- Fix extra dependency bug when importing `promptflow` without `azure-ai-ml` installed.

## 0.1.0b7 (2023.09.27)

### Features Added

- **pf flow validate**: support validate flow
- **pf config set**: support set user-level promptflow config.
  - Support workspace connection provider, usage: `pf config set connection.provider=azureml://subscriptions/<subscription_id>/resourceGroups/<resource_group>/providers/Microsoft.MachineLearningServices/workspaces/<workspace_name>`
- Support override openai connection's model when submitting a flow. For example: `pf run create --flow ./ --data ./data.jsonl --connection llm.model=xxx --column-mapping url='${data.url}'`

### Bugs Fixed
- [Flow build] Fix flow build file name and environment variable name when connection name contains space.
- Reserve `.promptflow` folder when dump run snapshot.
- Read/write log file with encoding specified.
- Avoid inconsistent error message when executor exits abnormally.
- Align inputs & outputs row number in case partial completed run will break `pfazure run show-details`.
- Fix bug that failed to parse portal url for run data when the form is an asset id.
- Fix the issue of process hanging for a long time when running the batch run.

### Improvements
- [Executor][Internal] Improve error message with more details and actionable information.
- [SDK/CLI] `pf/pfazure run show-details`:
  - Add `--max-results` option to control the number of results to display.
  - Add `--all-results` option to display all results.
- Add validation for azure `PFClient` constructor in case wrong parameter is passed.

## 0.1.0b6 (2023.09.15)

### Features Added

- [promptflow][Feature] Store token metrics in run properties

### Bugs Fixed

- Refine error message body for flow_validator.py
- Refine error message body for run_tracker.py
- [Executor][Internal] Add some unit test to improve code coverage of log/metric
- [SDK/CLI] Update portal link to remove flight.
- [Executor][Internal] Improve inputs mapping's error message.
- [API] Resolve warnings/errors of sphinx build

## 0.1.0b5 (2023.09.08)

### Features Added

- **pf run visualize**: support lineage graph & display name in visualize page

### Bugs Fixed

- Add missing requirement `psutil` in `setup.py`

## 0.1.0b4 (2023.09.04)

### Features added

- Support `pf flow build` commands

## 0.1.0b3 (2023.08.30)

- Minor bug fixes.

## 0.1.0b2 (2023.08.29)

- First preview version with major CLI & SDK features.

### Features added

- **pf flow**: init/test/serve/export
- **pf run**: create/update/stream/list/show/show-details/show-metrics/visualize/archive/restore/export
- **pf connection**: create/update/show/list/delete
- Azure AI support:
    - **pfazure run**: create/list/stream/show/show-details/show-metrics/visualize


## 0.1.0b1 (2023.07.20)

- Stub version in Pypi.<|MERGE_RESOLUTION|>--- conflicted
+++ resolved
@@ -7,13 +7,10 @@
 - Display node status in run visualize page graph view.
 - Add support for image input and output in prompt flow.
 - [SDK/CLI] SDK/CLI will collect telemetry by default, user can use `pf config set telemetry.enabled=false` to opt out.
-<<<<<<< HEAD
+- Add `raise_on_error` for stream run API, by default we raise for failed run.
 - Enable specifying the default output path for run.
   - Use `pf config set run.output_path=<output-path>` to specify, and the run output path will be `<output-path>/.runs/<run-name>`.
   - Introduce macro `${flow_directory}` for `run.output_path` in config, which will be replaced with corresponding flow directory.
-=======
-- Add `raise_on_error` for stream run API, by default we raise for failed run.
->>>>>>> a29e5606
 
 ### Bugs Fixed
 
