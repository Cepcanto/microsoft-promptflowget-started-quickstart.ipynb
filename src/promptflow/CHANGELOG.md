--- conflicted
+++ resolved
@@ -4,11 +4,8 @@
 
 ### Improvements
 - [promptflow-devkit]: Interactive browser credential is excluded by default when using Azure AI connections, user could set `PF_NO_INTERACTIVE_LOGIN=False` to enable it.
-<<<<<<< HEAD
 - [promptflow-devkit]: Add new `--engine` parameter for `pf flow serve`. This parameter can be used to switch python serving engine between `flask` and `fastapi`, currently it defaults to `flask`.
-=======
 - [promptflow-azure]: Refine trace Cosmos DB setup process to print setup status during the process, and display error message from service when setup failed.
->>>>>>> 666dd4e1
 
 ### Bugs Fixed
 - Fix the issue that import error will be raised after downgrading promptflow from >=1.10.0 to <1.8.0.
