--- conflicted
+++ resolved
@@ -16,11 +16,8 @@
 ### Bugs Fixed
 
 - [SDK/CLI] environment variable `PF_HOME_DIRECTORY` doesn't work for run details & logs.
-<<<<<<< HEAD
 - [SDK/CLI] Support override hard coded "deployment_name" and "model".
-=======
 - [SDK] `connection.provider` config doesn't work when calling flow as a function.
->>>>>>> 3728f50f
 
 ## 1.6.0 (2024.03.01)
 
