--- conflicted
+++ resolved
@@ -5,14 +5,11 @@
 ### Features Added
 
 - [SDK/CLI] Support `pfazure flow create`. Create a flow on Azure AI from local flow folder.
-<<<<<<< HEAD
 - [SDK/CLI] Changed column mapping `${run.inputs.xx}`'s behavior, it will refer to run's data columns instead of run's inputs columns.
-=======
 
 ### Bugs Fixed
 
 - [SDK/CLI] Keep original format in run output.jsonl.
->>>>>>> e8861dd5
 
 ## 0.1.0b8 (2023.10.26)
 
