# Release History

## 1.4.0 (Upcoming)

### Features Added

- [Executor] Calculate system_metrics recursively in api_calls.
- [Executor] Add flow root level api_calls, so that user can overview the aggregated metrics of a flow.
- [Executor] Add @trace decorator to make it possible to log traces for functions that are called by tools.

### Bugs Fixed

- Fix unaligned inputs & outputs or pandas exception during get details against run in Azure.
<<<<<<< HEAD
- Fix "Without Import Data" in run visualize page results from invalid JSON value (`-Infinity`, `Infinity` and `NaN`).
=======
- Fix loose flow path validation for run schema.
>>>>>>> ba204a21

## 1.3.0 (2023.12.27)

### Features Added
- [SDK/CLI] Support `pfazure run cancel` to cancel a run on Azure AI.
- Add support to configure prompt flow home directory via environment variable `PF_HOME_DIRECTORY`.
  - Please set before importing `promptflow`, otherwise it won't take effect.
- [Executor] Handle KeyboardInterrupt in flow test so that the final state is Canceled.

### Bugs Fixed
- [SDK/CLI] Fix single node run doesn't work when consuming sub item of upstream node

### Improvements
- Change `ruamel.yaml` lower bound to 0.17.10.
- [SDK/CLI] Improve `pfazure run download` to handle large run data files.
- [Executor] Exit the process when all async tools are done or exceeded timeout after cancellation.

## 1.2.0 (2023.12.14)

### Features Added
- [SDK/CLI] Support `pfazure run download` to download run data from Azure AI.
- [SDK/CLI] Support `pf run create` to create a local run record from downloaded run data.

### Bugs Fixed

- [SDK/CLI] Removing telemetry warning when running commands.
- Empty node stdout & stderr to avoid large visualize HTML.
- Hide unnecessary fields in run list for better readability.
- Fix bug that ignores timeout lines in batch run status summary.

## 1.1.1 (2023.12.1)

### Bugs Fixed

- [SDK/CLI] Fix compatibility issue with `semantic-kernel==0.4.0.dev0` and `azure-ai-ml==1.12.0`.
- [SDK/CLI] Add back workspace information in CLI telemetry.
- [SDK/CLI] Disable the feature to customize user agent in CLI to avoid changes on operation context.
- Fix openai metrics calculator to adapt openai v1.

## 1.1.0 (2023.11.30)

### Features Added
- Add `pfazure flow show/list` to show or list flows from Azure AI.
- Display node status in run visualize page graph view.
- Add support for image input and output in prompt flow.
- [SDK/CLI] SDK/CLI will collect telemetry by default, user can use `pf config set telemetry.enabled=false` to opt out.
- Add `raise_on_error` for stream run API, by default we raise for failed run.
- Flow as function: consume a flow like a function with parameters mapped to flow inputs.
- Enable specifying the default output path for run.
  - Use `pf config set run.output_path=<output-path>` to specify, and the run output path will be `<output-path>/<run-name>`.
  - Introduce macro `${flow_directory}` for `run.output_path` in config, which will be replaced with corresponding flow directory.
  - The flow directory cannot be set as run output path, which means `pf config set run.output_path='${flow_directory}'` is invalid; but you can use child folder, e.g. `pf config set run.output_path='${flow_directory}/.runs'`.
- Support pfazure run create with remote flow.
  - For remote workspace flow: `pfazure run create --flow azureml:<flow-name>`
  - For remote registry flow: `pfazure run create --flow azureml://registries/<registry-name>/models/<flow-name>/versions/<flow-version>`
- Support set logging level via environment variable `PF_LOGGING_LEVEL`, valid values includes `CRITICAL`, `ERROR`, `WARNING`, `INFO`, `DEBUG`, default to `INFO`.
- Remove openai version restrictions

### Bugs Fixed

- [SDK/CLI] Fix node test with dict node input will raise "Required input(s) missing".
- [SDK/CLI] Will use run name as display name when display name not specified (used flow folder name before).
- [SDK/CLI] Fix pf flow build created unexpected layer of dist folder
- [SDK/CLI] Fix deploy prompt flow: connections value may be none

### Improvements
- Force 'az login' if using azureml connection provider in cli command.
- Add env variable 'PF_NO_INTERACTIVE_LOGIN' to disable interactive login if using azureml connection provider in promptflow sdk.
- Improved CLI invoke time.
- Bump `pydash` upper bound to 8.0.0.
- Bump `SQLAlchemy` upper bound to 3.0.0.
- Bump `flask` upper bound to 4.0.0, `flask-restx` upper bound to 2.0.0.
- Bump `ruamel.yaml` upper bound to 1.0.0.

## 1.0.0 (2023.11.09)

### Features Added

- [Executor] Add `enable_kwargs` tag in tools.json for customer python tool.
- [SDK/CLI] Support `pfazure flow create`. Create a flow on Azure AI from local flow folder.
- [SDK/CLI] Changed column mapping `${run.inputs.xx}`'s behavior, it will refer to run's data columns instead of run's inputs columns.

### Bugs Fixed

- [SDK/CLI] Keep original format in run output.jsonl.
- [Executor] Fix the bug that raise an error when an aggregation node references a bypassed node

### Improvements

- [Executor] Set the outputs of the bypassed nodes as None

## 0.1.0b8 (2023.10.26)

### Features Added
- [Executor] Add average execution time and estimated execution time to batch run logs
- [SDK/CLI] Support `pfazure run archive/restore/update`.
- [SDK/CLI] Support custom strong type connection.
- [SDK/CLI] Enable telemetry and won't collect by default, use `pf config set cli.telemetry_enabled=true` to opt in.
- [SDK/CLI] Exposed function `from promptflow import load_run` to load run object from local YAML file.
- [Executor] Support `ToolProvider` for script tools.

### Bugs Fixed
- **pf config set**:
  - Fix bug for workspace `connection.provider=azureml` doesn't work as expected.
- [SDK/CLI] Fix the bug that using sdk/cli to submit batch run did not display the log correctly.
- [SDK/CLI] Fix encoding issues when input is non-English with `pf flow test`.
- [Executor] Fix the bug can't read file containing "Private Use" unicode character.
- [SDK/CLI] Fix string type data will be converted to integer/float.
- [SDK/CLI] Remove the max rows limitation of loading data.
- [SDK/CLI] Fix the bug --set not taking effect when creating run from file.

### Improvements

- [SDK/CLI] Experience improvements in `pf run visualize` page:
  - Add column status.
  - Support opening flow file by clicking run id.


## 0.1.0b7.post1 (2023.09.28)

### Bug Fixed
- Fix extra dependency bug when importing `promptflow` without `azure-ai-ml` installed.

## 0.1.0b7 (2023.09.27)

### Features Added

- **pf flow validate**: support validate flow
- **pf config set**: support set user-level promptflow config.
  - Support workspace connection provider, usage: `pf config set connection.provider=azureml://subscriptions/<subscription_id>/resourceGroups/<resource_group>/providers/Microsoft.MachineLearningServices/workspaces/<workspace_name>`
- Support override openai connection's model when submitting a flow. For example: `pf run create --flow ./ --data ./data.jsonl --connection llm.model=xxx --column-mapping url='${data.url}'`

### Bugs Fixed
- [Flow build] Fix flow build file name and environment variable name when connection name contains space.
- Reserve `.promptflow` folder when dump run snapshot.
- Read/write log file with encoding specified.
- Avoid inconsistent error message when executor exits abnormally.
- Align inputs & outputs row number in case partial completed run will break `pfazure run show-details`.
- Fix bug that failed to parse portal url for run data when the form is an asset id.
- Fix the issue of process hanging for a long time when running the batch run.

### Improvements
- [Executor][Internal] Improve error message with more details and actionable information.
- [SDK/CLI] `pf/pfazure run show-details`:
  - Add `--max-results` option to control the number of results to display.
  - Add `--all-results` option to display all results.
- Add validation for azure `PFClient` constructor in case wrong parameter is passed.

## 0.1.0b6 (2023.09.15)

### Features Added

- [promptflow][Feature] Store token metrics in run properties

### Bugs Fixed

- Refine error message body for flow_validator.py
- Refine error message body for run_tracker.py
- [Executor][Internal] Add some unit test to improve code coverage of log/metric
- [SDK/CLI] Update portal link to remove flight.
- [Executor][Internal] Improve inputs mapping's error message.
- [API] Resolve warnings/errors of sphinx build

## 0.1.0b5 (2023.09.08)

### Features Added

- **pf run visualize**: support lineage graph & display name in visualize page

### Bugs Fixed

- Add missing requirement `psutil` in `setup.py`

## 0.1.0b4 (2023.09.04)

### Features added

- Support `pf flow build` commands

## 0.1.0b3 (2023.08.30)

- Minor bug fixes.

## 0.1.0b2 (2023.08.29)

- First preview version with major CLI & SDK features.

### Features added

- **pf flow**: init/test/serve/export
- **pf run**: create/update/stream/list/show/show-details/show-metrics/visualize/archive/restore/export
- **pf connection**: create/update/show/list/delete
- Azure AI support:
    - **pfazure run**: create/list/stream/show/show-details/show-metrics/visualize


## 0.1.0b1 (2023.07.20)

- Stub version in Pypi.<|MERGE_RESOLUTION|>--- conflicted
+++ resolved
@@ -11,11 +11,8 @@
 ### Bugs Fixed
 
 - Fix unaligned inputs & outputs or pandas exception during get details against run in Azure.
-<<<<<<< HEAD
+- Fix loose flow path validation for run schema.
 - Fix "Without Import Data" in run visualize page results from invalid JSON value (`-Infinity`, `Infinity` and `NaN`).
-=======
-- Fix loose flow path validation for run schema.
->>>>>>> ba204a21
 
 ## 1.3.0 (2023.12.27)
 
