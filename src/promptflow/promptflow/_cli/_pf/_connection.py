# ---------------------------------------------------------
# Copyright (c) Microsoft Corporation. All rights reserved.
# ---------------------------------------------------------

import argparse
import json
from functools import partial

from promptflow._cli._params import add_param_all_results, add_param_max_results, add_param_set, logging_params
from promptflow._cli._utils import activate_action, confirm, exception_handler, get_secret_input, print_yellow_warning
from promptflow._sdk._constants import LOGGER_NAME, MAX_LIST_CLI_RESULTS
from promptflow._sdk._load_functions import load_connection
from promptflow._sdk._pf_client import PFClient
from promptflow._sdk._utils import load_yaml
from promptflow._sdk.entities._connection import _Connection
from promptflow._utils.logger_utils import LoggerFactory

<<<<<<< HEAD
logger = logging.getLogger(LOGGER_NAME)
_client = None


def _get_pf_client():
    global _client
    if _client is None:
        _client = PFClient()
    return _client
=======
logger = LoggerFactory.get_logger(LOGGER_NAME)
_client = PFClient()
>>>>>>> 19cd54b7


def add_param_file(parser):
    parser.add_argument("--file", "-f", type=str, help="File path of the connection yaml.", required=True)


def add_param_name(parser, required=False):
    parser.add_argument("--name", "-n", type=str, help="Name of the connection.", required=required)


def add_connection_parser(subparsers):
    connection_parser = subparsers.add_parser(
        "connection",
        description="""A CLI tool to manage connections for promptflow.

        Your secrets will be encrypted using AES(Advanced Encryption Standard) technology.""",  # noqa: E501
        help="pf connection",
    )
    subparsers = connection_parser.add_subparsers()
    add_connection_create(subparsers)
    add_connection_update(subparsers)
    add_connection_show(subparsers)
    add_connection_list(subparsers)
    add_connection_delete(subparsers)
    connection_parser.set_defaults(action="connection")


def add_connection_create(subparsers):
    # Do not change the indent of epilog
    epilog = """
Examples:

# Creating a connection with yaml file:
pf connection create -f connection.yaml
# Creating a connection with yaml file and overrides:
pf connection create -f connection.yaml --set api_key="my_api_key"
# Creating a custom connection with .env file, note that overrides specified by --set will be ignored:
pf connection create -f .env --name custom
"""
    activate_action(
        name="create",
        description="Create a connection.",
        epilog=epilog,
        add_params=[add_param_set, add_param_file, add_param_name] + logging_params,
        subparsers=subparsers,
        help_message="Create a connection.",
        action_param_name="sub_action",
    )


def add_connection_update(subparsers):
    epilog = """
Examples:

# Updating a connection:
pf connection update -n my_connection --set api_key="my_api_key"
"""
    activate_action(
        name="update",
        description="Update a connection.",
        epilog=epilog,
        add_params=[add_param_set, partial(add_param_name, required=True)] + logging_params,
        subparsers=subparsers,
        help_message="Update a connection.",
        action_param_name="sub_action",
    )


def add_connection_show(subparsers):
    epilog = """
Examples:

# Get and show a connection:
pf connection show -n my_connection_name
"""
    activate_action(
        name="show",
        description="Show a connection for promptflow.",
        epilog=epilog,
        add_params=[partial(add_param_name, required=True)] + logging_params,
        subparsers=subparsers,
        help_message="Show a connection for promptflow.",
        action_param_name="sub_action",
    )


def add_connection_delete(subparsers):
    epilog = """
Examples:

# Delete a connection:
pf connection delete -n my_connection_name
"""
    activate_action(
        name="delete",
        description="Delete a connection with specific name.",
        epilog=epilog,
        add_params=[partial(add_param_name, required=True)] + logging_params,
        subparsers=subparsers,
        help_message="Delete a connection with specific name.",
        action_param_name="sub_action",
    )


def add_connection_list(subparsers):
    epilog = """
Examples:

# List all connections:
pf connection list
"""
    activate_action(
        name="list",
        description="List all connections.",
        epilog=epilog,
        add_params=[add_param_max_results, add_param_all_results] + logging_params,
        subparsers=subparsers,
        help_message="List all connections.",
        action_param_name="sub_action",
    )


def validate_and_interactive_get_secrets(connection, is_update=False):
    """Validate the connection and interactive get secrets if no secrets is provided."""
    prompt = "=================== Please input required secrets ==================="
    missing_secrets_prompt = False
    for name, val in connection.secrets.items():
        if not _Connection._is_scrubbed_value(val) and not _Connection._is_user_input_value(val):
            # Not scrubbed value, not require user input.
            continue
        if is_update and _Connection._is_scrubbed_value(val):
            # Scrubbed value, will use existing, not require user input.
            continue
        if not missing_secrets_prompt:
            print(prompt)
            missing_secrets_prompt = True
        while True:
            secret = get_secret_input(prompt=f"{name}: ")
            if secret:
                break
            print_yellow_warning("Secret can't be empty.")
        connection.secrets[name] = secret
    if missing_secrets_prompt:
        print("=================== Required secrets collected ===================")
    return connection


# Note the connection secrets value behaviors:
# --------------------------------------------------------------------------------
# | secret value     | CLI create   | CLI update          | SDK create_or_update |
# --------------------------------------------------------------------------------
# | empty or all "*" | prompt input | use existing values | use existing values  |
# | <no-change>      | prompt input | use existing values | use existing values  |
# | <user-input>     | prompt input | prompt input        | raise error          |
# --------------------------------------------------------------------------------
@exception_handler("Connection create")
def create_connection(file_path, params_override=None, name=None):
    params_override = params_override or []
    if name:
        params_override.append({"name": name})
    connection = load_connection(source=file_path, params_override=params_override)
    existing_connection = _get_pf_client().connections.get(connection.name, raise_error=False)
    if existing_connection:
        logger.warning(f"Connection with name {connection.name} already exists. Updating it.")
        # Note: We don't set the existing secret back here, let user input the secrets.
    validate_and_interactive_get_secrets(connection)
    connection = _get_pf_client().connections.create_or_update(connection)
    print(json.dumps(connection._to_dict(), indent=4))


@exception_handler("Connection show")
def show_connection(name):
    connection = _get_pf_client().connections.get(name)
    print(json.dumps(connection._to_dict(), indent=4))


@exception_handler("Connection list")
def list_connection(max_results=MAX_LIST_CLI_RESULTS, all_results=False):
    connections = _get_pf_client().connections.list(max_results, all_results)
    print(json.dumps([connection._to_dict() for connection in connections], indent=4))


def _upsert_connection_from_file(file, params_override=None):
    # Note: This function is used for pfutil, do not edit it.
    params_override = params_override or []
    params_override.append(load_yaml(file))
    connection = load_connection(source=file, params_override=params_override)
    existing_connection = _get_pf_client().connections.get(connection.name, raise_error=False)
    if existing_connection:
        connection = _Connection._load(data=existing_connection._to_dict(), params_override=params_override)
        validate_and_interactive_get_secrets(connection, is_update=True)
        # Set the secrets not scrubbed, as _to_dict() dump scrubbed connections.
        connection._secrets = existing_connection._secrets
    else:
        validate_and_interactive_get_secrets(connection)
    connection = _get_pf_client().connections.create_or_update(connection)
    return connection


@exception_handler("Connection update")
def update_connection(name, params_override=None):
    params_override = params_override or []
    existing_connection = _get_pf_client().connections.get(name)
    connection = _Connection._load(data=existing_connection._to_dict(), params_override=params_override)
    validate_and_interactive_get_secrets(connection, is_update=True)
    # Set the secrets not scrubbed, as _to_dict() dump scrubbed connections.
    connection._secrets = existing_connection._secrets
    connection = _get_pf_client().connections.create_or_update(connection)
    print(json.dumps(connection._to_dict(), indent=4))


@exception_handler("Connection delete")
def delete_connection(name):
    if confirm("Are you sure you want to perform this operation?"):
        _get_pf_client().connections.delete(name)
    else:
        print("The delete operation was canceled.")


def dispatch_connection_commands(args: argparse.Namespace):
    if args.sub_action == "create":
        create_connection(args.file, args.params_override, args.name)
    elif args.sub_action == "show":
        show_connection(args.name)
    elif args.sub_action == "list":
        list_connection(args.max_results, args.all_results)
    elif args.sub_action == "update":
        update_connection(args.name, args.params_override)
    elif args.sub_action == "delete":
        delete_connection(args.name)<|MERGE_RESOLUTION|>--- conflicted
+++ resolved
@@ -15,8 +15,7 @@
 from promptflow._sdk.entities._connection import _Connection
 from promptflow._utils.logger_utils import LoggerFactory
 
-<<<<<<< HEAD
-logger = logging.getLogger(LOGGER_NAME)
+logger = LoggerFactory.get_logger(LOGGER_NAME)
 _client = None
 
 
@@ -25,10 +24,6 @@
     if _client is None:
         _client = PFClient()
     return _client
-=======
-logger = LoggerFactory.get_logger(LOGGER_NAME)
-_client = PFClient()
->>>>>>> 19cd54b7
 
 
 def add_param_file(parser):
