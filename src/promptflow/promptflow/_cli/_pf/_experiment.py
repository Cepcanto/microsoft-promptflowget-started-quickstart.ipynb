# ---------------------------------------------------------
# Copyright (c) Microsoft Corporation. All rights reserved.
# ---------------------------------------------------------
import argparse
import datetime
import json
import sys
from pathlib import Path

from promptflow._cli._params import (
    AppendToDictAction,
    add_param_all_results,
    add_param_archived_only,
    add_param_include_archived,
    add_param_max_results,
    base_params,
)
from promptflow._cli._utils import activate_action, list_of_dict_to_dict
from promptflow._sdk._pf_client import PFClient
from promptflow._utils.logger_utils import get_cli_sdk_logger
from promptflow.exceptions import UserErrorException

logger = get_cli_sdk_logger()
_client = None


def _get_pf_client():
    global _client
    if _client is None:
        _client = PFClient()
    return _client


def add_param_template(parser):
    parser.add_argument("--template", type=str, required=True, help="The experiment template path.")


def add_param_name(parser):
    parser.add_argument("--name", "-n", type=str, help="The experiment name.")


def add_param_input(parser):
    parser.add_argument(
        "--inputs",
        action=AppendToDictAction,
        help="Input datas for the experiment. Example: --inputs data1=data1_val data2=data2_val",
        nargs="+",
    )


def add_param_stream(parser):
    parser.add_argument(
        "-s",
        "--stream",
        action="store_true",
        default=False,
        help="Indicates whether to stream the experiment execution logs to the console.",
    )


def add_experiment_create(subparsers):
    epilog = """
    Examples:

    # Create an experiment from a template:
    pf experiment create --template flow.exp.yaml
    """
    add_params = [add_param_template, add_param_name] + base_params

    create_parser = activate_action(
        name="create",
        description=None,
        epilog=epilog,
        add_params=add_params,
        subparsers=subparsers,
        help_message="Create an experiment.",
        action_param_name="sub_action",
    )
    return create_parser


def add_experiment_list(subparsers):
    epilog = """
    Examples:

    # List all experiments:
    pf experiment list
    """
    activate_action(
        name="list",
        description="List all experiments.",
        epilog=epilog,
        add_params=[
            add_param_max_results,
            add_param_all_results,
            add_param_archived_only,
            add_param_include_archived,
        ]
        + base_params,
        subparsers=subparsers,
        help_message="List all experiments.",
        action_param_name="sub_action",
    )


def add_experiment_show(subparsers):
    epilog = """
    Examples:

    # Get and show an experiment:
    pf experiment show -n my_experiment
    """
    activate_action(
        name="show",
        description="Show an experiment for promptflow.",
        epilog=epilog,
        add_params=[add_param_name] + base_params,
        subparsers=subparsers,
        help_message="Show an experiment for promptflow.",
        action_param_name="sub_action",
    )


def add_experiment_start(subparsers):
    epilog = """
    Examples:

    # Start a named experiment:
    pf experiment start -n my_experiment --inputs data1=data1_val data2=data2_val
    # Run an experiment by yaml file:
    pf experiment start --template path/to/my_experiment.exp.yaml --inputs data1=data1_val data2=data2_val
    """
    activate_action(
        name="start",
        description="Start an experiment.",
        epilog=epilog,
        add_params=[add_param_name, add_param_template, add_param_input, add_param_stream] + base_params,
        subparsers=subparsers,
        help_message="Start an experiment.",
        action_param_name="sub_action",
    )


def add_experiment_stop(subparsers):
    epilog = """
    Examples:

    # Stop an named experiment:
    pf experiment stop -n my_experiment
    # Stop an experiment started by yaml file:
    pf experiment stop --template path/to/my_experiment.exp.yaml
    """
    activate_action(
        name="stop",
        description="Stop an experiment.",
        epilog=epilog,
        add_params=[add_param_name, add_param_template] + base_params,
        subparsers=subparsers,
        help_message="Stop an experiment.",
        action_param_name="sub_action",
    )


def add_experiment_parser(subparsers):
    experiment_parser = subparsers.add_parser(
        "experiment",
        description="[Experimental] A CLI tool to manage experiment for prompt flow.",
        help="[Experimental] pf experiment. This is an experimental feature, and may change at any time.",
    )
    subparsers = experiment_parser.add_subparsers()
    add_experiment_create(subparsers)
    add_experiment_list(subparsers)
    add_experiment_show(subparsers)
    add_experiment_start(subparsers)
    add_experiment_stop(subparsers)
    experiment_parser.set_defaults(action="experiment")


def dispatch_experiment_commands(args: argparse.Namespace):
    if args.sub_action == "create":
        create_experiment(args)
    elif args.sub_action == "list":
        list_experiment(args)
    elif args.sub_action == "show":
        show_experiment(args)
    elif args.sub_action == "start":
        start_experiment(args)
    elif args.sub_action == "show-status":
        pass
    elif args.sub_action == "update":
        pass
    elif args.sub_action == "delete":
        pass
    elif args.sub_action == "stop":
        stop_experiment(args)
    elif args.sub_action == "test":
        pass
    elif args.sub_action == "clone":
        pass


def create_experiment(args: argparse.Namespace):
    if not Path(args.template).is_absolute():
        raise UserErrorException("Please provide the absolute path to the experiment template.")
    if not Path(args.template).exists():
        raise UserErrorException(f"Experiment template path {args.template} does not exist.")
    experiment_name = args.name
    timestamp = datetime.datetime.now().strftime("%Y%m%d_%H%M%S_%f")
    experiment_name = experiment_name or f"{Path(args.template).parent.name}_{timestamp}"
    logger.debug("Creating experiment %s", experiment_name)
    exp = _get_pf_client()._pfs_client.create_experiment(name=experiment_name, template=args.template)
    print(json.dumps(exp.to_dict(), indent=4))


def list_experiment(args: argparse.Namespace):
    results = _get_pf_client()._pfs_client.list_experiment(
        max_results=args.max_results,
        all_results=args.all_results,
        archived_only=args.archived_only,
        include_archived=args.include_archived,
    )
    print(json.dumps([result.to_dict() for result in results], indent=4))


def show_experiment(args: argparse.Namespace):
    result = _get_pf_client()._pfs_client.show_experiment(args.name)
    print(json.dumps(result.to_dict(), indent=4))


def test_experiment(args: argparse.Namespace):
    result = _get_pf_client()._experiments._test(args.name)
    print(json.dumps(result._to_dict(), indent=4))


def start_experiment(args: argparse.Namespace):
    if args.name:
        logger.debug(f"Starting a named experiment {args.name}.")
<<<<<<< HEAD
        if args.inputs:
            inputs = None
            logger.warning("The inputs of named experiment cannot be modified.")
    elif args.template:
        logger.debug(f"Starting an anonymous experiment {args.template}.")
=======
        inputs = list_of_dict_to_dict(args.inputs)
        client = _get_pf_client()
        experiment = client._experiments.get(args.name)
        result = client._experiments.start(experiment=experiment, inputs=inputs, stream=args.stream)
    elif args.template:
        from promptflow._sdk._load_functions import _load_experiment

        logger.debug(f"Starting an anonymous experiment {args.template}.")
        experiment = _load_experiment(source=args.template)
>>>>>>> 0fc9c4e6
        inputs = list_of_dict_to_dict(args.inputs)
    else:
        raise UserErrorException("To start an experiment, one of [name, template] must be specified.")
<<<<<<< HEAD
    client = _get_pf_client()
    if args.stream:
        with client._pfs_client.start_experiment(
            name=args.name, template=args.template, executable_path=sys.executable, inputs=inputs, stream=args.stream
        ) as response:
            for chunk in response.iter_text():
                print(chunk)
    else:
        result = client._pfs_client.start_experiment(
            name=args.name, template=args.template, executable_path=sys.executable, inputs=inputs, stream=args.stream
        )
        print(json.dumps(result.to_dict(), indent=4))
=======
    print(json.dumps(result._to_dict(), indent=4))
>>>>>>> 0fc9c4e6


def stop_experiment(args: argparse.Namespace):
    if any([args.name, args.template]):
        raise UserErrorException("To stop an experiment, one of [name, template] must be specified.")
    client = _get_pf_client()
    result = client._pfs_client.stop_experiment(name=args.name, template=args.template)
    print(json.dumps(result.to_dict(), indent=4))<|MERGE_RESOLUTION|>--- conflicted
+++ resolved
@@ -235,27 +235,11 @@
 def start_experiment(args: argparse.Namespace):
     if args.name:
         logger.debug(f"Starting a named experiment {args.name}.")
-<<<<<<< HEAD
-        if args.inputs:
-            inputs = None
-            logger.warning("The inputs of named experiment cannot be modified.")
     elif args.template:
         logger.debug(f"Starting an anonymous experiment {args.template}.")
-=======
-        inputs = list_of_dict_to_dict(args.inputs)
-        client = _get_pf_client()
-        experiment = client._experiments.get(args.name)
-        result = client._experiments.start(experiment=experiment, inputs=inputs, stream=args.stream)
-    elif args.template:
-        from promptflow._sdk._load_functions import _load_experiment
-
-        logger.debug(f"Starting an anonymous experiment {args.template}.")
-        experiment = _load_experiment(source=args.template)
->>>>>>> 0fc9c4e6
-        inputs = list_of_dict_to_dict(args.inputs)
     else:
         raise UserErrorException("To start an experiment, one of [name, template] must be specified.")
-<<<<<<< HEAD
+    inputs = list_of_dict_to_dict(args.inputs)
     client = _get_pf_client()
     if args.stream:
         with client._pfs_client.start_experiment(
@@ -268,9 +252,6 @@
             name=args.name, template=args.template, executable_path=sys.executable, inputs=inputs, stream=args.stream
         )
         print(json.dumps(result.to_dict(), indent=4))
-=======
-    print(json.dumps(result._to_dict(), indent=4))
->>>>>>> 0fc9c4e6
 
 
 def stop_experiment(args: argparse.Namespace):
