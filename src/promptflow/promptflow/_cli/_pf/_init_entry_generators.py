# ---------------------------------------------------------
# Copyright (c) Microsoft Corporation. All rights reserved.
# ---------------------------------------------------------

import inspect
<<<<<<< HEAD
=======
import json
import logging
>>>>>>> c39662f8
import shutil
from abc import ABC, abstractmethod
from ast import literal_eval
from enum import Enum
from pathlib import Path

from jinja2 import Environment, Template, meta

from promptflow._sdk._constants import LOGGER_NAME
from promptflow._sdk.operations._flow_operations import FlowOperations
from promptflow._utils.logger_utils import LoggerFactory
from promptflow.contracts.flow import Flow as ExecutableFlow
from promptflow.exceptions import UserErrorException

logger = LoggerFactory.get_logger(LOGGER_NAME)
TEMPLATE_PATH = Path(__file__).parent.parent / "data" / "entry_flow"
CHAT_FLOW_TEMPLATE_PATH = Path(__file__).parent.parent / "data" / "chat_flow" / "template"
TOOL_TEMPLATE_PATH = Path(__file__).parent.parent / "data" / "package_tool"
EXTRA_FILES_MAPPING = {"requirements.txt": "requirements_txt", ".gitignore": "gitignore"}
SERVE_TEMPLATE_PATH = Path(__file__).resolve().parent.parent.parent / "_sdk" / "data" / "executable"


class BaseGenerator(ABC):
    @property
    @abstractmethod
    def tpl_file(self):
        pass

    @property
    @abstractmethod
    def entry_template_keys(self):
        pass

    def generate(self) -> str:
        """Generate content based on given template and actual value of template keys."""
        with open(self.tpl_file) as f:
            entry_template = f.read()
            entry_template = Template(entry_template, trim_blocks=True, lstrip_blocks=True)

        return entry_template.render(**{key: getattr(self, key) for key in self.entry_template_keys})

    def generate_to_file(self, target):
        """Generate content to a file based on given template and actual value of template keys."""
        target = Path(target).resolve()
        action = "Overwriting" if target.exists() else "Creating"
        print(f"{action} {target.resolve()}...")
        with open(target, "w", encoding="utf-8") as f:
            f.write(self.generate())


class ToolPyGenerator(BaseGenerator):
    def __init__(self, entry, function, function_obj):
        self.function_import = f"from {Path(entry).stem} import {function}"
        self.entry_function = function
        self.tool_function = f"{function}_tool"
        # TODO: support default for tool args
        self.tool_arg_list = inspect.signature(function_obj).parameters.values()

    @property
    def tpl_file(self):
        return TEMPLATE_PATH / "tool.py.jinja2"

    @property
    def entry_template_keys(self):
        return ["function_import", "entry_function", "tool_function", "tool_arg_list"]


class ValueType(str, Enum):
    INT = "int"
    DOUBLE = "double"
    BOOL = "bool"
    STRING = "string"
    LIST = "list"
    OBJECT = "object"

    @staticmethod
    def from_type(t: type):
        if t == int:
            return ValueType.INT
        if t == float:
            return ValueType.DOUBLE
        if t == bool:
            return ValueType.BOOL
        if t == str:
            return ValueType.STRING
        if t == list:
            return ValueType.LIST
        return ValueType.OBJECT


class ToolMetaGenerator(BaseGenerator):
    def __init__(self, tool_py, function, function_obj, prompt_params):
        self.tool_file = tool_py
        self.tool_function = f"{function}_tool"
        # TODO: support default for tool meta args
        self.tool_meta_args = self.get_tool_meta_args(function_obj)
        self._prompt_params = prompt_params

    @property
    def prompt_params(self):
        from promptflow._core.tool_meta_generator import generate_prompt_meta_dict

        prompt_objs = {}
        for key, file_name in self._prompt_params.items():
            file_path = Path(file_name)
            if not file_path.exists():
                logger.warning(
                    f'Cannot find the prompt template "{file_name}", creating an empty prompt file in the flow...'
                )
                with open(file_path, "w") as f:
                    f.write("{# please enter your prompt content in this file. #}")

            with open(file_name, "r") as f:
                content = f.read()
            name = Path(file_name).stem
            prompt_objs[key] = generate_prompt_meta_dict(name, content, prompt_only=True, source=file_name)
        return prompt_objs

    def get_tool_meta_args(self, function_obj):
        func_params = inspect.signature(function_obj).parameters
        # TODO: Support enum/union in the future
        return {k: ValueType.from_type(v.annotation).value for k, v in func_params.items()}

    @property
    def tpl_file(self):
        return TEMPLATE_PATH / "flow.tools.json.jinja2"

    @property
    def entry_template_keys(self):
        return ["prompt_params", "tool_file", "tool_meta_args", "tool_function"]


class FlowDAGGenerator(BaseGenerator):
    def __init__(self, tool_py, function, function_obj, prompt_params):
        self.tool_file = tool_py
        self.main_node_name = function
        self.prompt_params = prompt_params
        self.setup_sh = None
        self.python_requirements_txt = None
        self._prompt_inputs = None
        self._func_params = None
        self._function_obj = function_obj
        # Abstract prompt param from tool meta args
        self.flow_inputs = self.get_flow_inputs(prompt_params)

    def get_flow_inputs(self, prompt_params):
        """Generate the flow inputs"""
        flow_inputs = {
            k: ValueType.from_type(v.annotation).value for k, v in self.func_params.items() if k not in prompt_params
        }
        for prompt_inputs in self.prompt_inputs.values():
            flow_inputs.update(prompt_inputs)
        return flow_inputs

    @property
    def tpl_file(self):
        return TEMPLATE_PATH / "flow.dag.yaml.jinja2"

    @property
    def func_params(self):
        """Generate function inputs without prompt templates."""
        if self._func_params is None:
            self._func_params = {
                k: v for k, v in inspect.signature(self._function_obj).parameters.items() if k not in self.prompt_params
            }
        return self._func_params

    @property
    def prompt_inputs(self):
        """Generate prompt inputs."""
        if self._prompt_inputs is None:
            self._prompt_inputs = {}
            for prompt_name, file_name in self.prompt_params.items():
                try:
                    with open(file_name, "r") as f:
                        env = Environment()
                        ast = env.parse(f.read())
                        variables = meta.find_undeclared_variables(ast)
                        self._prompt_inputs[prompt_name] = {item: "string" for item in variables or []}
                except Exception as e:
                    logger.warning(f"Get the prompt input from {file_name} failed, {e}.")
        return self._prompt_inputs

    @property
    def entry_template_keys(self):
        return [
            "flow_inputs",
            "main_node_name",
            "prompt_params",
            "tool_file",
            "setup_sh",
            "python_requirements_txt",
            "prompt_inputs",
            "func_params",
        ]

    def generate_to_file(self, target):
        # Get requirements.txt and setup.sh from target folder.
        requirements_file = "requirements.txt"
        if (Path(target).parent / requirements_file).exists():
            self.python_requirements_txt = requirements_file
        setup_file = "setup.sh"
        if (Path(target).parent / setup_file).exists():
            self.setup_sh = setup_file
        super().generate_to_file(target=target)


class FlowMetaYamlGenerator(BaseGenerator):
    def __init__(self, flow_name):
        self.flow_name = flow_name

    @property
    def tpl_file(self):
        return TEMPLATE_PATH / "flow.meta.yaml.jinja2"

    @property
    def entry_template_keys(self):
        return ["flow_name"]


class StreamlitFileReplicator:
    def __init__(self, flow_name, flow_dag_path):
        self.flow_name = flow_name
        self.flow_dag_path = Path(flow_dag_path)
        self.executable = ExecutableFlow.from_yaml(
            flow_file=Path(self.flow_dag_path.name), working_dir=self.flow_dag_path.parent
        )
        self.is_chat_flow, self.chat_history_input_name, error_msg = FlowOperations._is_chat_flow(self.executable)

    @property
    def flow_inputs(self):
        if self.is_chat_flow:
            results = {}
            for flow_input, value in self.executable.inputs.items():
                if value.is_chat_input:
                    if value.type.value not in [ValueType.STRING.value, ValueType.LIST.value]:
                        raise UserErrorException(
                            f"Only support string or list type for chat input, but got {value.type.value}."
                        )
                    results.update({flow_input: (value.default, value.type.value)})
        else:
            results = {
                flow_input: (value.default, value.type.value) for flow_input, value in self.executable.inputs.items()
            }
        return results

    @property
    def label(self):
        return "Chat" if self.is_chat_flow else "Run"

    @property
    def py_file(self):
        return SERVE_TEMPLATE_PATH / "main.py"

    @property
    def flow_path(self):
        return self.flow_dag_path.as_posix()

    @property
    def entry_template_keys(self):
        return [
            "flow_name",
            "flow_path",
            "is_chat_flow",
            "chat_history_input_name",
            "flow_inputs",
            "label",
        ]

    def generate_to_file(self, target):
        if Path(target).name == "main.py":
            target = Path(target).resolve()
            shutil.copy(self.py_file, target)
            config_content = {key: getattr(self, key) for key in self.entry_template_keys}
            with open(target.parent / "config.json", "w") as file:
                json.dump(config_content, file, indent=4)
        else:
            shutil.copy(SERVE_TEMPLATE_PATH / Path(target).name, target)


class ChatFlowDAGGenerator(BaseGenerator):
    def __init__(self, connection, deployment):
        self.connection = connection
        self.deployment = deployment

    @property
    def tpl_file(self):
        return CHAT_FLOW_TEMPLATE_PATH / "flow.dag.yaml.jinja2"

    @property
    def entry_template_keys(self):
        return ["connection", "deployment"]


class AzureOpenAIConnectionGenerator(BaseGenerator):
    def __init__(self, connection):
        self.connection = connection

    @property
    def tpl_file(self):
        return CHAT_FLOW_TEMPLATE_PATH / "azure_openai.yaml.jinja2"

    @property
    def entry_template_keys(self):
        return ["connection"]


class OpenAIConnectionGenerator(BaseGenerator):
    def __init__(self, connection):
        self.connection = connection

    @property
    def tpl_file(self):
        return CHAT_FLOW_TEMPLATE_PATH / "openai.yaml.jinja2"

    @property
    def entry_template_keys(self):
        return ["connection"]


def copy_extra_files(flow_path, extra_files, overwrite=False):
    for file_name in extra_files:
        extra_file_path = (
            Path(__file__).parent.parent / "data" / "entry_flow" / EXTRA_FILES_MAPPING.get(file_name, file_name)
        )
        target_path = Path(flow_path) / file_name
        if target_path.exists() and not overwrite:
            continue
        action = "Overwriting" if target_path.exists() else "Creating"
        print(f"{action} {target_path.resolve()}...")
        shutil.copy2(extra_file_path, target_path)


class ToolPackageGenerator(BaseGenerator):
    def __init__(self, tool_name, icon=None, extra_info=None):
        self.tool_name = tool_name
        self._extra_info = extra_info
        self.icon = icon

    @property
    def extra_info(self):
        if self._extra_info:
            extra_info = {}
            for k, v in self._extra_info.items():
                try:
                    extra_info[k] = literal_eval(v)
                except Exception:
                    extra_info[k] = repr(v)
            return extra_info
        else:
            return {}

    @property
    def tpl_file(self):
        return TOOL_TEMPLATE_PATH / "tool.py.jinja2"

    @property
    def entry_template_keys(self):
        return ["tool_name", "extra_info", "icon"]


class ManifestGenerator(BaseGenerator):
    def __init__(self, package_name):
        self.package_name = package_name

    @property
    def tpl_file(self):
        return TOOL_TEMPLATE_PATH / "MANIFEST.in.jinja2"

    @property
    def entry_template_keys(self):
        return ["package_name"]


class SetupGenerator(BaseGenerator):
    def __init__(self, package_name, tool_name):
        self.package_name = package_name
        self.tool_name = tool_name

    @property
    def tpl_file(self):
        return TOOL_TEMPLATE_PATH / "setup.py.jinja2"

    @property
    def entry_template_keys(self):
        return ["package_name", "tool_name"]


class ToolPackageUtilsGenerator(BaseGenerator):
    def __init__(self, package_name):
        self.package_name = package_name

    @property
    def tpl_file(self):
        return TOOL_TEMPLATE_PATH / "utils.py.jinja2"

    @property
    def entry_template_keys(self):
        return ["package_name"]


class ToolReadmeGenerator(BaseGenerator):
    def __init__(self, package_name, tool_name):
        self.package_name = package_name
        self.tool_name = tool_name

    @property
    def tpl_file(self):
        return TOOL_TEMPLATE_PATH / "README.md.jinja2"

    @property
    def entry_template_keys(self):
        return ["package_name", "tool_name"]


class InitGenerator(BaseGenerator):
    @property
    def tpl_file(self):
        return TOOL_TEMPLATE_PATH / "init.py"

    @property
    def entry_template_keys(self):
        pass

    def generate(self) -> str:
        with open(self.tpl_file) as f:
            init_content = f.read()
        return init_content<|MERGE_RESOLUTION|>--- conflicted
+++ resolved
@@ -3,11 +3,7 @@
 # ---------------------------------------------------------
 
 import inspect
-<<<<<<< HEAD
-=======
 import json
-import logging
->>>>>>> c39662f8
 import shutil
 from abc import ABC, abstractmethod
 from ast import literal_eval
