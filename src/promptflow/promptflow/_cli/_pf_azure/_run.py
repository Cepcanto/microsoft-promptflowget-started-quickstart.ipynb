# ---------------------------------------------------------
# Copyright (c) Microsoft Corporation. All rights reserved.
# ---------------------------------------------------------

import argparse
import functools
import json
from typing import Dict, List, Optional

from promptflow._cli._params import (
    add_param_all_results,
    add_param_archived_only,
    add_param_include_archived,
    add_param_max_results,
    add_param_output,
    add_param_output_format,
    add_param_overwrite,
    add_param_run_name,
    add_param_set,
    base_params,
)
from promptflow._cli._pf._run import _parse_metadata_args, add_run_create_common, create_run
from promptflow._cli._pf_azure._utils import _get_azure_pf_client
from promptflow._cli._utils import (
    _output_result_list_with_format,
    _set_workspace_argument_for_subparsers,
    activate_action,
    pretty_print_dataframe_as_table,
)
from promptflow._sdk._constants import MAX_SHOW_DETAILS_RESULTS, ListViewType
from promptflow._sdk._errors import InvalidRunStatusError
from promptflow._sdk._utils import print_red_error
from promptflow.azure._restclient.flow_service_caller import FlowRequestException


def add_parser_run(subparsers):
    """Add run parser to the pfazure subparsers."""
    run_parser = subparsers.add_parser(
        "run", description="A CLI tool to manage cloud runs for prompt flow.", help="Manage prompt flow runs."
    )
    subparsers = run_parser.add_subparsers()

    add_run_create_cloud(subparsers)
    add_parser_run_list(subparsers)
    add_parser_run_stream(subparsers)
    add_parser_run_show(subparsers)
    add_parser_run_show_details(subparsers)
    add_parser_run_show_metrics(subparsers)
    add_parser_run_cancel(subparsers)
    add_parser_run_visualize(subparsers)
    add_parser_run_archive(subparsers)
    add_parser_run_restore(subparsers)
    add_parser_run_update(subparsers)
    add_parser_run_download(subparsers)
    run_parser.set_defaults(action="run")


def add_run_create_cloud(subparsers):
    epilog = """
Example:

# Create a run with YAML file:
pfazure run create -f <yaml-filename>
# Create a run from flow directory and reference a run:
pfazure run create --flow <path-to-flow-directory> --data <path-to-data-file> --column-mapping groundtruth='${data.answer}' prediction='${run.outputs.category}' --run <run-name> --variant "${summarize_text_content.variant_0}" --stream
# Create a run from existing workspace flow
pfazure run create --flow azureml:<flow-name> --data <path-to-data-file> --column-mapping <key-value-pair>
# Create a run from existing registry flow
pfazure run create --flow azureml://registries/<registry-name>/models/<flow-name>/versions/<version> --data <path-to-data-file> --column-mapping <key-value-pair>
"""  # noqa: E501

    def add_param_data(parser):
        # cloud pf can also accept remote data
        parser.add_argument(
            "--data", type=str, help="Local path to the data file or remote data. e.g. azureml:name:version."
        )

    add_param_runtime = lambda parser: parser.add_argument("--runtime", type=str, help=argparse.SUPPRESS)  # noqa: E731
    add_param_reset = lambda parser: parser.add_argument(  # noqa: E731
        "--reset-runtime", action="store_true", help=argparse.SUPPRESS
    )
    add_run_create_common(
        subparsers,
        [add_param_data, add_param_runtime, add_param_reset, _set_workspace_argument_for_subparsers],
        epilog=epilog,
    )


def add_parser_run_list(subparsers):
    """Add run list parser to the pfazure subparsers."""
    epilog = """
Examples:

# List runs status:
pfazure run list
# List most recent 10 runs status:
pfazure run list --max-results 10
# List active and archived runs status:
pfazure run list --include-archived
# List archived runs status only:
pfazure run list --archived-only
# List all runs status as table:
pfazure run list --output table
"""

    add_params = [
        add_param_max_results,
        add_param_archived_only,
        add_param_include_archived,
        add_param_output_format,
        _set_workspace_argument_for_subparsers,
    ] + base_params

    activate_action(
        name="list",
        description="A CLI tool to List all runs.",
        epilog=epilog,
        add_params=add_params,
        subparsers=subparsers,
        help_message="List runs in a workspace.",
        action_param_name="sub_action",
    )


def add_parser_run_stream(subparsers):
    """Add run stream parser to the pfazure subparsers."""
    epilog = """
Example:

# Stream run logs:
pfazure run stream --name <name>

# Stream run logs with timeout:
pfazure run stream --name <name> --timeout 600
"""

    def add_param_timeout(parser):
        parser.add_argument(
            "--timeout",
            type=int,
            default=600,
            help=(
                "Timeout in seconds. If the run stays in the same status and produce no new logs in a period "
                "longer than the timeout value, the stream operation will abort. Default value is 600 seconds.",
            ),
        )

    add_params = [
        add_param_run_name,
        add_param_timeout,
        _set_workspace_argument_for_subparsers,
    ] + base_params

    activate_action(
        name="stream",
        description="A CLI tool to stream run logs to the console.",
        epilog=epilog,
        add_params=add_params,
        subparsers=subparsers,
        help_message="Stream run logs to the console.",
        action_param_name="sub_action",
    )


def add_parser_run_show(subparsers):
    """Add run show parser to the pfazure subparsers."""
    epilog = """
Example:

# Show the status of a run:
pfazure run show --name <name>
"""
    add_params = [
        add_param_run_name,
        _set_workspace_argument_for_subparsers,
    ] + base_params

    activate_action(
        name="show",
        description="A CLI tool to show a run.",
        epilog=epilog,
        add_params=add_params,
        subparsers=subparsers,
        help_message="Show a run.",
        action_param_name="sub_action",
    )


def add_parser_run_show_details(subparsers):
    """Add run show details parser to the pfazure subparsers."""
    epilog = """
Example:

# View input(s) and output(s) of a run:
pfazure run show-details --name <name>
"""

    add_param_max_results = lambda parser: parser.add_argument(  # noqa: E731
        "-r",
        "--max-results",
        dest="max_results",
        type=int,
        default=MAX_SHOW_DETAILS_RESULTS,
        help=f"Number of lines to show. Default is {MAX_SHOW_DETAILS_RESULTS}.",
    )

    add_params = [
        add_param_max_results,
        add_param_run_name,
        add_param_all_results,
        _set_workspace_argument_for_subparsers,
    ] + base_params

    activate_action(
        name="show-details",
        description="A CLI tool to show a run details.",
        epilog=epilog,
        add_params=add_params,
        subparsers=subparsers,
        help_message="Show a run details.",
        action_param_name="sub_action",
    )


def add_parser_run_show_metrics(subparsers):
    """Add run show metrics parser to the pfazure subparsers."""
    epilog = """
Example:

# View metrics of a run:
pfazure run show-metrics --name <name>
"""
    add_params = [
        add_param_run_name,
        _set_workspace_argument_for_subparsers,
    ] + base_params

    activate_action(
        name="show-metrics",
        description="A CLI tool to show run metrics.",
        epilog=epilog,
        add_params=add_params,
        subparsers=subparsers,
        help_message="Show run metrics.",
        action_param_name="sub_action",
    )


def add_parser_run_cancel(subparsers):
    """Add run cancel parser to the pfazure subparsers."""
    epilog = """
Example:

# Cancel a run:
pfazure run cancel --name <name>
"""
    add_params = [
        add_param_run_name,
        _set_workspace_argument_for_subparsers,
    ] + base_params

    activate_action(
        name="cancel",
        description="A CLI tool to cancel a run.",
        epilog=epilog,
        add_params=add_params,
        subparsers=subparsers,
        help_message="Cancel a run.",
        action_param_name="sub_action",
    )


def add_parser_run_visualize(subparsers):
    """Add run visualize parser to the pfazure subparsers."""
    epilog = """
Examples:

# Visualize a run:
pfazure run visualize -n <name>
# Visualize runs:
pfazure run visualize --names "<name1,name2>"
pfazure run visualize --names "<name1>, <name2>"
"""
    add_param_name = lambda parser: parser.add_argument(  # noqa: E731
        "-n", "--names", type=str, required=True, help="Name of the runs, comma separated."
    )
    add_param_html_path = lambda parser: parser.add_argument(  # noqa: E731
        "--html-path", type=str, default=None, help=argparse.SUPPRESS
    )

    add_params = [
        add_param_name,
        add_param_html_path,
        _set_workspace_argument_for_subparsers,
    ] + base_params

    activate_action(
        name="visualize",
        description="A CLI tool to visualize a run.",
        epilog=epilog,
        add_params=add_params,
        subparsers=subparsers,
        help_message="Visualize a run.",
        action_param_name="sub_action",
    )


def add_parser_run_archive(subparsers):
    """Add run archive parser to the pfazure subparsers."""
    epilog = """
Examples:

# Archive a run:
pfazure run archive -n <name>
"""
    add_params = [
        add_param_run_name,
        _set_workspace_argument_for_subparsers,
    ] + base_params

    activate_action(
        name="archive",
        description="A CLI tool to archive a run.",
        epilog=epilog,
        add_params=add_params,
        subparsers=subparsers,
        help_message="Archive a run.",
        action_param_name="sub_action",
    )


def add_parser_run_restore(subparsers):
    """Add run restore parser to the pfazure subparsers."""
    epilog = """
Examples:

# Restore an archived run:
pfazure run restore -n <name>
"""
    add_params = [
        add_param_run_name,
        _set_workspace_argument_for_subparsers,
    ] + base_params

    activate_action(
        name="restore",
        description="A CLI tool to restore a run.",
        epilog=epilog,
        add_params=add_params,
        subparsers=subparsers,
        help_message="Restore a run.",
        action_param_name="sub_action",
    )


def add_parser_run_update(subparsers):
    """Add run update parser to the pfazure subparsers."""
    epilog = """
Example:

# Update a run metadata:
pfazure run update --name <name> --set display_name="<display-name>" description="<description>" tags.key="<value>"
"""
    add_params = [
        add_param_run_name,
        add_param_set,
        _set_workspace_argument_for_subparsers,
    ] + base_params

    activate_action(
        name="update",
        description="A CLI tool to update a run.",
        epilog=epilog,
        add_params=add_params,
        subparsers=subparsers,
        help_message="Update a run.",
        action_param_name="sub_action",
    )


def add_parser_run_download(subparsers):
    """Add run download parser to the pfazure subparsers."""
    epilog = """
Example:

# Download a run data to local:
pfazure run download --name <name> --output <output-folder-path>
"""
    add_params = [
        add_param_run_name,
        add_param_output,
        add_param_overwrite,
        _set_workspace_argument_for_subparsers,
    ] + base_params

    activate_action(
        name="download",
        description="A CLI tool to download a run.",
        epilog=epilog,
        add_params=add_params,
        subparsers=subparsers,
        help_message="Download a run.",
        action_param_name="sub_action",
    )


def dispatch_run_commands(args: argparse.Namespace):
    if args.sub_action == "create":
        pf = _get_azure_pf_client(args.subscription, args.resource_group, args.workspace_name, debug=args.debug)
        create_run(
            create_func=functools.partial(
                pf.runs.create_or_update, runtime=args.runtime, reset_runtime=args.reset_runtime
            ),
            args=args,
        )
    elif args.sub_action == "list":
        list_runs(
            args.subscription,
            args.resource_group,
            args.workspace_name,
            args.max_results,
            args.archived_only,
            args.include_archived,
            args.output,
        )
    elif args.sub_action == "show":
        show_run(args.subscription, args.resource_group, args.workspace_name, args.name)
    elif args.sub_action == "show-details":
        show_run_details(
            args.subscription,
            args.resource_group,
            args.workspace_name,
            args.name,
            args.max_results,
            args.all_results,
            args.debug,
        )
    elif args.sub_action == "show-metrics":
        show_metrics(args.subscription, args.resource_group, args.workspace_name, args.name)
    elif args.sub_action == "stream":
        stream_run(args)
    elif args.sub_action == "visualize":
        visualize(
            args.subscription,
            args.resource_group,
            args.workspace_name,
            args.names,
            args.html_path,
            args.debug,
        )
    elif args.sub_action == "archive":
        archive_run(args.subscription, args.resource_group, args.workspace_name, args.name)
    elif args.sub_action == "restore":
        restore_run(args.subscription, args.resource_group, args.workspace_name, args.name)
    elif args.sub_action == "update":
        update_run(args.subscription, args.resource_group, args.workspace_name, args.name, params=args.params_override)
    elif args.sub_action == "download":
        download_run(args)
    elif args.sub_action == "cancel":
        cancel_run(args)


def list_runs(
    subscription_id,
    resource_group,
    workspace_name,
    max_results,
    archived_only,
    include_archived,
    output,
):
    """List all runs from cloud."""
    if max_results < 1:
        raise ValueError(f"'max_results' must be a positive integer, got {max_results!r}")

    # Default list_view_type is ACTIVE_ONLY
    if archived_only and include_archived:
        raise ValueError("Cannot specify both 'archived_only' and 'include_archived'")
    list_view_type = ListViewType.ACTIVE_ONLY
    if archived_only:
        list_view_type = ListViewType.ARCHIVED_ONLY
    if include_archived:
        list_view_type = ListViewType.ALL

    pf = _get_azure_pf_client(subscription_id, resource_group, workspace_name)
    runs = pf.runs.list(max_results=max_results, list_view_type=list_view_type)
    # hide additional info, debug info and properties in run list for better user experience
    run_list = [
        run._to_dict(exclude_additional_info=True, exclude_debug_info=True, exclude_properties=True) for run in runs
    ]
    _output_result_list_with_format(result_list=run_list, output_format=output)
    return runs


def show_run(subscription_id, resource_group, workspace_name, run_name):
    """Show a run from cloud."""
    pf = _get_azure_pf_client(subscription_id, resource_group, workspace_name)
    run = pf.runs.get(run=run_name)
    print(json.dumps(run._to_dict(), indent=4))


def show_run_details(subscription_id, resource_group, workspace_name, run_name, max_results, all_results, debug=False):
    """Show a run details from cloud."""
    pf = _get_azure_pf_client(subscription_id, resource_group, workspace_name, debug=debug)
    details = pf.runs.get_details(run=run_name, max_results=max_results, all_results=all_results)
    details.fillna(value="(Failed)", inplace=True)  # replace nan with explicit prompt
    pretty_print_dataframe_as_table(details)


def show_metrics(subscription_id, resource_group, workspace_name, run_name):
    """Show run metrics from cloud."""
    pf = _get_azure_pf_client(subscription_id, resource_group, workspace_name)
    metrics = pf.runs.get_metrics(run=run_name)
    print(json.dumps(metrics, indent=4))


<<<<<<< HEAD
def stream_run(subscription_id, resource_group, workspace_name, run_name, debug=False):
=======
@exception_handler("Stream run")
def stream_run(args: argparse.Namespace):
>>>>>>> 55188630
    """Stream run logs from cloud."""
    pf = _get_azure_pf_client(args.subscription, args.resource_group, args.workspace_name, debug=args.debug)
    run = pf.runs.stream(args.name, timeout=args.timeout)
    print("\n")
    print(json.dumps(run._to_dict(), indent=4))


def visualize(
    subscription_id: str,
    resource_group: str,
    workspace_name: str,
    names: str,
    html_path: Optional[str] = None,
    debug: bool = False,
):
    run_names = [name.strip() for name in names.split(",")]
    pf = _get_azure_pf_client(subscription_id, resource_group, workspace_name, debug=debug)
    try:
        pf.runs.visualize(run_names, html_path=html_path)
    except FlowRequestException as e:
        error_message = f"Visualize failed, request service error: {str(e)}"
        print_red_error(error_message)
    except InvalidRunStatusError as e:
        error_message = f"Visualize failed: {str(e)}"
        print_red_error(error_message)


def archive_run(
    subscription_id: str,
    resource_group: str,
    workspace_name: str,
    run_name: str,
):
    pf = _get_azure_pf_client(subscription_id, resource_group, workspace_name)
    run = pf.runs.archive(run=run_name)
    print(json.dumps(run._to_dict(), indent=4))


def restore_run(
    subscription_id: str,
    resource_group: str,
    workspace_name: str,
    run_name: str,
):
    pf = _get_azure_pf_client(subscription_id, resource_group, workspace_name)
    run = pf.runs.restore(run=run_name)
    print(json.dumps(run._to_dict(), indent=4))


def update_run(
    subscription_id: str,
    resource_group: str,
    workspace_name: str,
    run_name: str,
    params: List[Dict[str, str]],
):
    # params_override can have multiple items when user specifies with
    # `--set key1=value1 key2=value`
    # so we need to merge them first.
    display_name, description, tags = _parse_metadata_args(params)
    pf = _get_azure_pf_client(subscription_id, resource_group, workspace_name)
    run = pf.runs.update(run=run_name, display_name=display_name, description=description, tags=tags)
    print(json.dumps(run._to_dict(), indent=4))


def download_run(args: argparse.Namespace):
    pf = _get_azure_pf_client(args.subscription, args.resource_group, args.workspace_name, debug=args.debug)
    pf.runs.download(run=args.name, output=args.output, overwrite=args.overwrite)


def cancel_run(args: argparse.Namespace):
    pf = _get_azure_pf_client(args.subscription, args.resource_group, args.workspace_name, debug=args.debug)
    pf.runs.cancel(run=args.name)<|MERGE_RESOLUTION|>--- conflicted
+++ resolved
@@ -514,12 +514,7 @@
     print(json.dumps(metrics, indent=4))
 
 
-<<<<<<< HEAD
-def stream_run(subscription_id, resource_group, workspace_name, run_name, debug=False):
-=======
-@exception_handler("Stream run")
 def stream_run(args: argparse.Namespace):
->>>>>>> 55188630
     """Stream run logs from cloud."""
     pf = _get_azure_pf_client(args.subscription, args.resource_group, args.workspace_name, debug=args.debug)
     run = pf.runs.stream(args.name, timeout=args.timeout)
