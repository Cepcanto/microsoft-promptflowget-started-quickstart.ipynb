# ---------------------------------------------------------
# Copyright (c) Microsoft Corporation. All rights reserved.
# ---------------------------------------------------------
# pylint: disable=wrong-import-position
import json
import time
<<<<<<< HEAD
=======

from promptflow._cli._user_agent import USER_AGENT
>>>>>>> c39662f8

# Log the start time
start_time = time.perf_counter()

# E402 module level import not at top of file
import argparse  # noqa: E402
import logging  # noqa: E402
import sys  # noqa: E402

from promptflow._cli._pf_azure._flow import add_parser_flow, dispatch_flow_commands  # noqa: E402
from promptflow._cli._pf_azure._run import add_parser_run, dispatch_run_commands  # noqa: E402
from promptflow._sdk._constants import LOGGER_NAME  # noqa: E402
<<<<<<< HEAD
from promptflow._sdk._utils import get_promptflow_sdk_version, print_pf_version  # noqa: E402
from promptflow._utils.logger_utils import LoggerFactory  # noqa: E402
=======
from promptflow._sdk._logger_factory import LoggerFactory  # noqa: E402
from promptflow._sdk._utils import (  # noqa: E402
    get_promptflow_sdk_version,
    print_pf_version,
    setup_user_agent_to_operation_context,
)
>>>>>>> c39662f8

# configure logger for CLI
logger = LoggerFactory.get_logger(name=LOGGER_NAME, verbosity=logging.WARNING)


def entry(argv):
    """
    Control plane CLI tools for promptflow cloud version.
    """
    parser = argparse.ArgumentParser(
        prog="pfazure",
        formatter_class=argparse.RawDescriptionHelpFormatter,
        description="pfazure: manage prompt flow assets in azure. Learn more: https://microsoft.github.io/promptflow.",
    )
    parser.add_argument(
        "-v", "--version", dest="version", action="store_true", help="show current CLI version and exit"
    )

    subparsers = parser.add_subparsers()
    add_parser_run(subparsers)
    add_parser_flow(subparsers)

    args = parser.parse_args(argv)
    # Log the init finish time
    init_finish_time = time.perf_counter()
    try:
        # --verbose, enable info logging
        if hasattr(args, "verbose") and args.verbose:
            for handler in logging.getLogger(LOGGER_NAME).handlers:
                handler.setLevel(logging.INFO)
        # --debug, enable debug logging
        if hasattr(args, "debug") and args.debug:
            for handler in logging.getLogger(LOGGER_NAME).handlers:
                handler.setLevel(logging.DEBUG)
        if args.version:
            print_pf_version()
        elif args.action == "run":
            dispatch_run_commands(args)
        elif args.action == "flow":
            dispatch_flow_commands(args)
    except KeyboardInterrupt as ex:
        logger.debug("Keyboard interrupt is captured.")
        raise ex
    except SystemExit as ex:  # some code directly call sys.exit, this is to make sure command metadata is logged
        exit_code = ex.code if ex.code is not None else 1
        logger.debug(f"Code directly call sys.exit with code {exit_code}")
        raise ex
    except Exception as ex:
        logger.debug(f"Command {args} execute failed. {str(ex)}")
        raise ex
    finally:
        # Log the invoke finish time
        invoke_finish_time = time.perf_counter()
        logger.info(
            "Command ran in %.3f seconds (init: %.3f, invoke: %.3f)",
            invoke_finish_time - start_time,
            init_finish_time - start_time,
            invoke_finish_time - init_finish_time,
        )


def main():
    """Entrance of pf CLI."""
    command_args = sys.argv[1:]
    if len(command_args) == 1 and command_args[0] == "version":
        version_dict = {"promptflow": get_promptflow_sdk_version()}
        return json.dumps(version_dict, ensure_ascii=False, indent=2, sort_keys=True, separators=(",", ": ")) + "\n"
    if len(command_args) == 0:
        command_args.append("-h")
    setup_user_agent_to_operation_context(USER_AGENT)
    entry(command_args)


if __name__ == "__main__":
    main()<|MERGE_RESOLUTION|>--- conflicted
+++ resolved
@@ -4,11 +4,8 @@
 # pylint: disable=wrong-import-position
 import json
 import time
-<<<<<<< HEAD
-=======
 
 from promptflow._cli._user_agent import USER_AGENT
->>>>>>> c39662f8
 
 # Log the start time
 start_time = time.perf_counter()
@@ -21,17 +18,12 @@
 from promptflow._cli._pf_azure._flow import add_parser_flow, dispatch_flow_commands  # noqa: E402
 from promptflow._cli._pf_azure._run import add_parser_run, dispatch_run_commands  # noqa: E402
 from promptflow._sdk._constants import LOGGER_NAME  # noqa: E402
-<<<<<<< HEAD
-from promptflow._sdk._utils import get_promptflow_sdk_version, print_pf_version  # noqa: E402
-from promptflow._utils.logger_utils import LoggerFactory  # noqa: E402
-=======
-from promptflow._sdk._logger_factory import LoggerFactory  # noqa: E402
 from promptflow._sdk._utils import (  # noqa: E402
     get_promptflow_sdk_version,
     print_pf_version,
     setup_user_agent_to_operation_context,
 )
->>>>>>> c39662f8
+from promptflow._utils.logger_utils import LoggerFactory  # noqa: E402
 
 # configure logger for CLI
 logger = LoggerFactory.get_logger(name=LOGGER_NAME, verbosity=logging.WARNING)
