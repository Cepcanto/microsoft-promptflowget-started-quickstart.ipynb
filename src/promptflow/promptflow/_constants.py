# ---------------------------------------------------------
# Copyright (c) Microsoft Corporation. All rights reserved.
# ---------------------------------------------------------
from pathlib import Path

CONNECTION_NAME_PROPERTY = "__connection_name"
CONNECTION_SECRET_KEYS = "__secret_keys"
PROMPTFLOW_CONNECTIONS = "PROMPTFLOW_CONNECTIONS"
PROMPTFLOW_SECRETS_FILE = "PROMPTFLOW_SECRETS_FILE"
PF_NO_INTERACTIVE_LOGIN = "PF_NO_INTERACTIVE_LOGIN"
PF_LOGGING_LEVEL = "PF_LOGGING_LEVEL"
OPENAI_API_KEY = "openai-api-key"
BING_API_KEY = "bing-api-key"
AOAI_API_KEY = "aoai-api-key"
SERPAPI_API_KEY = "serpapi-api-key"
CONTENT_SAFETY_API_KEY = "content-safety-api-key"
ERROR_RESPONSE_COMPONENT_NAME = "promptflow"
EXTENSION_UA = "prompt-flow-extension"
LANGUAGE_KEY = "language"

# Tool meta info
ICON_DARK = "icon_dark"
ICON_LIGHT = "icon_light"
ICON = "icon"
UIONLY_HIDDEN = "uionly_hidden"
SKIP_FUNC_PARAMS = ["subscription_id", "resource_group_name", "workspace_name"]
TOOL_SCHEMA = Path(__file__).parent / "_sdk" / "data" / "tool.schema.json"
PF_MAIN_MODULE_NAME = "__pf_main__"

DEFAULT_ENCODING = "utf-8"

OUTPUT_FILE_NAME = "output.jsonl"

# Constants related to execution
LINE_NUMBER_KEY = "line_number"  # Using the same key with portal.
LINE_TIMEOUT_SEC = 600


class FlowLanguage:
    """The enum of tool source type."""

    Python = "python"
    CSharp = "csharp"


class AvailableIDE:
    VS = "vs"
    VS_CODE = "vsc"


USER_AGENT = "USER_AGENT"
PF_USER_AGENT = "PF_USER_AGENT"

CLI_PACKAGE_NAME = "promptflow"
CURRENT_VERSION = "current_version"
LATEST_VERSION = "latest_version"
LAST_HINT_TIME = "last_hint_time"
LAST_CHECK_TIME = "last_check_time"
PF_VERSION_CHECK = "pf_version_check.json"
HINT_INTERVAL_DAY = 7
GET_PYPI_INTERVAL_DAY = 7

_ENV_PF_INSTALLER = "PF_INSTALLER"
STREAMING_ANIMATION_TIME = 0.01

# trace related
OTEL_RESOURCE_SERVICE_NAME = "promptflow"
DEFAULT_SPAN_TYPE = "default"


class TraceEnvironmentVariableName:
    EXPERIMENT = "PF_TRACE_EXPERIMENT"
    SESSION_ID = "PF_TRACE_SESSION_ID"
    SUBSCRIPTION_ID = "PF_TRACE_SUBSCRIPTION_ID"
    RESOURCE_GROUP_NAME = "PF_TRACE_RESOURCE_GROUP_NAME"
    WORKSPACE_NAME = "PF_TRACE_WORKSPACE_NAME"


class CosmosDBContainerName:
    SPAN = "Span"
    LINE_SUMMARY = "LineSummary"


class SpanFieldName:
    NAME = "name"
    CONTEXT = "context"
    KIND = "kind"
    PARENT_ID = "parent_id"
    START_TIME = "start_time"
    END_TIME = "end_time"
    STATUS = "status"
    ATTRIBUTES = "attributes"
    EVENTS = "events"
    LINKS = "links"
    RESOURCE = "resource"


class SpanContextFieldName:
    TRACE_ID = "trace_id"
    SPAN_ID = "span_id"
    TRACE_STATE = "trace_state"


class SpanStatusFieldName:
    STATUS_CODE = "status_code"
    DESCRIPTION = "description"


class SpanAttributeFieldName:
    FRAMEWORK = "framework"
    SPAN_TYPE = "span_type"
    FUNCTION = "function"
    INPUTS = "inputs"
    OUTPUT = "output"
    # token metrics
    COMPLETION_TOKEN_COUNT = "llm.usage.completion_tokens"
    PROMPT_TOKEN_COUNT = "llm.usage.prompt_tokens"
    TOTAL_TOKEN_COUNT = "llm.usage.total_tokens"
    CUMULATIVE_COMPLETION_TOKEN_COUNT = "__computed__.cumulative_token_count.completion"
    CUMULATIVE_PROMPT_TOKEN_COUNT = "__computed__.cumulative_token_count.prompt"
    CUMULATIVE_TOTAL_TOKEN_COUNT = "__computed__.cumulative_token_count.total"
    # test
    LINE_RUN_ID = "line_run_id"
    REFERENCED_LINE_RUN_ID = "referenced.line_run_id"
    BATCH_RUN_ID = "batch_run_id"
    LINE_NUMBER = "line_number"
    REFERENCED_BATCH_RUN_ID = "referenced.batch_run_id"
    COMPLETION_TOKEN_COUNT = "__computed__.cumulative_token_count.completion"
    PROMPT_TOKEN_COUNT = "__computed__.cumulative_token_count.prompt"
    TOTAL_TOKEN_COUNT = "__computed__.cumulative_token_count.total"


class SpanResourceAttributesFieldName:
    SERVICE_NAME = "service.name"
    SESSION_ID = "session.id"
    EXPERIMENT_NAME = "experiment.name"
    # local to cloud
    SUBSCRIPTION_ID = "subscription.id"
    RESOURCE_GROUP_NAME = "resource_group.name"
    WORKSPACE_NAME = "workspace.name"
    # batch run
    BATCH_RUN_ID = "batch_run_id"
    LINE_NUMBER = "line_number"
    REFERENCED_BATCH_RUN_ID = "referenced.batch_run_id"


class SpanResourceFieldName:
    ATTRIBUTES = "attributes"
    SCHEMA_URL = "schema_url"


class SpanEventFieldName:
    NAME = "name"
    TIMESTAMP = "timestamp"
    ATTRIBUTES = "attributes"


class SpanLinkFieldName:
    CONTEXT = "context"
    ATTRIBUTES = "attributes"


class MessageFormatType:
    BASIC = "basic"
    OPENAI_VISION = "openai_vision"


DEFAULT_OUTPUT_NAME = "output"

<<<<<<< HEAD
=======
OUTPUT_FILE_NAME = "output.jsonl"

>>>>>>> b2cdec04

class OutputsFolderName:
    FLOW_OUTPUTS = "flow_outputs"
    FLOW_ARTIFACTS = "flow_artifacts"
    NODE_ARTIFACTS = "node_artifacts"<|MERGE_RESOLUTION|>--- conflicted
+++ resolved
@@ -28,8 +28,6 @@
 PF_MAIN_MODULE_NAME = "__pf_main__"
 
 DEFAULT_ENCODING = "utf-8"
-
-OUTPUT_FILE_NAME = "output.jsonl"
 
 # Constants related to execution
 LINE_NUMBER_KEY = "line_number"  # Using the same key with portal.
@@ -167,11 +165,8 @@
 
 DEFAULT_OUTPUT_NAME = "output"
 
-<<<<<<< HEAD
-=======
 OUTPUT_FILE_NAME = "output.jsonl"
 
->>>>>>> b2cdec04
 
 class OutputsFolderName:
     FLOW_OUTPUTS = "flow_outputs"
