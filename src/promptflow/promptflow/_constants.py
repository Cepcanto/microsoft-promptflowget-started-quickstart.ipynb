--- conflicted
+++ resolved
@@ -101,12 +101,6 @@
     # test
     LINE_RUN_ID = "line_run_id"
     REFERENCED_LINE_RUN_ID = "referenced.line_run_id"
-<<<<<<< HEAD
-    # batch run
-    BATCH_RUN_ID = "batch_run_id"
-    LINE_NUMBER = "line_number"
-    REFERENCED_BATCH_RUN_ID = "referenced.batch_run_id"
-=======
     BATCH_RUN_ID = "batch_run_id"
     LINE_NUMBER = "line_number"
     REFERENCED_BATCH_RUN_ID = "referenced.batch_run_id"
@@ -117,15 +111,14 @@
 
 class SpanResourceAttributesFieldName:
     SERVICE_NAME = "service.name"
->>>>>>> 0601b8bf
+    SESSION_ID = "session.id"
+    EXPERIMENT_NAME = "experiment.name"
+    # batch run
+    BATCH_RUN_ID = "batch_run_id"
+    LINE_NUMBER = "line_number"
+    REFERENCED_BATCH_RUN_ID = "referenced.batch_run_id"
 
 
 class SpanResourceFieldName:
     ATTRIBUTES = "attributes"
-    SCHEMA_URL = "schema_url"
-
-
-class SpanResourceAttributesFieldName:
-    EXPERIMENT_NAME = "experiment.name"
-    SERVICE_NAME = "service.name"
-    SESSION_ID = "session.id"+    SCHEMA_URL = "schema_url"