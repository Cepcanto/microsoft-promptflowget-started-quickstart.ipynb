--- conflicted
+++ resolved
@@ -168,8 +168,14 @@
 
 
 DEFAULT_OUTPUT_NAME = "output"
-
-<<<<<<< HEAD
+OUTPUT_FILE_NAME = "output.jsonl"
+
+
+class OutputsFolderName:
+    FLOW_OUTPUTS = "flow_outputs"
+    FLOW_ARTIFACTS = "flow_artifacts"
+    NODE_ARTIFACTS = "node_artifacts"
+
 
 class ConnectionType(str, Enum):
     _NOT_SET = "NotSet"
@@ -208,13 +214,4 @@
             CustomStrongTypeConnectionConfigs.PROMPTFLOW_MODULE_KEY,
             CustomStrongTypeConnectionConfigs.PROMPTFLOW_PACKAGE_KEY,
             CustomStrongTypeConnectionConfigs.PROMPTFLOW_PACKAGE_VERSION_KEY,
-        ]
-=======
-OUTPUT_FILE_NAME = "output.jsonl"
-
-
-class OutputsFolderName:
-    FLOW_OUTPUTS = "flow_outputs"
-    FLOW_ARTIFACTS = "flow_artifacts"
-    NODE_ARTIFACTS = "node_artifacts"
->>>>>>> 39039cd5
+        ]