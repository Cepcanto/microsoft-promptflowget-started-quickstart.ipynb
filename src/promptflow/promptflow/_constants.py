# ---------------------------------------------------------
# Copyright (c) Microsoft Corporation. All rights reserved.
# ---------------------------------------------------------
from pathlib import Path

CONNECTION_NAME_PROPERTY = "__connection_name"
CONNECTION_SECRET_KEYS = "__secret_keys"
PROMPTFLOW_CONNECTIONS = "PROMPTFLOW_CONNECTIONS"
PROMPTFLOW_SECRETS_FILE = "PROMPTFLOW_SECRETS_FILE"
PF_NO_INTERACTIVE_LOGIN = "PF_NO_INTERACTIVE_LOGIN"
PF_LOGGING_LEVEL = "PF_LOGGING_LEVEL"
OPENAI_API_KEY = "openai-api-key"
BING_API_KEY = "bing-api-key"
AOAI_API_KEY = "aoai-api-key"
SERPAPI_API_KEY = "serpapi-api-key"
CONTENT_SAFETY_API_KEY = "content-safety-api-key"
ERROR_RESPONSE_COMPONENT_NAME = "promptflow"
EXTENSION_UA = "prompt-flow-extension"
LANGUAGE_KEY = "language"

# Tool meta info
ICON_DARK = "icon_dark"
ICON_LIGHT = "icon_light"
ICON = "icon"
UIONLY_HIDDEN = "uionly_hidden"
SKIP_FUNC_PARAMS = ["subscription_id", "resource_group_name", "workspace_name"]
TOOL_SCHEMA = Path(__file__).parent / "_sdk" / "data" / "tool.schema.json"
PF_MAIN_MODULE_NAME = "__pf_main__"

DEFAULT_ENCODING = "utf-8"

OUTPUT_FILE_NAME = "output.jsonl"

# Constants related to execution
LINE_NUMBER_KEY = "line_number"  # Using the same key with portal.
LINE_TIMEOUT_SEC = 600


class FlowLanguage:
    """The enum of tool source type."""

    Python = "python"
    CSharp = "csharp"


class AvailableIDE:
    VS = "vs"
    VS_CODE = "vsc"


USER_AGENT = "USER_AGENT"
PF_USER_AGENT = "PF_USER_AGENT"

CLI_PACKAGE_NAME = "promptflow"
CURRENT_VERSION = "current_version"
LATEST_VERSION = "latest_version"
LAST_HINT_TIME = "last_hint_time"
LAST_CHECK_TIME = "last_check_time"
PF_VERSION_CHECK = "pf_version_check.json"
HINT_INTERVAL_DAY = 7
GET_PYPI_INTERVAL_DAY = 7

_ENV_PF_INSTALLER = "PF_INSTALLER"
STREAMING_ANIMATION_TIME = 0.01

# trace related
OTEL_RESOURCE_SERVICE_NAME = "promptflow"
DEFAULT_SPAN_TYPE = "default"


class TraceEnvironmentVariableName:
    EXPERIMENT = "PF_TRACE_EXPERIMENT"
    SESSION_ID = "PF_TRACE_SESSION_ID"
    SUBSCRIPTION_ID = "PF_TRACE_SUBSCRIPTION_ID"
    RESOURCE_GROUP_NAME = "PF_TRACE_RESOURCE_GROUP_NAME"
    WORKSPACE_NAME = "PF_TRACE_WORKSPACE_NAME"


class CosmosDBContainerName:
    SPAN = "Span"
    LINE_SUMMARY = "LineSummary"


class SpanFieldName:
    NAME = "name"
    CONTEXT = "context"
    KIND = "kind"
    PARENT_ID = "parent_id"
    START_TIME = "start_time"
    END_TIME = "end_time"
    STATUS = "status"
    ATTRIBUTES = "attributes"
    EVENTS = "events"
    LINKS = "links"
    RESOURCE = "resource"


class SpanContextFieldName:
    TRACE_ID = "trace_id"
    SPAN_ID = "span_id"
    TRACE_STATE = "trace_state"


class SpanStatusFieldName:
    STATUS_CODE = "status_code"
    DESCRIPTION = "description"


class SpanAttributeFieldName:
    FRAMEWORK = "framework"
    SPAN_TYPE = "span_type"
    FUNCTION = "function"
    INPUTS = "inputs"
    OUTPUT = "output"
    # token metrics
    COMPLETION_TOKEN_COUNT = "llm.token_count.completion"
    PROMPT_TOKEN_COUNT = "llm.token_count.prompt"
    TOTAL_TOKEN_COUNT = "llm.token_count.total"
    CUMULATIVE_COMPLETION_TOKEN_COUNT = "__computed__.cumulative_token_count.completion"
    CUMULATIVE_PROMPT_TOKEN_COUNT = "__computed__.cumulative_token_count.prompt"
    CUMULATIVE_TOTAL_TOKEN_COUNT = "__computed__.cumulative_token_count.total"
    # test
    LINE_RUN_ID = "line_run_id"
    REFERENCED_LINE_RUN_ID = "referenced.line_run_id"
    BATCH_RUN_ID = "batch_run_id"
    LINE_NUMBER = "line_number"
    REFERENCED_BATCH_RUN_ID = "referenced.batch_run_id"
    COMPLETION_TOKEN_COUNT = "__computed__.cumulative_token_count.completion"
    PROMPT_TOKEN_COUNT = "__computed__.cumulative_token_count.prompt"
    TOTAL_TOKEN_COUNT = "__computed__.cumulative_token_count.total"


class SpanResourceAttributesFieldName:
    SERVICE_NAME = "service.name"
    SESSION_ID = "session.id"
    EXPERIMENT_NAME = "experiment.name"
    # local to cloud
    SUBSCRIPTION_ID = "subscription.id"
    RESOURCE_GROUP_NAME = "resource_group.name"
    WORKSPACE_NAME = "workspace.name"
    # batch run
    BATCH_RUN_ID = "batch_run_id"
    LINE_NUMBER = "line_number"
    REFERENCED_BATCH_RUN_ID = "referenced.batch_run_id"


class SpanResourceFieldName:
    ATTRIBUTES = "attributes"
    SCHEMA_URL = "schema_url"


class SpanEventFieldName:
    NAME = "name"
    TIMESTAMP = "timestamp"
    ATTRIBUTES = "attributes"


class SpanLinkFieldName:
    CONTEXT = "context"
    ATTRIBUTES = "attributes"


class MessageFormatType:
    BASIC = "basic"
    OPENAI_VISION = "openai_vision"


<<<<<<< HEAD
class OutputsFolderName:
    FLOW_OUTPUTS = "flow_outputs"
    FLOW_ARTIFACTS = "flow_artifacts"
    NODE_ARTIFACTS = "node_artifacts"
=======
DEFAULT_OUTPUT_NAME = "output"
>>>>>>> dcc2871c
<|MERGE_RESOLUTION|>--- conflicted
+++ resolved
@@ -165,11 +165,10 @@
     OPENAI_VISION = "openai_vision"
 
 
-<<<<<<< HEAD
+DEFAULT_OUTPUT_NAME = "output"
+
+
 class OutputsFolderName:
     FLOW_OUTPUTS = "flow_outputs"
     FLOW_ARTIFACTS = "flow_artifacts"
-    NODE_ARTIFACTS = "node_artifacts"
-=======
-DEFAULT_OUTPUT_NAME = "output"
->>>>>>> dcc2871c
+    NODE_ARTIFACTS = "node_artifacts"