--- conflicted
+++ resolved
@@ -3,22 +3,12 @@
 # ---------------------------------------------------------
 
 import functools
-<<<<<<< HEAD
 import inspect
 import logging
 from abc import ABC
 from dataclasses import InitVar, asdict, dataclass, field
 from enum import Enum
 from typing import Callable, Dict, List, Optional, Union
-=======
-import importlib
-import inspect
-import logging
-from abc import ABC
-from dataclasses import InitVar, dataclass, field
-from enum import Enum
-from typing import Callable, Dict, List, Optional, Union, get_args, get_origin
->>>>>>> e8a22e5c
 
 module_logger = logging.getLogger(__name__)
 STREAMING_OPTION_PARAMETER_ATTR = "_streaming_option_parameter"
@@ -196,29 +186,10 @@
     func_kwargs: List = field(init=False)
 
     def __post_init__(self, function, input_mapping):
-<<<<<<< HEAD
         from promptflow._sdk._constants import SKIP_FUNC_PARAMS
         from promptflow._utils.tool_utils import _get_function_path, function_to_interface
 
         self._func_obj, self.func_path = _get_function_path(function)
-=======
-        from promptflow.contracts.tool import ValueType
-        from promptflow.exceptions import UserErrorException
-
-        # Validate function exist
-        if isinstance(function, str):
-            func = importlib.import_module(tool["module"])
-            func_path = function
-        elif isinstance(function, Callable):
-            func = function
-            func_path = f"{function.__module__}.{function.__name__}"
-        else:
-            raise UserErrorException(
-                "Function has invalid type, please provide callable or function name for function."
-            )
-        self.func_path = func_path
-        self._func_obj = func
->>>>>>> e8a22e5c
         self._input_mapping = input_mapping or {}
         dynamic_list_func_inputs, _, _, _ = function_to_interface(
             self._func_obj, gen_custom_type_conn=True, skip_prompt_template=True
