--- conflicted
+++ resolved
@@ -121,7 +121,6 @@
     return tools
 
 
-<<<<<<< HEAD
 def collect_tool_methods_with_init_inputs_in_module(m):
     tools = []
     for _, obj in inspect.getmembers(m):
@@ -132,20 +131,13 @@
     return tools
 
 
-def _parse_tool_from_function(f, initialize_inputs=None):
-=======
-def _parse_tool_from_function(f, gen_custom_type_conn=False):
->>>>>>> 020b57bf
+def _parse_tool_from_function(f, initialize_inputs=None, gen_custom_type_conn=False):
     if hasattr(f, "__tool") and isinstance(f.__tool, Tool):
         return f.__tool
     if hasattr(f, "__original_function"):
         f = f.__original_function
     try:
-<<<<<<< HEAD
-        inputs, _, _ = function_to_interface(f, initialize_inputs)
-=======
-        inputs, _, _ = function_to_interface(f, gen_custom_type_conn=gen_custom_type_conn)
->>>>>>> 020b57bf
+        inputs, _, _ = function_to_interface(f, initialize_inputs, gen_custom_type_conn=gen_custom_type_conn)
     except Exception as e:
         error_type_and_message = f"({e.__class__.__name__}) {e}"
         raise BadFunctionInterface(
