# ---------------------------------------------------------
# Copyright (c) Microsoft Corporation. All rights reserved.
# ---------------------------------------------------------

import functools
import inspect
import json
import logging
import uuid
from collections.abc import Iterator
from contextvars import ContextVar
from datetime import datetime
from typing import Callable, Dict, List, Optional

from opentelemetry import trace
from opentelemetry.trace.status import StatusCode

from promptflow._core.generator_proxy import GeneratorProxy, generate_from_proxy
from promptflow._core.operation_context import OperationContext
from promptflow._utils.dataclass_serializer import serialize
from promptflow._utils.multimedia_utils import default_json_encoder
from promptflow.contracts.tool import ConnectionType
from promptflow.contracts.trace import Trace, TraceType

from .thread_local_singleton import ThreadLocalSingleton

open_telemetry_tracer = trace.get_tracer("promptflow")


class Tracer(ThreadLocalSingleton):
    CONTEXT_VAR_NAME = "Tracer"
    context_var = ContextVar(CONTEXT_VAR_NAME, default=None)

    def __init__(self, run_id, node_name: Optional[str] = None):
        self._run_id = run_id
        self._node_name = node_name
        self._traces = []
        self._current_trace_id = ContextVar("current_trace_id", default="")
        self._id_to_trace: Dict[str, Trace] = {}

    @classmethod
    def start_tracing(cls, run_id, node_name: Optional[str] = None):
        current_run_id = cls.current_run_id()
        if current_run_id is not None:
            msg = f"Try to start tracing for run {run_id} but {current_run_id} is already active."
            logging.warning(msg)
            return
        tracer = cls(run_id, node_name)
        tracer._activate_in_context()

    @classmethod
    def current_run_id(cls):
        tracer = cls.active_instance()
        if not tracer:
            return None
        return tracer._run_id

    @classmethod
    def end_tracing(cls, run_id: Optional[str] = None, raise_ex=False):
        tracer = cls.active_instance()
        if not tracer:
            msg = "Try end tracing but no active tracer in current context."
            if raise_ex:
                raise Exception(msg)
            logging.warning(msg)
            return []
        if run_id is not None and tracer._run_id != run_id:
            msg = f"Try to end tracing for run {run_id} but {tracer._run_id} is active."
            logging.warning(msg)
            return []
        tracer._deactivate_in_context()
        return tracer.to_json()

    @classmethod
    def push(cls, trace: Trace):
        obj = cls.active_instance()
        if not obj:
            logging.warning("Try to push trace but no active tracer in current context.")
            return
        obj._push(trace)

    @staticmethod
    def to_serializable(obj):
        if isinstance(obj, dict) and all(isinstance(k, str) for k in obj.keys()):
            return {k: Tracer.to_serializable(v) for k, v in obj.items()}
        if isinstance(obj, GeneratorProxy):
            return obj
        try:
            obj = serialize(obj)
            json.dumps(obj, default=default_json_encoder)
        except Exception:
            # We don't want to fail the whole function call because of a serialization error,
            # so we simply convert it to str if it cannot be serialized.
            obj = str(obj)
        return obj

    def _get_current_trace(self):
        trace_id = self._current_trace_id.get()
        if not trace_id:
            return None
        return self._id_to_trace[trace_id]

    def _push(self, trace: Trace):
        if not trace.id:
            trace.id = str(uuid.uuid4())
        if trace.inputs:
            trace.inputs = self.to_serializable(trace.inputs)
        trace.children = []
        if not trace.start_time:
            trace.start_time = datetime.utcnow().timestamp()
        parent_trace = self._get_current_trace()
        if not parent_trace:
            self._traces.append(trace)
            trace.node_name = self._node_name
        else:
            parent_trace.children.append(trace)
            trace.parent_id = parent_trace.id
        self._current_trace_id.set(trace.id)
        self._id_to_trace[trace.id] = trace

    @classmethod
    def pop(cls, output=None, error: Optional[Exception] = None):
        obj = cls.active_instance()
        return obj._pop(output, error) if obj else output

    def _pop(self, output=None, error: Optional[Exception] = None):
        last_trace = self._get_current_trace()
        if not last_trace:
            logging.warning("Try to pop trace but no active trace in current context.")
            return output
        if isinstance(output, Iterator):
            output = GeneratorProxy(output)
        if output is not None:
            last_trace.output = self.to_serializable(output)
        if error is not None:
            last_trace.error = self._format_error(error)
        last_trace.end_time = datetime.utcnow().timestamp()
        self._current_trace_id.set(last_trace.parent_id)

        if isinstance(output, GeneratorProxy):
            return generate_from_proxy(output)
        else:
            return output

    def to_json(self) -> list:
        return serialize(self._traces)

    @staticmethod
    def _format_error(error: Exception) -> dict:
        return {
            "message": str(error),
            "type": type(error).__qualname__,
        }


def _create_trace_from_function_call(
    f, *, args=None, kwargs=None, args_to_ignore: Optional[List[str]] = None, trace_type=TraceType.FUNCTION
):
    """
    Creates a trace object from a function call.

    Args:
        f (Callable): The function to be traced.
        args (list, optional): The positional arguments to the function. Defaults to None.
        kwargs (dict, optional): The keyword arguments to the function. Defaults to None.
        args_to_ignore (Optional[List[str]], optional): A list of argument names to be ignored in the trace.
                                                        Defaults to None.
        trace_type (TraceType, optional): The type of the trace. Defaults to TraceType.FUNCTION.

    Returns:
        Trace: The created trace object.
    """
    args = args or []
    kwargs = kwargs or {}
    args_to_ignore = set(args_to_ignore or [])
    sig = inspect.signature(f).parameters

    all_kwargs = {**{k: v for k, v in zip(sig.keys(), args)}, **kwargs}
    all_kwargs = {
        k: ConnectionType.serialize_conn(v) if ConnectionType.is_connection_value(v) else v
        for k, v in all_kwargs.items()
    }
    # TODO: put parameters in self to inputs for builtin tools
    all_kwargs.pop("self", None)
    for key in args_to_ignore:
        all_kwargs.pop(key, None)

    name = f.__qualname__
    if trace_type == TraceType.LLM and f.__module__:
        name = f"{f.__module__}.{name}"

    return Trace(
        name=name,
        type=trace_type,
        start_time=datetime.utcnow().timestamp(),
        inputs=all_kwargs,
        children=[],
    )


def get_node_name_from_context():
    tracer = Tracer.active_instance()
    if tracer is not None:
        return tracer._node_name
    return None


def enrich_span_with_trace(span, trace):
    try:
        span.set_attributes(
            {
                "framework": "promptflow",
                "span_type": trace.type.value,
                "function": trace.name,
                "node_name": get_node_name_from_context(),
            }
        )
<<<<<<< HEAD

        enrich_span_with_input(span, trace.inputs)
=======
        attrs_from_context = OperationContext.get_instance()._get_otel_attributes()
        span.set_attributes(attrs_from_context)
>>>>>>> 3c8740ff
    except Exception as e:
        logging.warning(f"Failed to enrich span with trace: {e}")


def enrich_span_with_input(span, input):
    try:
        serialized_input = serialize_attribute(input)
        span.set_attribute("inputs", serialized_input)
    except Exception as e:
        logging.warning(f"Failed to enrich span with input: {e}")

    return input


def enrich_span_with_output(span, output):
    try:
        serialized_output = serialize_attribute(output)
        span.set_attribute("output", serialized_output)
    except Exception as e:
        logging.warning(f"Failed to enrich span with output: {e}")

    return output


def serialize_attribute(value):
    """Serialize values that can be used as attributes in span."""
    try:
        serializable = Tracer.to_serializable(value)
        serialized_value = serialize(serializable)
        return json.dumps(serialized_value, indent=2, default=default_json_encoder)
    except Exception as e:
        logging.warning(f"Failed to serialize attribute: {e}")
        return None


def _traced(
    func: Callable = None, *, args_to_ignore: Optional[List[str]] = None, trace_type=TraceType.FUNCTION
) -> Callable:
    """
    Decorator that adds tracing to a function.

    Args:
        func (Callable): The function to be traced.
        args_to_ignore (Optional[List[str]], optional): A list of argument names to be ignored in the trace.
                                                        Defaults to None.
        trace_type (TraceType, optional): The type of the trace. Defaults to TraceType.FUNCTION.

    Returns:
        Callable: The traced function.
    """
    wrapped_method = _traced_async if inspect.iscoroutinefunction(func) else _traced_sync
    return wrapped_method(func, args_to_ignore=args_to_ignore, trace_type=trace_type)


def _traced_async(
    func: Callable = None, *, args_to_ignore: Optional[List[str]] = None, trace_type=TraceType.FUNCTION
) -> Callable:
    """
    Decorator that adds tracing to an asynchronous function.

    Args:
        func (Callable): The function to be traced.
        args_to_ignore (Optional[List[str]], optional): A list of argument names to be ignored in the trace.
                                                        Defaults to None.
        trace_type (TraceType, optional): The type of the trace. Defaults to TraceType.FUNCTION.

    Returns:
        Callable: The traced function.
    """

    def create_trace(func, args, kwargs):
        return _create_trace_from_function_call(
            func, args=args, kwargs=kwargs, args_to_ignore=args_to_ignore, trace_type=trace_type
        )

    @functools.wraps(func)
    async def wrapped(*args, **kwargs):
        trace = create_trace(func, args, kwargs)
        span_name = get_node_name_from_context() if trace_type == TraceType.TOOL else trace.name
        with open_telemetry_tracer.start_as_current_span(span_name) as span:
            enrich_span_with_trace(span, trace)

            # Should not extract these codes to a separate function here.
            # We directly call func instead of calling Tracer.invoke,
            # because we want to avoid long stack trace when hitting an exception.
            try:
                Tracer.push(trace)
                output = await func(*args, **kwargs)
                enrich_span_with_output(span, output)
                span.set_status(StatusCode.OK)
                return Tracer.pop(output)
            except Exception as e:
                Tracer.pop(None, e)
                raise

    wrapped.__original_function = func

    return wrapped


def _traced_sync(func: Callable = None, *, args_to_ignore=None, trace_type=TraceType.FUNCTION) -> Callable:
    """
    Decorator that adds tracing to a synchronous function.

    Args:
        func (Callable): The function to be traced.
        args_to_ignore (Optional[List[str]], optional): A list of argument names to be ignored in the trace.
                                                        Defaults to None.
        trace_type (TraceType, optional): The type of the trace. Defaults to TraceType.FUNCTION.

    Returns:
        Callable: The traced function.
    """

    def create_trace(func, args, kwargs):
        return _create_trace_from_function_call(
            func, args=args, kwargs=kwargs, args_to_ignore=args_to_ignore, trace_type=trace_type
        )

    @functools.wraps(func)
    def wrapped(*args, **kwargs):
        trace = create_trace(func, args, kwargs)
        span_name = get_node_name_from_context() if trace_type == TraceType.TOOL else trace.name
        with open_telemetry_tracer.start_as_current_span(span_name) as span:
            enrich_span_with_trace(span, trace)

            # Should not extract these codes to a separate function here.
            # We directly call func instead of calling Tracer.invoke,
            # because we want to avoid long stack trace when hitting an exception.
            try:
                Tracer.push(trace)
                output = func(*args, **kwargs)
                enrich_span_with_output(span, output)
                span.set_status(StatusCode.OK)
                return Tracer.pop(output)
            except Exception as e:
                Tracer.pop(None, e)
                raise

    wrapped.__original_function = func

    return wrapped


def trace(func: Callable = None) -> Callable:
    """A decorator to add trace to a function.

    When a function is wrapped by this decorator, the function name,
    inputs, outputs, start time, end time, and error (if any) will be recorded.

    It can be used for both sync and async functions.
    For sync functions, it will return a sync function.
    For async functions, it will return an async function.

    :param func: The function to be traced.
    :type func: Callable
    :return: The wrapped function with trace enabled.
    :rtype: Callable

    :Examples:

    Synchronous function usage:

    .. code-block:: python

        @trace
        def greetings(user_id):
            name = get_name(user_id)
            return f"Hello, {name}"

    Asynchronous function usage:

    .. code-block:: python

        @trace
        async def greetings_async(user_id):
            name = await get_name_async(user_id)
            return f"Hello, {name}"
    """

    return _traced(func, trace_type=TraceType.FUNCTION)<|MERGE_RESOLUTION|>--- conflicted
+++ resolved
@@ -215,13 +215,8 @@
                 "node_name": get_node_name_from_context(),
             }
         )
-<<<<<<< HEAD
-
-        enrich_span_with_input(span, trace.inputs)
-=======
         attrs_from_context = OperationContext.get_instance()._get_otel_attributes()
         span.set_attributes(attrs_from_context)
->>>>>>> 3c8740ff
     except Exception as e:
         logging.warning(f"Failed to enrich span with trace: {e}")
 
@@ -309,6 +304,7 @@
             # because we want to avoid long stack trace when hitting an exception.
             try:
                 Tracer.push(trace)
+                enrich_span_with_input(span, trace.inputs)
                 output = await func(*args, **kwargs)
                 enrich_span_with_output(span, output)
                 span.set_status(StatusCode.OK)
@@ -353,6 +349,7 @@
             # because we want to avoid long stack trace when hitting an exception.
             try:
                 Tracer.push(trace)
+                enrich_span_with_input(span, trace.inputs)
                 output = func(*args, **kwargs)
                 enrich_span_with_output(span, output)
                 span.set_status(StatusCode.OK)
