# ---------------------------------------------------------
# Copyright (c) Microsoft Corporation. All rights reserved.
# ---------------------------------------------------------

import functools
import inspect
import json
import logging
import uuid
from collections.abc import Iterator
from contextvars import ContextVar
from datetime import datetime
from importlib.metadata import version
from threading import Lock
from typing import Callable, Dict, List, Optional

<<<<<<< HEAD
from openai.types.chat.chat_completion import ChatCompletion
from openai.types.completion import Completion
=======
>>>>>>> 07ecfa86

import opentelemetry.trace as otel_trace

from opentelemetry.trace import Link
from opentelemetry.trace.status import StatusCode
from opentelemetry.trace.span import NonRecordingSpan
from opentelemetry.sdk.trace import ReadableSpan

from promptflow._core.generator_proxy import GeneratorProxy, generate_from_proxy
from promptflow._core.operation_context import OperationContext
from promptflow._utils.dataclass_serializer import serialize
from promptflow._utils.tool_utils import get_inputs_for_prompt_template, get_prompt_param_name_from_func
from promptflow.contracts.tool import ConnectionType
from promptflow.contracts.trace import Trace, TraceType

from .._utils.utils import default_json_encoder
from .thread_local_singleton import ThreadLocalSingleton


IS_LEGACY_OPENAI = version("openai").startswith("0.")


open_telemetry_tracer = otel_trace.get_tracer("promptflow")


class Tracer(ThreadLocalSingleton):
    CONTEXT_VAR_NAME = "Tracer"
    context_var = ContextVar(CONTEXT_VAR_NAME, default=None)

    def __init__(self, run_id, node_name: Optional[str] = None):
        self._run_id = run_id
        self._node_name = node_name
        self._traces = []
        self._current_trace_id = ContextVar("current_trace_id", default="")
        self._id_to_trace: Dict[str, Trace] = {}

    @classmethod
    def start_tracing(cls, run_id, node_name: Optional[str] = None):
        current_run_id = cls.current_run_id()
        if current_run_id is not None:
            msg = f"Try to start tracing for run {run_id} but {current_run_id} is already active."
            logging.warning(msg)
            return
        tracer = cls(run_id, node_name)
        tracer._activate_in_context()

    @classmethod
    def current_run_id(cls):
        tracer = cls.active_instance()
        if not tracer:
            return None
        return tracer._run_id

    @classmethod
    def end_tracing(cls, run_id: Optional[str] = None):
        tracer = cls.active_instance()
        if not tracer:
            return []
        if run_id is not None and tracer._run_id != run_id:
            return []
        tracer._deactivate_in_context()
        return tracer.to_json()

    @classmethod
    def push(cls, trace: Trace):
        obj = cls.active_instance()
        if not obj:
            return
        obj._push(trace)

    @staticmethod
    def to_serializable(obj):
        if isinstance(obj, dict) and all(isinstance(k, str) for k in obj.keys()):
            return {k: Tracer.to_serializable(v) for k, v in obj.items()}
        if isinstance(obj, GeneratorProxy):
            return obj
        try:
            obj = serialize(obj)
            json.dumps(obj, default=default_json_encoder)
        except Exception:
            # We don't want to fail the whole function call because of a serialization error,
            # so we simply convert it to str if it cannot be serialized.
            obj = str(obj)
        return obj

    def _get_current_trace(self):
        trace_id = self._current_trace_id.get()
        if not trace_id:
            return None
        return self._id_to_trace[trace_id]

    def _push(self, trace: Trace):
        if not trace.id:
            trace.id = str(uuid.uuid4())
        if trace.inputs:
            trace.inputs = self.to_serializable(trace.inputs)
        trace.children = []
        if not trace.start_time:
            trace.start_time = datetime.utcnow().timestamp()
        parent_trace = self._get_current_trace()
        if not parent_trace:
            self._traces.append(trace)
            trace.node_name = self._node_name
        else:
            parent_trace.children.append(trace)
            trace.parent_id = parent_trace.id
        self._current_trace_id.set(trace.id)
        self._id_to_trace[trace.id] = trace

    @classmethod
    def pop(cls, output=None, error: Optional[Exception] = None):
        obj = cls.active_instance()
        return obj._pop(output, error) if obj else output

    def _pop(self, output=None, error: Optional[Exception] = None):
        last_trace = self._get_current_trace()
        if not last_trace:
            logging.warning("Try to pop trace but no active trace in current context.")
            return output
        if isinstance(output, Iterator):
            output = GeneratorProxy(output)
        if output is not None:
            last_trace.output = self.to_serializable(output)
        if error is not None:
            last_trace.error = self._format_error(error)
        last_trace.end_time = datetime.utcnow().timestamp()
        self._current_trace_id.set(last_trace.parent_id)

        if isinstance(output, GeneratorProxy):
            return generate_from_proxy(output)
        else:
            return output

    def to_json(self) -> list:
        return serialize(self._traces)

    @staticmethod
    def _format_error(error: Exception) -> dict:
        return {
            "message": str(error),
            "type": type(error).__qualname__,
        }


class TokenCollector:
    _lock = Lock()

    def __init__(self):
        self._span_id_to_tokens = {}

    def collect_openai_tokens(self, span, output):
        span_id = span.get_span_context().span_id
        if not inspect.isgenerator(output) and hasattr(output, "usage") and output.usage is not None:
            tokens = output.usage.dict()
            if tokens:
                with self._lock:
                    self._span_id_to_tokens[span_id] = tokens

    def collect_openai_tokens_for_parent_span(self, span):
        tokens = self.try_get_openai_tokens(span.get_span_context().span_id)
        if tokens:
            if not hasattr(span, "parent") or span.parent is None:
                return
            parent_span_id = span.parent.span_id
            with self._lock:
                if parent_span_id in self._span_id_to_tokens:
                    merged_tokens = {
                        key: self._span_id_to_tokens[parent_span_id].get(key, 0) + tokens.get(key, 0)
                        for key in set(self._span_id_to_tokens[parent_span_id]) | set(tokens)
                    }
                    self._span_id_to_tokens[parent_span_id] = merged_tokens
                else:
                    self._span_id_to_tokens[parent_span_id] = tokens

    def try_get_openai_tokens(self, span_id):
        with self._lock:
            return self._span_id_to_tokens.get(span_id, None)


token_collector = TokenCollector()


def _create_trace_from_function_call(
    f, *, args=None, kwargs=None, args_to_ignore: Optional[List[str]] = None, trace_type=TraceType.FUNCTION
):
    """
    Creates a trace object from a function call.

    Args:
        f (Callable): The function to be traced.
        args (list, optional): The positional arguments to the function. Defaults to None.
        kwargs (dict, optional): The keyword arguments to the function. Defaults to None.
        args_to_ignore (Optional[List[str]], optional): A list of argument names to be ignored in the trace.
                                                        Defaults to None.
        trace_type (TraceType, optional): The type of the trace. Defaults to TraceType.FUNCTION.

    Returns:
        Trace: The created trace object.
    """
    args = args or []
    kwargs = kwargs or {}
    args_to_ignore = set(args_to_ignore or [])
    sig = inspect.signature(f).parameters

    all_kwargs = {**{k: v for k, v in zip(sig.keys(), args)}, **kwargs}
    all_kwargs = {
        k: ConnectionType.serialize_conn(v) if ConnectionType.is_connection_value(v) else v
        for k, v in all_kwargs.items()
    }
    # TODO: put parameters in self to inputs for builtin tools
    all_kwargs.pop("self", None)
    for key in args_to_ignore:
        all_kwargs.pop(key, None)

    name = f.__qualname__
    if trace_type in [TraceType.LLM, TraceType.EMBEDDING] and f.__module__:
        name = f"{f.__module__}.{name}"

    return Trace(
        name=name,
        type=trace_type,
        start_time=datetime.utcnow().timestamp(),
        inputs=all_kwargs,
        children=[],
    )


def get_node_name_from_context():
    tracer = Tracer.active_instance()
    if tracer is not None:
        return tracer._node_name
    return None


def enrich_span_with_context(span):
    try:
        attrs_from_context = OperationContext.get_instance()._get_otel_attributes()
        span.set_attributes(attrs_from_context)
    except Exception as e:
        logging.warning(f"Failed to enrich span with context: {e}")


def enrich_span_with_trace(span, trace):
    try:
        span.set_attributes(
            {
                "framework": "promptflow",
                "span_type": trace.type.value,
                "function": trace.name,
            }
        )
        node_name = get_node_name_from_context()
        if node_name:
            span.set_attribute("node_name", node_name)
        enrich_span_with_context(span)
    except Exception as e:
        logging.warning(f"Failed to enrich span with trace: {e}")


def enrich_span_with_prompt_info(span, func, kwargs):
    try:
        # Assume there is only one prompt template parameter in the function,
        # we use the first one by default if there are multiple.
        prompt_tpl_param_name = get_prompt_param_name_from_func(func)
        if prompt_tpl_param_name is not None:
            prompt_tpl = kwargs.get(prompt_tpl_param_name)
            prompt_vars = {key: kwargs.get(key) for key in get_inputs_for_prompt_template(prompt_tpl) if key in kwargs}
            prompt_info = {"prompt.template": prompt_tpl, "prompt.variables": serialize_attribute(prompt_vars)}
            span.set_attributes(prompt_info)
    except Exception as e:
        logging.warning(f"Failed to enrich span with prompt info: {e}")


def enrich_span_with_input(span, input):
    try:
        serialized_input = serialize_attribute(input)
        span.set_attribute("inputs", serialized_input)
    except Exception as e:
        logging.warning(f"Failed to enrich span with input: {e}")

    return input


def enrich_span_with_trace_type(span, inputs, output, trace_type):
    if trace_type == TraceType.LLM:
        token_collector.collect_openai_tokens(span, output)
        enrich_span_with_llm_model(span, output)
    elif trace_type == TraceType.EMBEDDING:
        token_collector.collect_openai_tokens(span, output)
        enrich_span_with_embedding(span, inputs, output)
    enrich_span_with_openai_tokens(span, trace_type)
    return enrich_span_with_output(span, output)


def traced_generator(generator, original_span: ReadableSpan):
    context = original_span.get_span_context()
    link = Link(context)
    # If start_trace is not called, the name of the original_span will be empty.
    with open_telemetry_tracer.start_as_current_span(
        f"Iterated({original_span.name})",
        links=[link],
    ) as span:
        span.set_attributes(original_span.attributes)
        generator_proxy = GeneratorProxy(generator)
        yield from generator_proxy
        generator_output = generator_proxy.items

        # Enrich LLM span for openai steaming message
        # TODO: Enrich LLM token count for streaming scenario
        if original_span.attributes["span_type"] == "LLM" and not IS_LEGACY_OPENAI:
            from openai.types.chat.chat_completion_chunk import ChatCompletionChunk
            chunks = []
            role = "assistant"
            for item in generator_output:
                if not isinstance(item, ChatCompletionChunk):
                    continue
                if item.choices and item.choices[0].delta.content:
                    chunks.append(item.choices[0].delta.content)
                    role = item.choices[0].delta.role or role
            if chunks:
                text = "".join(chunks)
                message = {"content": text, "role": role}
                span.set_attribute("llm.generated_message", serialize_attribute(message))
        serialized_output = serialize_attribute(generator_output)
        span.set_attribute("output", serialized_output)


def enrich_span_with_output(span, output):
    try:
        serialized_output = serialize_attribute(output)
        span.set_attribute("output", serialized_output)
        # If the output is a generator, while the span is a valid span, we will trace the generator.
        if isinstance(output, Iterator) and not isinstance(span, NonRecordingSpan):
            output = traced_generator(output, span)
    except Exception as e:
        logging.warning(f"Failed to enrich span with output: {e}")

    return output


def enrich_span_with_openai_tokens(span, trace_type):
    try:
        tokens = token_collector.try_get_openai_tokens(span.get_span_context().span_id)
        if tokens:
            span_tokens = {f"__computed__.cumulative_token_count.{k.split('_')[0]}": v for k, v in tokens.items()}
            if trace_type in [TraceType.LLM, TraceType.EMBEDDING]:
                llm_tokens = {f"{trace_type.value.lower()}.token_count.{k.split('_')[0]}": v for k, v in tokens.items()}
                span_tokens.update(llm_tokens)
            span.set_attributes(span_tokens)
    except Exception as e:
        logging.warning(f"Failed to enrich span with openai tokens: {e}")


def enrich_span_with_embedding(span, inputs, output):
    from openai.types.create_embedding_response import CreateEmbeddingResponse

    try:
        if isinstance(output, CreateEmbeddingResponse):
            span.set_attribute("embedding.model", output.model)
            embeddings = []
            input_list = [emb_input] if _is_single_input(emb_input := inputs["input"]) else emb_input
            for emb in output.data:
                emb_text = i if isinstance(i := input_list[emb.index], str) else f"<{len(i)} dimensional token>"
                embeddings.append(
                    {
                        "embedding.vector": f"<{len(emb.embedding)} dimensional vector>",
                        "embedding.text": emb_text,
                    }
                )
            span.set_attribute("embedding.embeddings", serialize_attribute(embeddings))
    except Exception as e:
        logging.warning(f"Failed to enrich span with embedding: {e}")

def _is_single_input(embedding_inputs):
    # OpenAI Embedding API accepts a single string/tokenized string or a list of string/tokenized string as input.
    # For the single string/tokenized string case, we should return true, otherwise return false.
    if (isinstance(embedding_inputs["input"], str)):
        # input is a string
        return True
    elif (isinstance(embedding_inputs["input"], list) and all(isinstance(i, int) for i in embedding_inputs["input"])):
        # input is a token array
        return True
    return False


def enrich_span_with_llm_model(span, output):
    try:
        if isinstance(output, (ChatCompletion, Completion)):
            span.set_attribute("llm.model", output.model)
    except Exception as e:
        logging.warning(f"Failed to enrich span with llm model: {e}")


def serialize_attribute(value):
    """Serialize values that can be used as attributes in span."""
    try:
        serializable = Tracer.to_serializable(value)
        serialized_value = serialize(serializable)
        return json.dumps(serialized_value, indent=2, default=default_json_encoder)
    except Exception as e:
        logging.warning(f"Failed to serialize attribute: {e}")
        return None


def _traced(
    func: Callable = None, *, args_to_ignore: Optional[List[str]] = None, trace_type=TraceType.FUNCTION
) -> Callable:
    """
    Decorator that adds tracing to a function.

    Args:
        func (Callable): The function to be traced.
        args_to_ignore (Optional[List[str]], optional): A list of argument names to be ignored in the trace.
                                                        Defaults to None.
        trace_type (TraceType, optional): The type of the trace. Defaults to TraceType.FUNCTION.

    Returns:
        Callable: The traced function.
    """
    wrapped_method = _traced_async if inspect.iscoroutinefunction(func) else _traced_sync
    return wrapped_method(func, args_to_ignore=args_to_ignore, trace_type=trace_type)


def _traced_async(
    func: Callable = None, *, args_to_ignore: Optional[List[str]] = None, trace_type=TraceType.FUNCTION
) -> Callable:
    """
    Decorator that adds tracing to an asynchronous function.

    Args:
        func (Callable): The function to be traced.
        args_to_ignore (Optional[List[str]], optional): A list of argument names to be ignored in the trace.
                                                        Defaults to None.
        trace_type (TraceType, optional): The type of the trace. Defaults to TraceType.FUNCTION.

    Returns:
        Callable: The traced function.
    """

    def create_trace(func, args, kwargs):
        return _create_trace_from_function_call(
            func, args=args, kwargs=kwargs, args_to_ignore=args_to_ignore, trace_type=trace_type
        )

    @functools.wraps(func)
    async def wrapped(*args, **kwargs):
        trace = create_trace(func, args, kwargs)
        # Fall back to trace.name if we can't get node name for better view.
        span_name = get_node_name_from_context() or trace.name if trace_type == TraceType.TOOL else trace.name
        with open_telemetry_tracer.start_as_current_span(span_name) as span:
            enrich_span_with_trace(span, trace)
            enrich_span_with_prompt_info(span, func, kwargs)

            # Should not extract these codes to a separate function here.
            # We directly call func instead of calling Tracer.invoke,
            # because we want to avoid long stack trace when hitting an exception.
            try:
                Tracer.push(trace)
                enrich_span_with_input(span, trace.inputs)
                output = await func(*args, **kwargs)
                output = enrich_span_with_trace_type(span, trace.inputs, output, trace_type)
                span.set_status(StatusCode.OK)
                output = Tracer.pop(output)
            except Exception as e:
                Tracer.pop(None, e)
                raise
        token_collector.collect_openai_tokens_for_parent_span(span)
        return output

    wrapped.__original_function = func

    return wrapped


def _traced_sync(func: Callable = None, *, args_to_ignore=None, trace_type=TraceType.FUNCTION) -> Callable:
    """
    Decorator that adds tracing to a synchronous function.

    Args:
        func (Callable): The function to be traced.
        args_to_ignore (Optional[List[str]], optional): A list of argument names to be ignored in the trace.
                                                        Defaults to None.
        trace_type (TraceType, optional): The type of the trace. Defaults to TraceType.FUNCTION.

    Returns:
        Callable: The traced function.
    """

    def create_trace(func, args, kwargs):
        return _create_trace_from_function_call(
            func, args=args, kwargs=kwargs, args_to_ignore=args_to_ignore, trace_type=trace_type
        )

    @functools.wraps(func)
    def wrapped(*args, **kwargs):
        trace = create_trace(func, args, kwargs)
        # Fall back to trace.name if we can't get node name for better view.
        span_name = get_node_name_from_context() or trace.name if trace_type == TraceType.TOOL else trace.name
        with open_telemetry_tracer.start_as_current_span(span_name) as span:
            enrich_span_with_trace(span, trace)
            enrich_span_with_prompt_info(span, func, kwargs)

            # Should not extract these codes to a separate function here.
            # We directly call func instead of calling Tracer.invoke,
            # because we want to avoid long stack trace when hitting an exception.
            try:
                Tracer.push(trace)
                enrich_span_with_input(span, trace.inputs)
                output = func(*args, **kwargs)
                output = enrich_span_with_trace_type(span, trace.inputs, output, trace_type)
                span.set_status(StatusCode.OK)
                output = Tracer.pop(output)
            except Exception as e:
                Tracer.pop(None, e)
                raise
        token_collector.collect_openai_tokens_for_parent_span(span)
        return output

    wrapped.__original_function = func

    return wrapped


def trace(func: Callable = None) -> Callable:
    """A decorator to add trace to a function.

    When a function is wrapped by this decorator, the function name,
    inputs, outputs, start time, end time, and error (if any) will be recorded.

    It can be used for both sync and async functions.
    For sync functions, it will return a sync function.
    For async functions, it will return an async function.

    :param func: The function to be traced.
    :type func: Callable
    :return: The wrapped function with trace enabled.
    :rtype: Callable

    :Examples:

    Synchronous function usage:

    .. code-block:: python

        @trace
        def greetings(user_id):
            name = get_name(user_id)
            return f"Hello, {name}"

    Asynchronous function usage:

    .. code-block:: python

        @trace
        async def greetings_async(user_id):
            name = await get_name_async(user_id)
            return f"Hello, {name}"
    """

    return _traced(func, trace_type=TraceType.FUNCTION)<|MERGE_RESOLUTION|>--- conflicted
+++ resolved
@@ -14,14 +14,10 @@
 from threading import Lock
 from typing import Callable, Dict, List, Optional
 
-<<<<<<< HEAD
 from openai.types.chat.chat_completion import ChatCompletion
 from openai.types.completion import Completion
-=======
->>>>>>> 07ecfa86
 
 import opentelemetry.trace as otel_trace
-
 from opentelemetry.trace import Link
 from opentelemetry.trace.status import StatusCode
 from opentelemetry.trace.span import NonRecordingSpan
