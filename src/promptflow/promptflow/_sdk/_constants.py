--- conflicted
+++ resolved
@@ -420,7 +420,6 @@
     TERMINATED = "Terminated"
 
 
-<<<<<<< HEAD
 class ExperimentNodeRunStatus(object):
     NOT_STARTED = "NotStarted"
     QUEUING = "Queuing"
@@ -428,10 +427,10 @@
     COMPLETED = "Completed"
     FAILED = "Failed"
     CANCELED = "Canceled"
-=======
+
+
 class ExperimentContextKey:
     EXPERIMENT = "experiment"
     # Note: referenced id not used for lineage, only for evaluation
     REFERENCED_LINE_RUN_ID = "referenced.line_run_id"
-    REFERENCED_RUN_ID = "referenced.run_id"
->>>>>>> cb419ce7
+    REFERENCED_RUN_ID = "referenced.run_id"