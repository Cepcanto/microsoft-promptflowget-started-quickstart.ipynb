# ---------------------------------------------------------
# Copyright (c) Microsoft Corporation. All rights reserved.
# ---------------------------------------------------------
from promptflow._sdk._constants import BULK_RUN_ERRORS
from promptflow.exceptions import ErrorTarget, SystemErrorException, UserErrorException


class SDKError(UserErrorException):
    """SDK base class, target default is CONTROL_PLANE_SDK."""

    def __init__(
        self,
        message="",
        message_format="",
        target: ErrorTarget = ErrorTarget.CONTROL_PLANE_SDK,
        module=None,
        **kwargs,
    ):
        super().__init__(message=message, message_format=message_format, target=target, module=module, **kwargs)


class RunExistsError(SDKError):
    """Exception raised when run already exists."""

    pass


class RunNotFoundError(SDKError):
    """Exception raised if run cannot be found."""

    pass


class InvalidRunStatusError(SDKError):
    """Exception raised if run status is invalid."""

    pass


class UnsecureConnectionError(SDKError):
    """Exception raised if connection is not secure."""

    pass


class DecryptConnectionError(SDKError):
    """Exception raised if connection decryption failed."""

    pass


class StoreConnectionEncryptionKeyError(SDKError):
    """Exception raised if no keyring backend."""

    pass


class InvalidFlowError(SDKError):
    """Exception raised if flow definition is not legal."""

    pass


class ConnectionNotFoundError(SDKError):
    """Exception raised if connection is not found."""

    pass


class InvalidRunError(SDKError):
    """Exception raised if run name is not legal."""

    pass


class GenerateFlowToolsJsonError(SDKError):
    """Exception raised if flow tools json generation failed."""

    pass


class BulkRunException(SDKError):
    """Exception raised when bulk run failed."""

    def __init__(self, *, message="", failed_lines, total_lines, errors, module: str = None, **kwargs):
        self.failed_lines = failed_lines
        self.total_lines = total_lines
        self._additional_info = {
            BULK_RUN_ERRORS: errors,
        }

        message = f"First error message is: {message}"
        # bulk run error is line error only when failed_lines > 0
        if isinstance(failed_lines, int) and isinstance(total_lines, int) and failed_lines > 0:
            message = f"Failed to run {failed_lines}/{total_lines} lines. " + message
        super().__init__(message=message, target=ErrorTarget.RUNTIME, module=module, **kwargs)

    @property
    def additional_info(self):
        """Set the tool exception details as additional info."""
        return self._additional_info


class RunOperationParameterError(SDKError):
    """Exception raised when list run failed."""

    pass


class RunOperationError(SDKError):
    """Exception raised when run operation failed."""

    pass


class FlowOperationError(SDKError):
    """Exception raised when flow operation failed."""

    pass


<<<<<<< HEAD
class YamlParseError(SystemErrorException):
    """Exception raised when yaml parse failed."""
=======
class ExperimentExistsError(SDKError):
    """Exception raised when experiment already exists."""

    pass


class ExperimentNotFoundError(SDKError):
    """Exception raised if experiment cannot be found."""
>>>>>>> 71829f94

    pass<|MERGE_RESOLUTION|>--- conflicted
+++ resolved
@@ -119,10 +119,12 @@
     pass
 
 
-<<<<<<< HEAD
 class YamlParseError(SystemErrorException):
     """Exception raised when yaml parse failed."""
-=======
+
+    pass
+
+
 class ExperimentExistsError(SDKError):
     """Exception raised when experiment already exists."""
 
@@ -131,6 +133,5 @@
 
 class ExperimentNotFoundError(SDKError):
     """Exception raised if experiment cannot be found."""
->>>>>>> 71829f94
 
     pass