# ---------------------------------------------------------
# Copyright (c) Microsoft Corporation. All rights reserved.
# ---------------------------------------------------------
import os
from os import PathLike
from pathlib import Path
from typing import Any, Dict, List, Union

from .._constants import USER_AGENT_OVERRIDE_KEY
from .._utils.logger_utils import get_cli_sdk_logger
from .._utils.user_agent_utils import ClientUserAgentUtil, setup_user_agent_to_operation_context
from ..exceptions import ErrorTarget, UserErrorException
from ._configuration import Configuration
from ._constants import MAX_SHOW_DETAILS_RESULTS, ConnectionProvider
from ._load_functions import load_flow
from ._user_agent import USER_AGENT
<<<<<<< HEAD
from ._utils import (
    ClientUserAgentUtil,
    generate_yaml_entry,
    is_python_flex_flow_entry,
    setup_user_agent_to_operation_context,
)
=======
>>>>>>> f519b67d
from .entities import Run
from .entities._eager_flow import FlexFlow
from .operations import RunOperations
from .operations._connection_operations import ConnectionOperations
from .operations._experiment_operations import ExperimentOperations
from .operations._flow_operations import FlowOperations
from .operations._tool_operations import ToolOperations
from .operations._trace_operations import TraceOperations

logger = get_cli_sdk_logger()


def _create_run(run: Run, **kwargs):
    client = PFClient()
    return client.runs.create_or_update(run=run, **kwargs)


class PFClient:
    """A client class to interact with prompt flow entities."""

    def __init__(self, **kwargs):
        logger.debug("PFClient init with kwargs: %s", kwargs)
        # when this is set, telemetry from this client will use this user agent and ignore the one from OperationContext
        self._user_agent_override = kwargs.pop(USER_AGENT_OVERRIDE_KEY, None)
        self._connection_provider = kwargs.pop("connection_provider", None)
        self._config = kwargs.get("config", None) or {}
        # The credential is used as an option to override
        # DefaultAzureCredential when using workspace connection provider
        self._credential = kwargs.get("credential", None)

        # user_agent_override will be applied to all TelemetryMixin operations
        self._runs = RunOperations(self, user_agent_override=self._user_agent_override)
        self._flows = FlowOperations(client=self, user_agent_override=self._user_agent_override)
        self._experiments = ExperimentOperations(self, user_agent_override=self._user_agent_override)
        # Lazy init to avoid azure credential requires too early
        self._connections = None

        self._tools = ToolOperations()
        # add user agent from kwargs if any
        if isinstance(kwargs.get("user_agent"), str):
            ClientUserAgentUtil.append_user_agent(kwargs["user_agent"])
        self._traces = TraceOperations()
        setup_user_agent_to_operation_context(USER_AGENT)

    def run(
        self,
        flow: Union[str, PathLike] = None,
        *,
        data: Union[str, PathLike] = None,
        run: Union[str, Run] = None,
        column_mapping: dict = None,
        variant: str = None,
        connections: dict = None,
        environment_variables: dict = None,
        name: str = None,
        display_name: str = None,
        tags: Dict[str, str] = None,
        resume_from: Union[str, Run] = None,
        code: Union[str, PathLike] = None,
        **kwargs,
    ) -> Run:
        """Run flow against provided data or run.

        .. note::
            At least one of the ``data`` or ``run`` parameters must be provided.

        .. admonition:: Column_mapping

            Column mapping is a mapping from flow input name to specified values.
            If specified, the flow will be executed with provided value for specified inputs.
            The value can be:

            - from data:
                - ``data.col1``
            - from run:
                - ``run.inputs.col1``: if need reference run's inputs
                - ``run.output.col1``: if need reference run's outputs
            - Example:
                - ``{"ground_truth": "${data.answer}", "prediction": "${run.outputs.answer}"}``

        :param flow: Path to the flow directory to run evaluation.
        :type flow: Union[str, PathLike]
        :param data: Pointer to the test data (of variant bulk runs) for eval runs.
        :type data: Union[str, PathLike]
        :param run: Flow run ID or flow run. This parameter helps keep lineage between
            the current run and variant runs. Batch outputs can be
            referenced as ``${run.outputs.col_name}`` in inputs_mapping.
        :type run: Union[str, ~promptflow.entities.Run]
        :param column_mapping: Define a data flow logic to map input data.
        :type column_mapping: Dict[str, str]
        :param variant: Node & variant name in the format of ``${node_name.variant_name}``.
            The default variant will be used if not specified.
        :type variant: str
        :param connections: Overwrite node level connections with provided values.
            Example: ``{"node1": {"connection": "new_connection", "deployment_name": "gpt-35-turbo"}}``
        :type connections: Dict[str, Dict[str, str]]
        :param environment_variables: Environment variables to set by specifying a property path and value.
            Example: ``{"key1": "${my_connection.api_key}", "key2"="value2"}``
            The value reference to connection keys will be resolved to the actual value,
            and all environment variables specified will be set into os.environ.
        :type environment_variables: Dict[str, str]
        :param name: Name of the run.
        :type name: str
        :param display_name: Display name of the run.
        :type display_name: str
        :param tags: Tags of the run.
        :type tags: Dict[str, str]
        :param resume_from: Create run resume from an existing run.
        :type resume_from: str
        :param code: Path to the code directory to run.
        :type code: Union[str, PathLike]
        :return: Flow run info.
        :rtype: ~promptflow.entities.Run
        """
        if resume_from:
            unsupported = {
                k: v
                for k, v in {
                    "flow": flow,
                    "data": data,
                    "run": run,
                    "column_mapping": column_mapping,
                    "variant": variant,
                    "connections": connections,
                    "environment_variables": environment_variables,
                }.items()
                if v
            }
            if any(unsupported):
                raise ValueError(
                    f"'resume_from' is not supported to be used with the with following parameters: {unsupported}. "
                )
            resume_from = resume_from.name if isinstance(resume_from, Run) else resume_from
            return self.runs._create_by_resume_from(
                resume_from=resume_from, name=name, display_name=display_name, tags=tags, **kwargs
            )
        if not flow:
            raise ValueError("'flow' is required to create a run.")
        if not os.path.exists(flow) and not is_python_flex_flow_entry(entry=flow):
            # check if it's eager flow's entry
            raise UserErrorException(f"Flow path {flow} does not exist and it's not a valid entry point.")
        if data and not os.path.exists(data):
            raise FileNotFoundError(f"data path {data} does not exist")
        if not run and not data:
            raise ValueError("at least one of data or run must be provided")
        if code and not os.path.exists(code):
            raise FileNotFoundError(f"code path {code} does not exist")
        code = Path(code) if code else Path(os.getcwd())
        with generate_yaml_entry(entry=flow, code=code) as flow:
            # load flow object for validation and early failure
            flow_obj = load_flow(source=flow)
            # validate param conflicts
            if isinstance(flow_obj, FlexFlow):
                if variant or connections:
                    logger.warning("variant and connections are not supported for eager flow, will be ignored")
                    variant, connections = None, None
            run = Run(
                name=name,
                display_name=display_name,
                tags=tags,
                data=data,
                column_mapping=column_mapping,
                run=run,
                variant=variant,
                flow=Path(flow),
                connections=connections,
                environment_variables=environment_variables,
                config=Configuration(overrides=self._config),
            )
            return self.runs.create_or_update(run=run, **kwargs)

    def stream(self, run: Union[str, Run], raise_on_error: bool = True) -> Run:
        """Stream run logs to the console.

        :param run: Run object or name of the run.
        :type run: Union[str, ~promptflow.sdk.entities.Run]
        :param raise_on_error: Raises an exception if a run fails or canceled.
        :type raise_on_error: bool
        :return: flow run info.
        :rtype: ~promptflow.sdk.entities.Run
        """
        return self.runs.stream(run, raise_on_error)

    def get_details(
        self, run: Union[str, Run], max_results: int = MAX_SHOW_DETAILS_RESULTS, all_results: bool = False
    ) -> "DataFrame":
        """Get the details from the run including inputs and outputs.

        .. note::

            If `all_results` is set to True, `max_results` will be overwritten to sys.maxsize.

        :param run: The run name or run object
        :type run: Union[str, ~promptflow.sdk.entities.Run]
        :param max_results: The max number of runs to return, defaults to 100
        :type max_results: int
        :param all_results: Whether to return all results, defaults to False
        :type all_results: bool
        :raises RunOperationParameterError: If `max_results` is not a positive integer.
        :return: The details data frame.
        :rtype: pandas.DataFrame
        """
        return self.runs.get_details(name=run, max_results=max_results, all_results=all_results)

    def get_metrics(self, run: Union[str, Run]) -> Dict[str, Any]:
        """Get run metrics.

        :param run: Run object or name of the run.
        :type run: Union[str, ~promptflow.sdk.entities.Run]
        :return: Run metrics.
        :rtype: Dict[str, Any]
        """
        return self.runs.get_metrics(run)

    def visualize(self, runs: Union[List[str], List[Run]]) -> None:
        """Visualize run(s).

        :param run: Run object or name of the run.
        :type run: Union[str, ~promptflow.sdk.entities.Run]
        """
        self.runs.visualize(runs)

    @property
    def runs(self) -> RunOperations:
        """Run operations that can manage runs."""
        return self._runs

    @property
    def tools(self) -> ToolOperations:
        """Tool operations that can manage tools."""
        return self._tools

    def _ensure_connection_provider(self) -> str:
        if not self._connection_provider:
            # Get a copy with config override instead of the config instance
            self._connection_provider = Configuration(overrides=self._config).get_connection_provider()
            logger.debug("PFClient connection provider: %s", self._connection_provider)
        return self._connection_provider

    @property
    def connections(self) -> ConnectionOperations:
        """Connection operations that can manage connections."""
        if not self._connections:
            self._ensure_connection_provider()
            self._connections = PFClient._build_connection_operation(
                self._connection_provider,
                self._credential,
                user_agent_override=self._user_agent_override,
            )
        return self._connections

    @staticmethod
    def _build_connection_operation(connection_provider: str, credential=None, **kwargs):
        """
        Build a ConnectionOperation object based on connection provider.

        :param connection_provider: Connection provider, e.g. local, azureml, azureml://subscriptions..., etc.
        :type connection_provider: str
        :param credential: Credential when remote provider, default to chained credential DefaultAzureCredential.
        :type credential: object
        """
        if connection_provider == ConnectionProvider.LOCAL.value:
            from promptflow._sdk.operations._connection_operations import ConnectionOperations

            logger.debug("PFClient using local connection operations.")
            connection_operation = ConnectionOperations(**kwargs)
        elif connection_provider.startswith(ConnectionProvider.AZUREML.value):
            from promptflow._sdk.operations._local_azure_connection_operations import LocalAzureConnectionOperations

            logger.debug(f"PFClient using local azure connection operations with credential {credential}.")
            connection_operation = LocalAzureConnectionOperations(connection_provider, credential=credential, **kwargs)
        else:
            raise UserErrorException(
                target=ErrorTarget.CONTROL_PLANE_SDK,
                message_format="Unsupported connection provider: {connection_provider}",
                connection_provider=connection_provider,
            )
        return connection_operation

    @property
    def flows(self) -> FlowOperations:
        """Operations on the flow that can manage flows."""
        return self._flows

    def test(
        self,
        flow: Union[str, PathLike],
        *,
        inputs: dict = None,
        variant: str = None,
        node: str = None,
        environment_variables: dict = None,
    ) -> dict:
        """Test flow or node.

        :param flow: path to flow directory to test
        :type flow: Union[str, PathLike]
        :param inputs: Input data for the flow test
        :type inputs: dict
        :param variant: Node & variant name in format of ${node_name.variant_name}, will use default variant
            if not specified.
        :type variant: str
        :param node: If specified it will only test this node, else it will test the flow.
        :type node: str
        :param environment_variables: Environment variables to set by specifying a property path and value.
            Example: {"key1": "${my_connection.api_key}", "key2"="value2"}
            The value reference to connection keys will be resolved to the actual value,
            and all environment variables specified will be set into os.environ.
        :type environment_variables: dict
        :return: The result of flow or node
        :rtype: dict
        """
        return self.flows.test(
            flow=flow, inputs=inputs, variant=variant, environment_variables=environment_variables, node=node
        )<|MERGE_RESOLUTION|>--- conflicted
+++ resolved
@@ -14,15 +14,7 @@
 from ._constants import MAX_SHOW_DETAILS_RESULTS, ConnectionProvider
 from ._load_functions import load_flow
 from ._user_agent import USER_AGENT
-<<<<<<< HEAD
-from ._utils import (
-    ClientUserAgentUtil,
-    generate_yaml_entry,
-    is_python_flex_flow_entry,
-    setup_user_agent_to_operation_context,
-)
-=======
->>>>>>> f519b67d
+from ._utils import generate_yaml_entry, is_python_flex_flow_entry
 from .entities import Run
 from .entities._eager_flow import FlexFlow
 from .operations import RunOperations
