# ---------------------------------------------------------
# Copyright (c) Microsoft Corporation. All rights reserved.
# ---------------------------------------------------------
import os
from os import PathLike
from pathlib import Path
from typing import Any, Dict, List, Union

from .._utils.logger_utils import get_cli_sdk_logger
from ._configuration import Configuration
from ._constants import MAX_SHOW_DETAILS_RESULTS
from ._load_functions import load_flow
from ._user_agent import USER_AGENT
from ._utils import ClientUserAgentUtil, get_connection_operation, setup_user_agent_to_operation_context
from .entities import Run
from .entities._eager_flow import EagerFlow
from .operations import RunOperations
from .operations._connection_operations import ConnectionOperations
from .operations._experiment_operations import ExperimentOperations
from .operations._flow_operations import FlowOperations
from .operations._tool_operations import ToolOperations
from .._errors import FileNotFoundException, ValueErrorException
from .operations._trace_operations import TraceOperations

logger = get_cli_sdk_logger()


def _create_run(run: Run, **kwargs):
    client = PFClient()
    return client.runs.create_or_update(run=run, **kwargs)


class PFClient:
    """A client class to interact with prompt flow entities."""

    def __init__(self, **kwargs):
        logger.debug("PFClient init with kwargs: %s", kwargs)
        self._runs = RunOperations()
        self._connection_provider = kwargs.pop("connection_provider", None)
        self._config = kwargs.get("config", None) or {}
        # The credential is used as an option to override
        # DefaultAzureCredential when using workspace connection provider
        self._credential = kwargs.get("credential", None)
        # Lazy init to avoid azure credential requires too early
        self._connections = None
        self._flows = FlowOperations(client=self)
        self._tools = ToolOperations()
        # add user agent from kwargs if any
        if isinstance(kwargs.get("user_agent"), str):
            ClientUserAgentUtil.append_user_agent(kwargs["user_agent"])
        self._experiments = ExperimentOperations(self)
        self._traces = TraceOperations()
        setup_user_agent_to_operation_context(USER_AGENT)

    def run(
        self,
        flow: Union[str, PathLike],
        *,
        data: Union[str, PathLike] = None,
        run: Union[str, Run] = None,
        column_mapping: dict = None,
        variant: str = None,
        connections: dict = None,
        environment_variables: dict = None,
        name: str = None,
        display_name: str = None,
        tags: Dict[str, str] = None,
        **kwargs,
    ) -> Run:
        """Run flow against provided data or run.

        .. note::
            At least one of the ``data`` or ``run`` parameters must be provided.

        .. admonition:: Column_mapping

            Column mapping is a mapping from flow input name to specified values.
            If specified, the flow will be executed with provided value for specified inputs.
            The value can be:

            - from data:
                - ``data.col1``
            - from run:
                - ``run.inputs.col1``: if need reference run's inputs
                - ``run.output.col1``: if need reference run's outputs
            - Example:
                - ``{"ground_truth": "${data.answer}", "prediction": "${run.outputs.answer}"}``

        :param flow: Path to the flow directory to run evaluation.
        :type flow: Union[str, PathLike]
        :param data: Pointer to the test data (of variant bulk runs) for eval runs.
        :type data: Union[str, PathLike]
        :param run: Flow run ID or flow run. This parameter helps keep lineage between
            the current run and variant runs. Batch outputs can be
            referenced as ``${run.outputs.col_name}`` in inputs_mapping.
        :type run: Union[str, ~promptflow.entities.Run]
        :param column_mapping: Define a data flow logic to map input data.
        :type column_mapping: Dict[str, str]
        :param variant: Node & variant name in the format of ``${node_name.variant_name}``.
            The default variant will be used if not specified.
        :type variant: str
        :param connections: Overwrite node level connections with provided values.
            Example: ``{"node1": {"connection": "new_connection", "deployment_name": "gpt-35-turbo"}}``
        :type connections: Dict[str, Dict[str, str]]
        :param environment_variables: Environment variables to set by specifying a property path and value.
            Example: ``{"key1": "${my_connection.api_key}", "key2"="value2"}``
            The value reference to connection keys will be resolved to the actual value,
            and all environment variables specified will be set into os.environ.
        :type environment_variables: Dict[str, str]
        :param name: Name of the run.
        :type name: str
        :param display_name: Display name of the run.
        :type display_name: str
        :param tags: Tags of the run.
        :type tags: Dict[str, str]
        :return: Flow run info.
        :rtype: ~promptflow.entities.Run
        """
        if not os.path.exists(flow):
            raise FileNotFoundException(f"flow path {flow} does not exist")
        if data and not os.path.exists(data):
            raise FileNotFoundException(f"data path {data} does not exist")
        if not run and not data:
<<<<<<< HEAD
            raise ValueErrorException("at least one of data or run must be provided")
        # TODO(2901096): Support pf run with python file, maybe create a temp flow.dag.yaml in this case
=======
            raise ValueError("at least one of data or run must be provided")
>>>>>>> 1471d5b4
        # load flow object for validation and early failure
        flow_obj = load_flow(source=flow)
        # validate param conflicts
        if isinstance(flow_obj, EagerFlow):
            if variant or connections:
                logger.warning("variant and connections are not supported for eager flow, will be ignored")
                variant, connections = None, None
        run = Run(
            name=name,
            display_name=display_name,
            tags=tags,
            data=data,
            column_mapping=column_mapping,
            run=run,
            variant=variant,
            flow=Path(flow),
            connections=connections,
            environment_variables=environment_variables,
            config=Configuration(overrides=self._config),
        )
        return self.runs.create_or_update(run=run, **kwargs)

    def stream(self, run: Union[str, Run], raise_on_error: bool = True) -> Run:
        """Stream run logs to the console.

        :param run: Run object or name of the run.
        :type run: Union[str, ~promptflow.sdk.entities.Run]
        :param raise_on_error: Raises an exception if a run fails or canceled.
        :type raise_on_error: bool
        :return: flow run info.
        :rtype: ~promptflow.sdk.entities.Run
        """
        return self.runs.stream(run, raise_on_error)

    def get_details(
        self, run: Union[str, Run], max_results: int = MAX_SHOW_DETAILS_RESULTS, all_results: bool = False
    ) -> "DataFrame":
        """Get the details from the run including inputs and outputs.

        .. note::

            If `all_results` is set to True, `max_results` will be overwritten to sys.maxsize.

        :param run: The run name or run object
        :type run: Union[str, ~promptflow.sdk.entities.Run]
        :param max_results: The max number of runs to return, defaults to 100
        :type max_results: int
        :param all_results: Whether to return all results, defaults to False
        :type all_results: bool
        :raises RunOperationParameterError: If `max_results` is not a positive integer.
        :return: The details data frame.
        :rtype: pandas.DataFrame
        """
        return self.runs.get_details(name=run, max_results=max_results, all_results=all_results)

    def get_metrics(self, run: Union[str, Run]) -> Dict[str, Any]:
        """Get run metrics.

        :param run: Run object or name of the run.
        :type run: Union[str, ~promptflow.sdk.entities.Run]
        :return: Run metrics.
        :rtype: Dict[str, Any]
        """
        return self.runs.get_metrics(run)

    def visualize(self, runs: Union[List[str], List[Run]]) -> None:
        """Visualize run(s).

        :param run: Run object or name of the run.
        :type run: Union[str, ~promptflow.sdk.entities.Run]
        """
        self.runs.visualize(runs)

    @property
    def runs(self) -> RunOperations:
        """Run operations that can manage runs."""
        return self._runs

    @property
    def tools(self) -> ToolOperations:
        """Tool operations that can manage tools."""
        return self._tools

    def _ensure_connection_provider(self) -> str:
        if not self._connection_provider:
            # Get a copy with config override instead of the config instance
            self._connection_provider = Configuration(overrides=self._config).get_connection_provider()
            logger.debug("PFClient connection provider: %s", self._connection_provider)
        return self._connection_provider

    @property
    def connections(self) -> ConnectionOperations:
        """Connection operations that can manage connections."""
        if not self._connections:
            self._ensure_connection_provider()
            self._connections = get_connection_operation(self._connection_provider, self._credential)
        return self._connections

    @property
    def flows(self) -> FlowOperations:
        """Operations on the flow that can manage flows."""
        return self._flows

    def test(
        self,
        flow: Union[str, PathLike],
        *,
        inputs: dict = None,
        variant: str = None,
        node: str = None,
        environment_variables: dict = None,
    ) -> dict:
        """Test flow or node.

        :param flow: path to flow directory to test
        :type flow: Union[str, PathLike]
        :param inputs: Input data for the flow test
        :type inputs: dict
        :param variant: Node & variant name in format of ${node_name.variant_name}, will use default variant
            if not specified.
        :type variant: str
        :param node: If specified it will only test this node, else it will test the flow.
        :type node: str
        :param environment_variables: Environment variables to set by specifying a property path and value.
            Example: {"key1": "${my_connection.api_key}", "key2"="value2"}
            The value reference to connection keys will be resolved to the actual value,
            and all environment variables specified will be set into os.environ.
        :type environment_variables: dict
        :return: The result of flow or node
        :rtype: dict
        """
        return self.flows.test(
            flow=flow, inputs=inputs, variant=variant, environment_variables=environment_variables, node=node
        )<|MERGE_RESOLUTION|>--- conflicted
+++ resolved
@@ -121,12 +121,7 @@
         if data and not os.path.exists(data):
             raise FileNotFoundException(f"data path {data} does not exist")
         if not run and not data:
-<<<<<<< HEAD
             raise ValueErrorException("at least one of data or run must be provided")
-        # TODO(2901096): Support pf run with python file, maybe create a temp flow.dag.yaml in this case
-=======
-            raise ValueError("at least one of data or run must be provided")
->>>>>>> 1471d5b4
         # load flow object for validation and early failure
         flow_obj = load_flow(source=flow)
         # validate param conflicts
