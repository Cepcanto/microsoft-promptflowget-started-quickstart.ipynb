--- conflicted
+++ resolved
@@ -1,29 +1,22 @@
 # ---------------------------------------------------------
 # Copyright (c) Microsoft Corporation. All rights reserved.
 # ---------------------------------------------------------
-
-<<<<<<< HEAD
-from flask import Response, render_template, url_for
-from flask_restx import reqparse
 import base64
 import os
 import uuid
-from flask import make_response, send_from_directory
 from pathlib import Path
+
+from flask import Response, current_app, make_response, render_template, send_from_directory, url_for
+from flask_restx import reqparse
 from werkzeug.utils import safe_join
-
 
 from promptflow._sdk._constants import PROMPT_FLOW_DIR_NAME
 from promptflow._sdk._service import Namespace, Resource, fields
 from promptflow._utils.utils import decrypt_flow_path
-=======
-import os
 
-from flask import current_app, send_from_directory
->>>>>>> d9eaa62e
+api = Namespace("ui", description="UI")
 
 
-<<<<<<< HEAD
 media_save_model = api.model(
     "MediaSave",
     {
@@ -33,19 +26,10 @@
 )
 
 flow_path_parser = reqparse.RequestParser()
-flow_path_parser.add_argument('flow', type=str, required=True, location='args', help='Path to flow directory.')
+flow_path_parser.add_argument("flow", type=str, required=True, location="args", help="Path to flow directory.")
 
 image_path_parser = reqparse.RequestParser()
-image_path_parser.add_argument('image_path', type=str, required=True, location='args', help='Path of image.')
-
-
-@api.route("/traces")
-class TraceUI(Resource):
-    def get(self):
-        return Response(
-            render_template("index.html", url_for=url_for),
-            mimetype="text/html",
-        )
+image_path_parser.add_argument("image_path", type=str, required=True, location="args", help="Path of image.")
 
 
 @api.route("/chat")
@@ -66,7 +50,7 @@
     return file_path
 
 
-@api.route('/media_save')
+@api.route("/media_save")
 class MediaSave(Resource):
     @api.response(code=200, description="Save image", model=fields.String)
     @api.doc(description="Save image")
@@ -79,14 +63,14 @@
         extension = api.payload["extension"]
         safe_path = safe_join(flow, PROMPT_FLOW_DIR_NAME)
         if safe_path is None:
-            message = f'The untrusted path {PROMPT_FLOW_DIR_NAME} relative to the base directory {flow} detected!'
+            message = f"The untrusted path {PROMPT_FLOW_DIR_NAME} relative to the base directory {flow} detected!"
             return make_response(message, 403)
         file_path = save_image(safe_path, base64_data, extension)
         path = Path(file_path).relative_to(flow)
         return str(path)
 
 
-@api.route('/image')
+@api.route("/image")
 class ImageView(Resource):
     @api.response(code=200, description="Get image url", model=fields.String)
     @api.doc(description="Get image url")
@@ -99,7 +83,7 @@
         image_path = args.image_path
         safe_path = safe_join(flow, image_path)
         if safe_path is None:
-            message = f'The untrusted path {image_path} relative to the base directory {flow} detected!'
+            message = f"The untrusted path {image_path} relative to the base directory {flow} detected!"
             return make_response(message, 403)
         safe_path = Path(safe_path).resolve().as_posix()
         if not os.path.exists(safe_path):
@@ -107,9 +91,9 @@
 
         directory, filename = os.path.split(safe_path)
         return send_from_directory(directory, filename)
-=======
+
+
 def serve_trace_ui(path):
     if path != "" and os.path.exists(os.path.join(current_app.static_folder, path)):
         return send_from_directory(current_app.static_folder, path)
-    return send_from_directory(current_app.static_folder, "index.html")
->>>>>>> d9eaa62e
+    return send_from_directory(current_app.static_folder, "index.html")