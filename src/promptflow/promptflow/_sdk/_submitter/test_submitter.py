--- conflicted
+++ resolved
@@ -381,12 +381,12 @@
         inputs: Mapping[str, Any],
         allow_generator_output: bool = False,  # TODO: remove this
         stream_output: bool = True,
+        run_id: str = None,
     ) -> LineResult:
         """
         Submit a flow test.
         Note that you will get an error if you call this method with target_node specified in the init context.
 
-<<<<<<< HEAD
         We have separate interface for flow test and node test as they have different input and output.
         However, target node will determine log path, which should be specified in the init context, e.g.,
         it is required for starting an execution service.
@@ -397,6 +397,8 @@
         :type allow_generator_output: bool
         :param stream_output: Stream output.
         :type stream_output: bool
+        :param run_id: Run id will be set in operation context and used for session
+        :type run_id: str
         """
         self._raise_if_not_within_init_context()
         if self.target_node:
@@ -405,15 +407,6 @@
         if self.flow.language == FlowLanguage.Python:
             # TODO: replace with implementation based on PythonExecutorProxy
             from promptflow.executor.flow_executor import execute_flow
-=======
-        if not connections:
-            connections = SubmitterHelper.resolve_connections(flow=self.flow, client=self._client)
-        credential_list = ConnectionManager(connections).get_secret_list()
-        output_path, sub_path = self._get_output_path(kwargs)
-        output_path.mkdir(parents=True, exist_ok=True)
-        # Run id will be set in operation context and used for session
-        run_id = kwargs.get("run_id", None)
->>>>>>> 1145280b
 
             line_result = execute_flow(
                 flow_file=self.flow.path,
@@ -424,22 +417,19 @@
                 enable_stream_output=stream_output,
                 allow_generator_output=allow_generator_output,
                 entry=self.entry,
-<<<<<<< HEAD
                 storage=self._storage,
+                run_id=run_id,
             )
         else:
             from promptflow._utils.multimedia_utils import persist_multimedia_data
 
+            # TODO: support run_id for non-python
             # TODO: most of below code is duplicate to flow_executor.execute_flow
             line_result: LineResult = async_run_allowing_running_loop(
                 self._executor_proxy.exec_line_async, inputs, index=0
             )
             line_result.output = persist_multimedia_data(
                 line_result.output, base_dir=self.output_base, sub_dir=self.relative_flow_output_path
-=======
-                storage=storage,
-                run_id=run_id,
->>>>>>> 1145280b
             )
             if line_result.aggregation_inputs:
                 # Convert inputs of aggregation to list type
