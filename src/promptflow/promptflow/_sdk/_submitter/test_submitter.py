# ---------------------------------------------------------
# Copyright (c) Microsoft Corporation. All rights reserved.
# ---------------------------------------------------------
# this file is a middle layer between the local SDK and executor.
import asyncio
import contextlib
import logging
import re
import time
from pathlib import Path
from types import GeneratorType
from typing import Any, Mapping

from promptflow._internal import ConnectionManager
from promptflow._sdk._constants import LOGGER_NAME, PROMPT_FLOW_DIR_NAME
from promptflow._sdk._utils import dump_flow_result, parse_variant
from promptflow._sdk.entities._flow import Flow, FlowContext
from promptflow._sdk.operations._local_storage_operations import LoggerOperations
from promptflow._utils.context_utils import _change_working_dir
from promptflow._utils.exception_utils import ErrorResponse
from promptflow._utils.multimedia_utils import persist_multimedia_data
from promptflow.contracts.flow import Flow as ExecutableFlow
from promptflow.contracts.run_info import Status
from promptflow.exceptions import UserErrorException
from promptflow.storage._run_storage import DefaultRunStorage
from promptflow.batch._csharp_executor_proxy import CsharpExecutorProxy

from .utils import SubmitterHelper, variant_overwrite_context

logger = logging.getLogger(LOGGER_NAME)


class TestSubmitter:
    def __init__(self, flow: Flow, flow_context: FlowContext, client=None):
        self.flow = flow
        self._origin_flow = flow
        self._dataplane_flow = None
        self.flow_context = flow_context
        # TODO: remove this
        self._variant = flow_context.variant
        from .._pf_client import PFClient

        self._client = client if client else PFClient()

    @property
    def dataplane_flow(self):
        if not self._dataplane_flow:
            self._dataplane_flow = ExecutableFlow.from_yaml(flow_file=self.flow.path, working_dir=self.flow.code)
        return self._dataplane_flow

    @contextlib.contextmanager
    def init(self):
        if self.flow_context.variant:
            tuning_node, node_variant = parse_variant(self.flow_context.variant)
        else:
            tuning_node, node_variant = None, None

        with variant_overwrite_context(
            flow_path=self._origin_flow.code,
            tuning_node=tuning_node,
            variant=node_variant,
            connections=self.flow_context.connections,
            overrides=self.flow_context.overrides,
        ) as temp_flow:
            # TODO execute flow test in a separate process.
            with _change_working_dir(temp_flow.code):
                self.flow = temp_flow
                self._tuning_node = tuning_node
                self._node_variant = node_variant
                yield self
                self.flow = self._origin_flow
                self._dataplane_flow = None
                self._tuning_node = None
                self._node_variant = None

    def resolve_data(
        self, node_name: str = None, inputs: dict = None, chat_history_name: str = None, dataplane_flow=None
    ):
        """
        Resolve input to flow/node test inputs.
        Raise user error when missing required inputs. And log warning when unknown inputs appeared.

        :param node_name: Node name.
        :type node_name: str
        :param inputs: Inputs of flow/node test.
        :type inputs: dict
        :param chat_history_name: Chat history name.
        :type chat_history_name: str
        :return: Dict of flow inputs, Dict of reference node output.
        :rtype: dict, dict
        """
        from promptflow.contracts.flow import InputValueType

        # TODO: only store dataplane flow in context resolver
        dataplane_flow = dataplane_flow or self.dataplane_flow
        inputs = (inputs or {}).copy()
        flow_inputs, dependency_nodes_outputs, merged_inputs = {}, {}, {}
        missing_inputs = []
        # Using default value of inputs as flow input
        if node_name:
            node = next(filter(lambda item: item.name == node_name, dataplane_flow.nodes), None)
            if not node:
                raise UserErrorException(f"Cannot find {node_name} in the flow.")
            for name, value in node.inputs.items():
                if value.value_type == InputValueType.NODE_REFERENCE:
                    input_name = (
                        f"{value.value}.{value.section}.{value.property}"
                        if value.property
                        else f"{value.value}.{value.section}"
                    )
                    if input_name in inputs:
                        dependency_input = inputs.pop(input_name)
                    elif name in inputs:
                        dependency_input = inputs.pop(name)
                    else:
                        missing_inputs.append(name)
                        continue
                    dependency_nodes_outputs[value.value] = (
                        {value.property: dependency_input} if value.property else dependency_input
                    )
                    merged_inputs[name] = dependency_input
                elif value.value_type == InputValueType.FLOW_INPUT:
                    input_name = f"{value.prefix}{value.value}"
                    if input_name in inputs:
                        flow_input = inputs.pop(input_name)
                    elif name in inputs:
                        flow_input = inputs.pop(name)
                    else:
                        flow_input = dataplane_flow.inputs[value.value].default
                        if flow_input is None:
                            missing_inputs.append(name)
                            continue
                    flow_inputs[value.value] = flow_input
                    merged_inputs[name] = flow_input
                else:
                    flow_inputs[name] = inputs.pop(name) if name in inputs else value.value
                    merged_inputs[name] = flow_inputs[name]
        else:
            for name, value in dataplane_flow.inputs.items():
                if name in inputs:
                    flow_inputs[name] = inputs.pop(name)
                    merged_inputs[name] = flow_inputs[name]
                else:
                    if value.default is None:
                        # When the flow is a chat flow and chat_history has no default value, set an empty list for it
                        if chat_history_name and name == chat_history_name:
                            flow_inputs[name] = []
                        else:
                            missing_inputs.append(name)
                    else:
                        flow_inputs[name] = value.default
                        merged_inputs[name] = flow_inputs[name]
        prefix = node_name or "flow"
        if missing_inputs:
            raise UserErrorException(f'Required input(s) {missing_inputs} are missing for "{prefix}".')
        if inputs:
            logger.warning(f"Unknown input(s) of {prefix}: {inputs}")
            flow_inputs.update(inputs)
            merged_inputs.update(inputs)
        logger.info(f"{prefix} input(s): {merged_inputs}")
        return flow_inputs, dependency_nodes_outputs

    def flow_test(
        self,
        inputs: Mapping[str, Any],
        environment_variables: dict = None,
        stream_log: bool = True,
        allow_generator_output: bool = False,
        connections: dict = None,  # executable connections dict, to avoid http call each time in chat mode
        stream_output: bool = True,
    ):
        from promptflow._constants import LINE_NUMBER_KEY
        from promptflow.executor import FlowExecutor

        if not connections:
            connections = SubmitterHelper.resolve_connections(flow=self.flow, client=self._client)
        credential_list = ConnectionManager(connections).get_secret_list()

        # resolve environment variables
        SubmitterHelper.resolve_environment_variables(environment_variables=environment_variables, client=self._client)
        environment_variables = environment_variables if environment_variables else {}
        SubmitterHelper.init_env(environment_variables=environment_variables)

        with LoggerOperations(
            file_path=self.flow.code / PROMPT_FLOW_DIR_NAME / "flow.log",
            stream=stream_log,
            credential_list=credential_list,
        ):
            storage = DefaultRunStorage(base_dir=self.flow.code, sub_dir=Path(".promptflow/intermediate"))
            flow_executor = FlowExecutor.create(
                self.flow.path, connections, self.flow.code, storage=storage, raise_ex=False
            )
            flow_executor.enable_streaming_for_llm_flow(lambda: stream_output)
            line_result = flow_executor.exec_line(inputs, index=0, allow_generator_output=allow_generator_output)
            line_result.output = persist_multimedia_data(
                line_result.output, base_dir=self.flow.code, sub_dir=Path(".promptflow/output")
            )
            if line_result.aggregation_inputs:
                # Convert inputs of aggregation to list type
                flow_inputs = {k: [v] for k, v in inputs.items()}
                aggregation_inputs = {k: [v] for k, v in line_result.aggregation_inputs.items()}
                aggregation_results = flow_executor.exec_aggregation(flow_inputs, aggregation_inputs=aggregation_inputs)
                line_result.node_run_infos.update(aggregation_results.node_run_infos)
                line_result.run_info.metrics = aggregation_results.metrics
            if isinstance(line_result.output, dict):
                # Remove line_number from output
                line_result.output.pop(LINE_NUMBER_KEY, None)
                generator_outputs = self._get_generator_outputs(line_result.output)
                if generator_outputs:
                    logger.info(f"Some streaming outputs in the result, {generator_outputs.keys()}")
            return line_result

    def node_test(
        self,
        node_name: str,
        flow_inputs: Mapping[str, Any],
        dependency_nodes_outputs: Mapping[str, Any],
        environment_variables: dict = None,
        stream: bool = True,
    ):
        from promptflow.executor import FlowExecutor

        connections = SubmitterHelper.resolve_connections(flow=self.flow, client=self._client)
        credential_list = ConnectionManager(connections).get_secret_list()

        # resolve environment variables
        SubmitterHelper.resolve_environment_variables(environment_variables=environment_variables, client=self._client)
        SubmitterHelper.init_env(environment_variables=environment_variables)

        with LoggerOperations(
            file_path=self.flow.code / PROMPT_FLOW_DIR_NAME / f"{node_name}.node.log",
            stream=stream,
            credential_list=credential_list,
        ):
            result = FlowExecutor.load_and_exec_node(
                self.flow.path,
                node_name,
                flow_inputs=flow_inputs,
                dependency_nodes_outputs=dependency_nodes_outputs,
                connections=connections,
                working_dir=self.flow.code,
                output_sub_dir=".promptflow/intermediate",
            )
            return result

    def _chat_flow(self, inputs, chat_history_name, environment_variables: dict = None, show_step_output=False):
        """
        Interact with Chat Flow. Do the following:
            1. Combine chat_history and user input as the input for each round of the chat flow.
            2. Each round of chat is executed once flow test.
            3. Prefix the output for distinction.
        """
        from colorama import Fore, init

        @contextlib.contextmanager
        def change_logger_level(level):
            origin_level = logger.level
            logger.setLevel(level)
            yield
            logger.setLevel(origin_level)

        def show_node_log_and_output(node_run_infos, show_node_output):
            """Show stdout and output of nodes."""
            for node_name, node_result in node_run_infos.items():
                # Prefix of node stdout is "%Y-%m-%dT%H:%M:%S%z"
                pattern = r"\[\d{4}-\d{2}-\d{2}T\d{2}:\d{2}:\d{2}\+\d{4}\] "
                if node_result.logs:
                    node_logs = re.sub(pattern, "", node_result.logs["stdout"])
                    if node_logs:
                        for log in node_logs.rstrip("\n").split("\n"):
                            print(f"{Fore.LIGHTBLUE_EX}[{node_name}]:", end=" ")
                            print(log)
                if show_node_output:
                    print(f"{Fore.CYAN}{node_name}: ", end="")
                    # TODO executor return a type string of generator
                    node_output = node_result.output
                    if isinstance(node_result.output, GeneratorType):
                        node_output = "".join(get_result_output(node_output))
                    print(f"{Fore.LIGHTWHITE_EX}{node_output}")

        def print_chat_output(output):
            if isinstance(output, GeneratorType):
                for event in get_result_output(output):
                    print(event, end="")
                    # For better animation effects
                    time.sleep(0.01)
                # Print a new line at the end of the response
                print()
            else:
                print(output)

        def get_result_output(output):
            if isinstance(output, GeneratorType):
                if output in generator_record:
                    if hasattr(generator_record[output], "items"):
                        output = iter(generator_record[output].items)
                    else:
                        output = iter(generator_record[output])
                else:
                    if hasattr(output.gi_frame.f_locals, "proxy"):
                        proxy = output.gi_frame.f_locals["proxy"]
                        generator_record[output] = proxy
                    else:
                        generator_record[output] = list(output)
                        output = generator_record[output]
            return output

        def resolve_generator(flow_result):
            # resolve generator in flow result
            for k, v in flow_result.run_info.output.items():
                if isinstance(v, GeneratorType):
                    flow_output = "".join(get_result_output(v))
                    flow_result.run_info.output[k] = flow_output
                    flow_result.run_info.result[k] = flow_output
                    flow_result.output[k] = flow_output

            # resolve generator in node outputs
            for node_name, node in flow_result.node_run_infos.items():
                if isinstance(node.output, GeneratorType):
                    node_output = "".join(get_result_output(node.output))
                    node.output = node_output
                    node.result = node_output

            return flow_result

        init(autoreset=True)
        chat_history = []
        generator_record = {}
        input_name = next(
            filter(lambda key: self.dataplane_flow.inputs[key].is_chat_input, self.dataplane_flow.inputs.keys())
        )
        output_name = next(
            filter(
                lambda key: self.dataplane_flow.outputs[key].is_chat_output,
                self.dataplane_flow.outputs.keys(),
            )
        )

        # Pass connections to avoid duplicate calculation (especially http call)
        connections = SubmitterHelper.resolve_connections(flow=self.flow, client=self._client)
        while True:
            try:
                print(f"{Fore.GREEN}User: ", end="")
                input_value = input()
                if not input_value.strip():
                    continue
            except (KeyboardInterrupt, EOFError):
                print("Terminate the chat.")
                break
            inputs = inputs or {}
            inputs[input_name] = input_value
            inputs[chat_history_name] = chat_history
            with change_logger_level(level=logging.WARNING):
                chat_inputs, _ = self.resolve_data(inputs=inputs)

            flow_result = self.flow_test(
                inputs=chat_inputs,
                environment_variables=environment_variables,
                stream_log=False,
                allow_generator_output=True,
                connections=connections,
                stream_output=True,
            )
            self._raise_error_when_test_failed(flow_result, show_trace=True)
            show_node_log_and_output(flow_result.node_run_infos, show_step_output)

            print(f"{Fore.YELLOW}Bot: ", end="")
            print_chat_output(flow_result.output[output_name])
            flow_result = resolve_generator(flow_result)
            flow_outputs = {k: v for k, v in flow_result.output.items()}
            history = {"inputs": {input_name: input_value}, "outputs": flow_outputs}
            chat_history.append(history)
            dump_flow_result(flow_folder=self._origin_flow.code, flow_result=flow_result, prefix="chat")

    @staticmethod
    def _raise_error_when_test_failed(test_result, show_trace=False):
        from promptflow.executor._result import LineResult

        test_status = test_result.run_info.status if isinstance(test_result, LineResult) else test_result.status

        if test_status == Status.Failed:
            error_dict = test_result.run_info.error if isinstance(test_result, LineResult) else test_result.error
            error_response = ErrorResponse.from_error_dict(error_dict)
            user_execution_error = error_response.get_user_execution_error_info()
            error_message = error_response.message
            stack_trace = user_execution_error.get("traceback", "")
            error_type = user_execution_error.get("type", "Exception")
            if show_trace:
                print(stack_trace)
            raise UserErrorException(f"{error_type}: {error_message}")

    @staticmethod
    def _get_generator_outputs(outputs):
        outputs = outputs or {}
        return {key: outputs for key, output in outputs.items() if isinstance(output, GeneratorType)}


class TestSubmitterViaProxy(TestSubmitter):
    def __init__(self, flow: Flow, flow_context: FlowContext, client=None):
        super().__init__(flow, flow_context, client)

    @contextlib.contextmanager
    def init(self):
        with super().init():
            logger.info("Promptflow proxy executor starts initializing...")
            connections = SubmitterHelper.resolve_connection_names_from_tool_meta(
                tools_meta=CsharpExecutorProxy.generate_tool_metadata(
                    flow_dag=self.flow.dag,
                    working_dir=self.flow.code,
                )
            )
            storage = DefaultRunStorage(base_dir=self.flow.code, sub_dir=Path(".promptflow/intermediate"))
            self._executor = CsharpExecutorProxy.create(
                flow_file=self.flow.path,
                working_dir=self.flow.code,
                connections=connections,
                storage=storage,
            )
            logger.info("Promptflow proxy executor initiated successfully.")
            yield self

    def flow_test(
        self,
        inputs: Mapping[str, Any],
        environment_variables: dict = None,
        stream_log: bool = True,
        allow_generator_output: bool = False,
        connections: dict = None,  # executable connections dict, to avoid http call each time in chat mode
        stream_output: bool = True,
    ):

        from promptflow._constants import LINE_NUMBER_KEY
<<<<<<< HEAD
=======
        from promptflow.batch import CSharpExecutorProxy
>>>>>>> 9781c606

        if not connections:
            connections = SubmitterHelper.resolve_connection_names_from_tool_meta(
                tools_meta=CSharpExecutorProxy.generate_tool_metadata(
                    flow_dag=self.flow.dag,
                    working_dir=self.flow.code,
                )
            )
        credential_list = ConnectionManager(connections).get_secret_list()

        # resolve environment variables
        SubmitterHelper.resolve_environment_variables(environment_variables=environment_variables, client=self._client)
        environment_variables = environment_variables if environment_variables else {}
        SubmitterHelper.init_env(environment_variables=environment_variables)

        log_path = self.flow.code / PROMPT_FLOW_DIR_NAME / "flow.log"
        with LoggerOperations(
            file_path=log_path,
            stream=stream_log,
            credential_list=credential_list,
        ):
            try:
                storage = DefaultRunStorage(base_dir=self.flow.code, sub_dir=Path(".promptflow/intermediate"))
                flow_executor = CSharpExecutorProxy.create(
                    flow_file=self.flow.path,
                    working_dir=self.flow.code,
                    connections=connections,
                    storage=storage,
                    log_path=log_path,
                )

                line_result = asyncio.run(flow_executor.exec_line_async(inputs, index=0))
                line_result.output = persist_multimedia_data(
                    line_result.output, base_dir=self.flow.code, sub_dir=Path(".promptflow/output")
                )
<<<<<<< HEAD
                line_result.node_run_infos.update(aggregation_results.node_run_infos)
                line_result.run_info.metrics = aggregation_results.metrics
            if isinstance(line_result.output, dict):
                # Remove line_number from output
                line_result.output.pop(LINE_NUMBER_KEY, None)
                generator_outputs = self._get_generator_outputs(line_result.output)
                if generator_outputs:
                    logger.info(f"Some streaming outputs in the result, {generator_outputs.keys()}")
            return line_result

    def exec_with_inputs(self, inputs):
        from promptflow._constants import LINE_NUMBER_KEY

        # validate inputs
        flow_inputs, _ = self.resolve_data(inputs=inputs, dataplane_flow=self.dataplane_flow)
        line_result = self._executor.exec_line(inputs, index=0)
        if isinstance(line_result.output, dict):
            # Remove line_number from output
            line_result.output.pop(LINE_NUMBER_KEY, None)
        return line_result
=======
                if line_result.aggregation_inputs:
                    # Convert inputs of aggregation to list type
                    flow_inputs = {k: [v] for k, v in inputs.items()}
                    aggregation_inputs = {k: [v] for k, v in line_result.aggregation_inputs.items()}
                    aggregation_results = asyncio.run(
                        flow_executor.exec_aggregation_async(flow_inputs, aggregation_inputs)
                    )
                    line_result.node_run_infos.update(aggregation_results.node_run_infos)
                    line_result.run_info.metrics = aggregation_results.metrics
                if isinstance(line_result.output, dict):
                    # Remove line_number from output
                    line_result.output.pop(LINE_NUMBER_KEY, None)
                    generator_outputs = self._get_generator_outputs(line_result.output)
                    if generator_outputs:
                        logger.info(f"Some streaming outputs in the result, {generator_outputs.keys()}")
                return line_result
            finally:
                flow_executor.destroy()
>>>>>>> 9781c606
<|MERGE_RESOLUTION|>--- conflicted
+++ resolved
@@ -430,10 +430,7 @@
     ):
 
         from promptflow._constants import LINE_NUMBER_KEY
-<<<<<<< HEAD
-=======
         from promptflow.batch import CSharpExecutorProxy
->>>>>>> 9781c606
 
         if not connections:
             connections = SubmitterHelper.resolve_connection_names_from_tool_meta(
@@ -469,28 +466,6 @@
                 line_result.output = persist_multimedia_data(
                     line_result.output, base_dir=self.flow.code, sub_dir=Path(".promptflow/output")
                 )
-<<<<<<< HEAD
-                line_result.node_run_infos.update(aggregation_results.node_run_infos)
-                line_result.run_info.metrics = aggregation_results.metrics
-            if isinstance(line_result.output, dict):
-                # Remove line_number from output
-                line_result.output.pop(LINE_NUMBER_KEY, None)
-                generator_outputs = self._get_generator_outputs(line_result.output)
-                if generator_outputs:
-                    logger.info(f"Some streaming outputs in the result, {generator_outputs.keys()}")
-            return line_result
-
-    def exec_with_inputs(self, inputs):
-        from promptflow._constants import LINE_NUMBER_KEY
-
-        # validate inputs
-        flow_inputs, _ = self.resolve_data(inputs=inputs, dataplane_flow=self.dataplane_flow)
-        line_result = self._executor.exec_line(inputs, index=0)
-        if isinstance(line_result.output, dict):
-            # Remove line_number from output
-            line_result.output.pop(LINE_NUMBER_KEY, None)
-        return line_result
-=======
                 if line_result.aggregation_inputs:
                     # Convert inputs of aggregation to list type
                     flow_inputs = {k: [v] for k, v in inputs.items()}
@@ -509,4 +484,14 @@
                 return line_result
             finally:
                 flow_executor.destroy()
->>>>>>> 9781c606
+
+    def exec_with_inputs(self, inputs):
+        from promptflow._constants import LINE_NUMBER_KEY
+
+        # validate inputs
+        flow_inputs, _ = self.resolve_data(inputs=inputs, dataplane_flow=self.dataplane_flow)
+        line_result = self._executor.exec_line(inputs, index=0)
+        if isinstance(line_result.output, dict):
+            # Remove line_number from output
+            line_result.output.pop(LINE_NUMBER_KEY, None)
+        return line_result