--- conflicted
+++ resolved
@@ -9,11 +9,7 @@
 from typing import Any, Mapping
 
 from promptflow._internal import ConnectionManager
-<<<<<<< HEAD
-from promptflow._sdk._constants import LOGGER_NAME, PROMPT_FLOW_DIR_NAME, JobType
-=======
-from promptflow._sdk._constants import PROMPT_FLOW_DIR_NAME
->>>>>>> b504bef0
+from promptflow._sdk._constants import PROMPT_FLOW_DIR_NAME, JobType
 from promptflow._sdk._utils import dump_flow_result, parse_variant
 from promptflow._sdk.entities._flow import FlowContext, ProtectedFlow
 from promptflow._sdk.operations._local_storage_operations import LoggerOperations
@@ -28,9 +24,13 @@
 
 from ..._utils.async_utils import async_run_allowing_running_loop
 from ..._utils.logger_utils import get_cli_sdk_logger
-from .utils import (SubmitterHelper, variant_overwrite_context, print_chat_output, resolve_generator,
-                    show_node_log_and_output)
-
+from .utils import (
+    SubmitterHelper,
+    print_chat_output,
+    resolve_generator,
+    show_node_log_and_output,
+    variant_overwrite_context,
+)
 
 logger = get_cli_sdk_logger()
 
