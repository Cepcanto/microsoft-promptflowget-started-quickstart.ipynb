--- conflicted
+++ resolved
@@ -1195,7 +1195,6 @@
         return "Error"
 
 
-<<<<<<< HEAD
 def _generate_meta_from_file(working_dir, source_path, entry, meta_dict, exception_list):
     with _change_working_dir(working_dir), inject_sys_path(working_dir):
         try:
@@ -1286,7 +1285,8 @@
             json.dump(flow_meta, f, indent=4)
 
     return flow_meta
-=======
+
+
 def extract_workspace_triad_from_trace_provider(trace_provider: str) -> AzureMLWorkspaceTriad:
     match = re.match(AZURE_WORKSPACE_REGEX_FORMAT, trace_provider)
     if not match or len(match.groups()) != 5:
@@ -1307,5 +1307,4 @@
     if sys.stdout is None:
         sys.stdout = open(os.devnull, "w")
     if sys.stderr is None:
-        sys.stderr = sys.stdout
->>>>>>> ae272d21
+        sys.stderr = sys.stdout