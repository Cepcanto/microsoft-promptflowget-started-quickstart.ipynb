# ---------------------------------------------------------
# Copyright (c) Microsoft Corporation. All rights reserved.
# ---------------------------------------------------------
from pathlib import Path
from typing import Dict

from promptflow._constants import LANGUAGE_KEY, FlowLanguage
from promptflow._sdk._constants import BASE_PATH_CONTEXT_KEY
from promptflow._sdk.entities._validation import SchemaValidatableMixin
from promptflow.core._flow import FlexFlow as FlexFlowCore
from promptflow.exceptions import ErrorTarget, UserErrorException


<<<<<<< HEAD
class EagerFlow(FlowBase, SchemaValidatableMixin):
    """This class is used to represent an eager flow."""

    def __init__(
        self,
        path: Union[str, PathLike],
        code: Union[str, PathLike],
        entry: str,
        data: dict,
        **kwargs,
    ):
        # flow.dag.yaml file path
        path = Path(path)
        # flow.dag.yaml file's folder
        code = Path(code)
        # entry function name
        self.entry = entry
        # entry file name
        self.entry_file = self._resolve_entry_file(entry=entry, working_dir=code)
        # TODO(2910062): support eager flow execution cache
        super().__init__(data=data, path=path, code=code, content_hash=None, **kwargs)
=======
class FlexFlow(FlexFlowCore, SchemaValidatableMixin):
    __doc__ = FlexFlowCore.__doc__
>>>>>>> d9eaa62e

    # region properties
    @property
    def language(self) -> str:
        return self._data.get(LANGUAGE_KEY, FlowLanguage.Python)

    @property
    def additional_includes(self) -> list:
        return self._data.get("additional_includes", [])

    # endregion

    # region overrides
    @classmethod
    def _load(cls, path: Path, data: dict, raise_error=True, **kwargs):
        # raise validation error on unknown fields
        if raise_error:
            # Abstract here. The actual validation is done in subclass.
            data = cls._create_schema_for_validation(context={BASE_PATH_CONTEXT_KEY: path.parent}).load(data)
        return super()._load(path=path, data=data, **kwargs)

    # endregion overrides

    # region SchemaValidatableMixin
    @classmethod
    def _create_schema_for_validation(cls, context):
        # import here to avoid circular import
        from ..schemas._flow import EagerFlowSchema

        return EagerFlowSchema(context=context)

    def _default_context(self) -> dict:
        return {BASE_PATH_CONTEXT_KEY: self.code}

    def _create_validation_error(self, message, no_personal_data_message=None):
        return UserErrorException(
            message=message,
            target=ErrorTarget.CONTROL_PLANE_SDK,
            no_personal_data_message=no_personal_data_message,
        )

    def _dump_for_validation(self) -> Dict:
        # Flow is read-only in control plane, so we always dump the flow from file
        return self._data

    # endregion SchemaValidatableMixin<|MERGE_RESOLUTION|>--- conflicted
+++ resolved
@@ -11,32 +11,8 @@
 from promptflow.exceptions import ErrorTarget, UserErrorException
 
 
-<<<<<<< HEAD
-class EagerFlow(FlowBase, SchemaValidatableMixin):
-    """This class is used to represent an eager flow."""
-
-    def __init__(
-        self,
-        path: Union[str, PathLike],
-        code: Union[str, PathLike],
-        entry: str,
-        data: dict,
-        **kwargs,
-    ):
-        # flow.dag.yaml file path
-        path = Path(path)
-        # flow.dag.yaml file's folder
-        code = Path(code)
-        # entry function name
-        self.entry = entry
-        # entry file name
-        self.entry_file = self._resolve_entry_file(entry=entry, working_dir=code)
-        # TODO(2910062): support eager flow execution cache
-        super().__init__(data=data, path=path, code=code, content_hash=None, **kwargs)
-=======
 class FlexFlow(FlexFlowCore, SchemaValidatableMixin):
     __doc__ = FlexFlowCore.__doc__
->>>>>>> d9eaa62e
 
     # region properties
     @property
