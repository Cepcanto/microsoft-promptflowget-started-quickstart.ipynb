--- conflicted
+++ resolved
@@ -179,11 +179,7 @@
             # read flow file to get hash
             with open(flow_path, "r", encoding=DEFAULT_ENCODING) as f:
                 flow_content = f.read()
-<<<<<<< HEAD
-                flow_dag = load_yaml_string(flow_content)
-=======
-                data = yaml.safe_load(flow_content)
->>>>>>> af121685
+                data = load_yaml_string(flow_content)
                 kwargs["content_hash"] = hash(flow_content)
             is_eager_flow = cls._is_eager_flow(data)
             if is_eager_flow:
