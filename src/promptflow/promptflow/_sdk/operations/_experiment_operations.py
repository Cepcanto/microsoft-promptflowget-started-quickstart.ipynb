--- conflicted
+++ resolved
@@ -140,17 +140,12 @@
 
         experiment_template = _load_experiment_template(experiment)
         output_path = kwargs.get("output_path", None)
-<<<<<<< HEAD
-        return ExperimentOrchestrator(self._client, None).test(
-            flow, experiment_template, inputs, environment_variables, output_path=output_path
-=======
         session = kwargs.get("session", None)
-        return ExperimentOrchestrator(client=self._client).test(
+        return ExperimentOrchestrator(client=self._client, experiment=None).test(
             flow,
             experiment_template,
             inputs,
             environment_variables,
             output_path=output_path,
             session=session,
->>>>>>> 4869c653
         )