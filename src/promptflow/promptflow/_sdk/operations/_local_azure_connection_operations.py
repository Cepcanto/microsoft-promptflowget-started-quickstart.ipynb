--- conflicted
+++ resolved
@@ -26,11 +26,7 @@
         )
         # Lazy init client as ml_client initialization require workspace read permission
         self._pfazure_client = None
-<<<<<<< HEAD
-        self._credential = self._get_credential()
         self._user_agent = kwargs.pop("user_agent", None)
-=======
->>>>>>> 2ba912f9
 
     @property
     def _client(self):
