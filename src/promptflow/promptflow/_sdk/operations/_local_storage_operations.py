# ---------------------------------------------------------
# Copyright (c) Microsoft Corporation. All rights reserved.
# ---------------------------------------------------------

import copy
import datetime
import json
import logging
import shutil
from dataclasses import asdict, dataclass
from functools import partial
from pathlib import Path
from typing import Any, Dict, List, NewType, Optional, Tuple, Union

import yaml
from filelock import FileLock

from promptflow._sdk._constants import (
    DEFAULT_ENCODING,
    HOME_PROMPT_FLOW_DIR,
    LINE_NUMBER,
    LOCAL_STORAGE_BATCH_SIZE,
    LOGGER_NAME,
    PROMPT_FLOW_DIR_NAME,
    LocalStorageFilenames,
    get_run_output_path,
)
from promptflow._sdk._errors import BulkRunException
from promptflow._sdk._utils import generate_flow_tools_json
from promptflow._sdk.entities import Run
from promptflow._sdk.entities._flow import Flow
from promptflow._utils.dataclass_serializer import serialize
from promptflow._utils.exception_utils import PromptflowExceptionPresenter
from promptflow._utils.logger_utils import LogContext
from promptflow._utils.multimedia_utils import get_file_reference_encoder
from promptflow.contracts.multimedia import Image
from promptflow.contracts.run_info import FlowRunInfo
from promptflow.contracts.run_info import RunInfo as NodeRunInfo
from promptflow.contracts.run_info import Status
from promptflow.contracts.run_mode import RunMode
from promptflow.exceptions import UserErrorException
from promptflow.executor.flow_executor import BulkResult
from promptflow.storage import AbstractRunStorage

logger = logging.getLogger(LOGGER_NAME)

RunInputs = NewType("RunInputs", Dict[str, List[Any]])
RunOutputs = NewType("RunOutputs", Dict[str, List[Any]])
RunMetrics = NewType("RunMetrics", Dict[str, Any])


@dataclass
class LoggerOperations(LogContext):
    stream: bool = False

    @property
    def log_path(self) -> str:
        return str(self.file_path)

    def get_logs(self) -> str:
        with open(self.file_path, mode="r", encoding=DEFAULT_ENCODING) as f:
            return f.read()

    def _get_execute_loggers_list(cls) -> List[logging.Logger]:
        result = super()._get_execute_loggers_list()
        result.append(logger)
        return result

    def get_initializer(self):
        return partial(
            LoggerOperations,
            file_path=self.file_path,
            run_mode=self.run_mode,
            credential_list=self.credential_list,
            stream=self.stream,
        )

    def __enter__(self):
        log_path = Path(self.log_path)
        log_path.parent.mkdir(parents=True, exist_ok=True)
        if self.run_mode == RunMode.Batch:
            log_path.touch(exist_ok=True)
        else:
            if log_path.exists():
                # for non batch run, clean up previous log content
                try:
                    with open(log_path, mode="w", encoding=DEFAULT_ENCODING) as file:
                        file.truncate(0)
                except Exception as e:
                    logger.warning(f"Failed to clean up the previous log content because {e}")
            else:
                log_path.touch()

        for _logger in self._get_execute_loggers_list():
            for handler in _logger.handlers:
                if self.stream is False and isinstance(handler, logging.StreamHandler):
                    handler.setLevel(logging.CRITICAL)
        super().__enter__()

    def __exit__(self, *args):
        super().__exit__(*args)

        for _logger in self._get_execute_loggers_list():
            for handler in _logger.handlers:
                if self.stream is False and isinstance(handler, logging.StreamHandler):
                    handler.setLevel(logging.CRITICAL)


@dataclass
class NodeRunRecord:
    NodeName: str
    line_number: int
    run_info: str
    start_time: datetime
    end_time: datetime
    status: str

    @staticmethod
    def from_run_info(node_run_info: NodeRunInfo) -> "NodeRunRecord":
        return NodeRunRecord(
            NodeName=node_run_info.node,
            line_number=node_run_info.index,
            run_info=serialize(node_run_info),
            start_time=node_run_info.start_time.isoformat(),
            end_time=node_run_info.end_time.isoformat(),
            status=node_run_info.status.value,
        )

    def dump(self, path: Path, run_name: str) -> None:
        # for nodes in first line run and all reduce nodes, the target filename is 000000000.jsonl
        # so we need to handle concurrent write with file lock
        filename_need_lock = "0".zfill(LocalStorageOperations.LINE_NUMBER_WIDTH) + ".jsonl"
        if path.name == filename_need_lock:
            file_lock_path = (HOME_PROMPT_FLOW_DIR / f"{run_name}.{self.NodeName}.lock").resolve()
            lock = FileLock(file_lock_path)
            lock.acquire()
            try:
                with open(path, mode="w", encoding=DEFAULT_ENCODING) as f:
                    json.dump(asdict(self), f, ensure_ascii=False)
            finally:
                lock.release()
        else:
            # for normal nodes in other line runs, directly write
            with open(path, mode="w", encoding=DEFAULT_ENCODING) as f:
                json.dump(asdict(self), f, ensure_ascii=False)


@dataclass
class LineRunRecord:
    line_number: int
    run_info: str
    start_time: datetime.datetime
    end_time: datetime.datetime
    name: str
    description: str
    status: str
    tags: str

    @staticmethod
    def from_flow_run_info(flow_run_info: FlowRunInfo) -> "LineRunRecord":
        return LineRunRecord(
            line_number=flow_run_info.index,
            run_info=serialize(flow_run_info),
            start_time=flow_run_info.start_time.isoformat(),
            end_time=flow_run_info.end_time.isoformat(),
            name=flow_run_info.name,
            description=flow_run_info.description,
            status=flow_run_info.status.value,
            tags=flow_run_info.tags,
        )

    def dump(self, path: Path) -> None:
        with open(path, mode="w", encoding=DEFAULT_ENCODING) as f:
            json.dump(asdict(self), f, ensure_ascii=False)


class LocalStorageOperations(AbstractRunStorage):
    """LocalStorageOperations."""

    LINE_NUMBER_WIDTH = 9

    def __init__(self, run: Run, stream=False, run_mode=RunMode.Test):
        self._run = run
        self.path = self._prepare_folder(get_run_output_path(self._run))

        self.logger = LoggerOperations(
            file_path=self.path / LocalStorageFilenames.LOG, stream=stream, run_mode=run_mode
        )
        # snapshot
        self._snapshot_folder_path = self._prepare_folder(self.path / LocalStorageFilenames.SNAPSHOT_FOLDER)
        self._dag_path = self._snapshot_folder_path / LocalStorageFilenames.DAG
        self._flow_tools_json_path = (
            self._snapshot_folder_path / PROMPT_FLOW_DIR_NAME / LocalStorageFilenames.FLOW_TOOLS_JSON
        )
        self._inputs_path = self.path / LocalStorageFilenames.INPUTS  # keep this for other usages
        # below inputs and outputs are dumped by SDK
        self._sdk_inputs_path = self._inputs_path
        self._sdk_output_path = self.path / LocalStorageFilenames.OUTPUTS
        # metrics
        self._metrics_path = self.path / LocalStorageFilenames.METRICS
        # legacy files: detail.json and outputs.jsonl(not the one in flow_outputs folder)
        self._detail_path = self.path / LocalStorageFilenames.DETAIL
        self._legacy_outputs_path = self.path / LocalStorageFilenames.OUTPUTS
        # for line run records, store per line
        # for normal node run records, store per node per line;
        # for reduce node run records, store centralized in 000000000.jsonl per node
        self.outputs_folder = self._prepare_folder(self.path / "flow_outputs")
        self._outputs_path = self.outputs_folder / "output.jsonl"  # dumped by executor
        self._node_infos_folder = self._prepare_folder(self.path / "node_artifacts")
        self._run_infos_folder = self._prepare_folder(self.path / "flow_artifacts")
        self._data_path = Path(run.data) if run.data is not None else None

        self._meta_path = self.path / LocalStorageFilenames.META
        self._exception_path = self.path / LocalStorageFilenames.EXCEPTION

        self._dump_meta_file()

    def _dump_meta_file(self) -> None:
        with open(self._meta_path, mode="w", encoding=DEFAULT_ENCODING) as f:
            json.dump({"batch_size": LOCAL_STORAGE_BATCH_SIZE}, f, ensure_ascii=False)

    def dump_snapshot(self, flow: Flow) -> None:
        """Dump flow directory to snapshot folder, input file will be dumped after the run."""
        shutil.copytree(
            flow.code.as_posix(),
            self._snapshot_folder_path,
            ignore=shutil.ignore_patterns("__pycache__"),
            dirs_exist_ok=True,
        )
        # replace DAG file with the overwrite one
        self._dag_path.unlink()
        shutil.copy(flow.path, self._dag_path)

    def load_dag_as_string(self) -> str:
        with open(self._dag_path, mode="r", encoding=DEFAULT_ENCODING) as f:
            return f.read()

    def load_flow_tools_json(self) -> dict:
        if not self._flow_tools_json_path.is_file():
            return generate_flow_tools_json(self._snapshot_folder_path, dump=False)
        else:
            with open(self._flow_tools_json_path, mode="r", encoding=DEFAULT_ENCODING) as f:
                return json.load(f)

    def load_io_spec(self) -> Tuple[Dict[str, Dict[str, str]], Dict[str, Dict[str, str]]]:
        """Load input/output spec from DAG."""
        with open(self._dag_path, mode="r", encoding=DEFAULT_ENCODING) as f:
            flow_dag = yaml.safe_load(f)
        return flow_dag["inputs"], flow_dag["outputs"]

    def load_inputs(self) -> RunInputs:
        import pandas as pd

        with open(self._sdk_inputs_path, mode="r", encoding=DEFAULT_ENCODING) as f:
            df = pd.read_json(f, orient="records", lines=True)
            return df.to_dict("list")

    def load_outputs(self) -> RunOutputs:
        import pandas as pd

        # for legacy run, simply read the output file and return as list of dict
        if not self._outputs_path.is_file():
            with open(self._legacy_outputs_path, mode="r", encoding=DEFAULT_ENCODING) as f:
                df = pd.read_json(f, orient="records", lines=True)
                return df.to_dict("list")

        with open(self._outputs_path, mode="r", encoding=DEFAULT_ENCODING) as f:
            df = pd.read_json(f, orient="records", lines=True)
            if len(df) > 0:
                df = df.set_index(LINE_NUMBER)
            return df.to_dict("list")

    def dump_inputs_and_outputs(self) -> None:
        inputs, outputs = self._collect_io_from_debug_info()
        with open(self._sdk_inputs_path, mode="w", encoding=DEFAULT_ENCODING) as f:
            inputs.to_json(f, orient="records", lines=True, force_ascii=False)
        with open(self._sdk_output_path, mode="w", encoding=DEFAULT_ENCODING) as f:
            outputs.to_json(f, orient="records", lines=True, force_ascii=False)

    def dump_metrics(self, metrics: Optional[RunMetrics]) -> None:
        metrics = metrics or dict()
        with open(self._metrics_path, mode="w", encoding=DEFAULT_ENCODING) as f:
            json.dump(metrics, f, ensure_ascii=False)

    def dump_exception(self, exception: Exception, bulk_results: BulkResult) -> None:
        """Dump exception to local storage.

        :param exception: Exception raised during bulk run.
        :param bulk_results: Bulk run outputs. If exception not raised, store line run error messages.
        """
        # extract line run errors
        errors, line_runs = [], []
        if bulk_results:
            try:
                for line_result in bulk_results.line_results:
                    if line_result.run_info.error is not None:
                        errors.append(
                            {
                                "line number": line_result.run_info.index,
                                "error": line_result.run_info.error,
                            }
                        )
                    line_runs.append(line_result)
            except Exception:
                pass

            # won't dump exception if errors not found in bulk_results
            if not errors:
                return

        # SystemError will be raised above and users can see it, so we don't need to dump it.
        if exception is None or not isinstance(exception, UserErrorException):
            # use first line run error message as exception message if no exception raised
            error = errors[0]
            try:
                message = error["error"]["message"]
            except Exception:
                message = (
                    "Failed to extract error message from line runs. "
                    f"Please check {self._outputs_path} for more info."
                )
        else:
            message = str(exception)

        if not isinstance(exception, BulkRunException):
            # If other errors raised, pass it into PromptflowException
            exception = BulkRunException(
                message=message,
                error=exception,
                failed_lines=len(errors) if errors else "unknown",
                total_lines=len(line_runs) if line_runs else "unknown",
                line_errors={"errors": errors},
            )
        with open(self._exception_path, mode="w", encoding=DEFAULT_ENCODING) as f:
            json.dump(
                PromptflowExceptionPresenter.create(exception).to_dict(include_debug_info=True), f, ensure_ascii=False
            )

    def load_exception(self) -> Dict:
        try:
            with open(self._exception_path, mode="r", encoding=DEFAULT_ENCODING) as f:
                return json.load(f)
        except Exception:
            return {}

    def load_detail(self) -> Dict[str, list]:
        if self._detail_path.is_file():
            # legacy run with local file detail.json, then directly load from the file
            with open(self._detail_path, mode="r", encoding=DEFAULT_ENCODING) as f:
                return json.load(f)
        else:
            # collect from local files and concat in the memory
            flow_runs, node_runs = [], []
            for line_run_record_file in sorted(self._run_infos_folder.iterdir()):
                # In addition to the output jsonl files, there may be multimedia files in the output folder,
                # so we should skip them.
                if line_run_record_file.suffix.lower() != ".jsonl":
                    continue
                with open(line_run_record_file, mode="r", encoding=DEFAULT_ENCODING) as f:
                    flow_runs.append(json.load(f)["run_info"])
            for node_folder in sorted(self._node_infos_folder.iterdir()):
                for node_run_record_file in sorted(node_folder.iterdir()):
                    if node_run_record_file.suffix.lower() != ".jsonl":
                        continue
                    with open(node_run_record_file, mode="r", encoding=DEFAULT_ENCODING) as f:
                        node_runs.append(json.load(f)["run_info"])
            return {"flow_runs": flow_runs, "node_runs": node_runs}

    def load_metrics(self) -> Dict[str, Union[int, float, str]]:
        with open(self._metrics_path, mode="r", encoding=DEFAULT_ENCODING) as f:
            metrics = json.load(f)
        return metrics

    def persist_node_run(self, run_info: NodeRunInfo) -> None:
        """Persist node run record to local storage."""
        node_folder = self._prepare_folder(self._node_infos_folder / run_info.node)
        self._persist_run_multimedia(run_info, node_folder)
        node_run_record = NodeRunRecord.from_run_info(run_info)
        # for reduce nodes, the line_number is None, store the info in the 000000000.jsonl
        # align with AzureMLRunStorageV2, which is a storage contract with PFS
        line_number = 0 if node_run_record.line_number is None else node_run_record.line_number
        filename = f"{str(line_number).zfill(self.LINE_NUMBER_WIDTH)}.jsonl"
        node_run_record.dump(node_folder / filename, run_name=self._run.name)

    def persist_flow_run(self, run_info: FlowRunInfo) -> None:
        """Persist line run record to local storage."""
        if not Status.is_terminated(run_info.status):
            logger.info("Line run is not terminated, skip persisting line run record.")
            return
        self._persist_run_multimedia(run_info, self._run_infos_folder)
        line_run_record = LineRunRecord.from_flow_run_info(run_info)
        # calculate filename according to the batch size
        # note that if batch_size > 1, need to well handle concurrent write scenario
        lower_bound = line_run_record.line_number // LOCAL_STORAGE_BATCH_SIZE * LOCAL_STORAGE_BATCH_SIZE
        upper_bound = lower_bound + LOCAL_STORAGE_BATCH_SIZE - 1
        filename = (
            f"{str(lower_bound).zfill(self.LINE_NUMBER_WIDTH)}_"
            f"{str(upper_bound).zfill(self.LINE_NUMBER_WIDTH)}.jsonl"
        )
        line_run_record.dump(self._run_infos_folder / filename)

    def persist_result(self, result: Optional[BulkResult]) -> None:
        """Persist metrics from return of executor."""
        if result is None:
            return
        self.dump_inputs_and_outputs()
        self.dump_metrics(result.metrics)

    def _persist_run_multimedia(self, run_info: Union[FlowRunInfo, NodeRunInfo], folder_path: Path):
        if run_info.inputs:
            run_info.inputs = self._serialize_multimedia(run_info.inputs, folder_path)
        if run_info.output:
            run_info.output = self._serialize_multimedia(run_info.output, folder_path)
            run_info.result = None
        if run_info.api_calls:
            run_info.api_calls = self._serialize_multimedia(run_info.api_calls, folder_path)

    def _serialize_multimedia(self, value, folder_path: Path, relative_path: Path = None):
        pfbytes_file_reference_encoder = get_file_reference_encoder(folder_path, relative_path, use_absolute_path=True)
        serialization_funcs = {Image: partial(Image.serialize, **{"encoder": pfbytes_file_reference_encoder})}
        return serialize(value, serialization_funcs=serialization_funcs)

    @staticmethod
    def _prepare_folder(path: Union[str, Path]) -> Path:
        path = Path(path)
        path.mkdir(parents=True, exist_ok=True)
        return path

    @staticmethod
<<<<<<< HEAD
    def _outputs_padding(df: "DataFrame", expected_rows: int) -> "DataFrame":
        import pandas as pd

        if len(df) == expected_rows:
=======
    def _outputs_padding(df: pd.DataFrame, inputs_line_numbers: List[int]) -> pd.DataFrame:
        if len(df) == len(inputs_line_numbers):
>>>>>>> 2e29775a
            return df
        missing_lines = []
        lines_set = set(df[LINE_NUMBER].values)
        for i in inputs_line_numbers:
            if i not in lines_set:
                missing_lines.append({LINE_NUMBER: i})
        df_to_append = pd.DataFrame(missing_lines)
        res = pd.concat([df, df_to_append], ignore_index=True)
        res = res.sort_values(by=LINE_NUMBER, ascending=True)
        return res

    def load_inputs_and_outputs(self) -> Tuple["DataFrame", "DataFrame"]:
        import pandas as pd

        if not self._sdk_inputs_path.is_file() or not self._sdk_output_path.is_file():
            inputs, outputs = self._collect_io_from_debug_info()
        else:
            with open(self._sdk_inputs_path, mode="r", encoding=DEFAULT_ENCODING) as f:
                inputs = pd.read_json(f, orient="records", lines=True)
            with open(self._sdk_output_path, mode="r", encoding=DEFAULT_ENCODING) as f:
                outputs = pd.read_json(f, orient="records", lines=True)
                # if all line runs are failed, no need to fill
                if len(outputs) > 0:
                    outputs = self._outputs_padding(outputs, inputs["line_number"].tolist())
                    outputs.fillna(value="(Failed)", inplace=True)  # replace nan with explicit prompt
                    outputs = outputs.set_index(LINE_NUMBER)
        return inputs, outputs

    def _collect_io_from_debug_info(self) -> Tuple["DataFrame", "DataFrame"]:
        import pandas as pd

        inputs, outputs = [], []
        for line_run_record_file in sorted(self._run_infos_folder.iterdir()):
            if line_run_record_file.suffix.lower() != ".jsonl":
                continue
            with open(line_run_record_file, mode="r", encoding=DEFAULT_ENCODING) as f:
                data = json.load(f)
                line_number: int = data[LINE_NUMBER]
                line_run_info: dict = data["run_info"]
                current_inputs = line_run_info.get("inputs")
                current_outputs = line_run_info.get("output")
                inputs.append(copy.deepcopy(current_inputs))
                if current_outputs is not None:
                    current_outputs[LINE_NUMBER] = line_number
                    outputs.append(copy.deepcopy(current_outputs))
        return pd.DataFrame(inputs), pd.DataFrame(outputs)<|MERGE_RESOLUTION|>--- conflicted
+++ resolved
@@ -427,15 +427,10 @@
         return path
 
     @staticmethod
-<<<<<<< HEAD
-    def _outputs_padding(df: "DataFrame", expected_rows: int) -> "DataFrame":
+    def _outputs_padding(df: "DataFrame", inputs_line_numbers: List[int]) -> "DataFrame":
         import pandas as pd
 
-        if len(df) == expected_rows:
-=======
-    def _outputs_padding(df: pd.DataFrame, inputs_line_numbers: List[int]) -> pd.DataFrame:
         if len(df) == len(inputs_line_numbers):
->>>>>>> 2e29775a
             return df
         missing_lines = []
         lines_set = set(df[LINE_NUMBER].values)
