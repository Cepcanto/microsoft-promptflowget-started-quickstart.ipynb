--- conflicted
+++ resolved
@@ -432,15 +432,11 @@
         return path
 
     @staticmethod
-<<<<<<< HEAD
-    def _outputs_padding(df: "pd.DataFrame", expected_rows: int) -> "pd.DataFrame":
+    def _outputs_padding(df: "DataFrame", expected_rows: int) -> "DataFrame":
         import pandas as pd
 
-=======
-    def _outputs_padding(df: pd.DataFrame, expected_rows: int) -> pd.DataFrame:
         if len(df) == expected_rows:
             return df
->>>>>>> 1f658dbd
         missing_lines = []
         lines_set = set(df[LINE_NUMBER].values)
         for i in range(expected_rows):
