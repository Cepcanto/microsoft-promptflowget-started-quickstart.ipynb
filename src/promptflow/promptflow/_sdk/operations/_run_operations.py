--- conflicted
+++ resolved
@@ -327,11 +327,7 @@
             details.append(copy.deepcopy(detail))
             metadatas.append(asdict(metadata))
             # TODO: add language to run metadata
-<<<<<<< HEAD
-            flow_dag = yaml.safe_load(metadata.dag) or {}
-=======
-            flow_dag = load_yaml_string(metadata.dag)
->>>>>>> 9c6991c0
+            flow_dag = load_yaml_string(metadata.dag) or {}
             configs.append(
                 VisualizationConfig(
                     [AvailableIDE.VS_CODE]
