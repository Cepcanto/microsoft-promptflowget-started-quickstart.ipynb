--- conflicted
+++ resolved
@@ -193,16 +193,11 @@
         ORMRun.get(name).update(display_name=display_name, description=description, tags=tags, **kwargs)
         return self.get(name)
 
-<<<<<<< HEAD
     @monitor_operation(activity_name="pf.runs.get_details", activity_type=ActivityType.PUBLICAPI)
-    def get_details(self, name: Union[str, Run]) -> pd.DataFrame:
-        """Get run inputs and outputs.
-=======
     def get_details(
         self, name: Union[str, Run], max_results: int = MAX_SHOW_DETAILS_RESULTS, all_results: bool = False
     ) -> pd.DataFrame:
         """Get the details from the run.
->>>>>>> 4d9a7d9d
 
         .. note::
 
