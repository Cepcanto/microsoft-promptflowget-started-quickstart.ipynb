# ---------------------------------------------------------
# Copyright (c) Microsoft Corporation. All rights reserved.
# ---------------------------------------------------------
import re

<<<<<<< HEAD
from marshmallow import fields, validate, validates_schema

from promptflow._constants import FlowLanguage
=======
from marshmallow import ValidationError, fields, post_load, validate, validates_schema

from promptflow._constants import LANGUAGE_KEY, FlowLanguage
>>>>>>> e5947547
from promptflow._sdk._constants import FlowType
from promptflow._sdk.schemas._base import PatchedSchemaMeta, YamlFileSchema
from promptflow._sdk.schemas._fields import NestedField


class FlowInputSchema(metaclass=PatchedSchemaMeta):
    """Schema for flow input."""

    type = fields.Str(required=True)
    description = fields.Str()
    # Note: default attribute default can be various types, so we use Raw type here,
    # but when transforming to json schema, there is no equivalent type, it will become string type
    # may need to delete the default type in the generated json schema to avoid false alarm
    default = fields.Raw()
    is_chat_input = fields.Bool()
    is_chat_history = fields.Bool()


class FlowOutputSchema(metaclass=PatchedSchemaMeta):
    """Schema for flow output."""

    type = fields.Str(required=True)
    reference = fields.Str()
    description = fields.Str()
    is_chat_output = fields.Bool()


class BaseFlowSchema(YamlFileSchema):
    """Base schema for flow."""

    additional_includes = fields.List(fields.Str())
    environment = fields.Dict()

    # metadata
    type = fields.Str(validate=validate.OneOf(FlowType.get_all_values()))
    language = fields.Str(
        default=FlowLanguage.Python,
        validate=validate.OneOf([FlowLanguage.Python, FlowLanguage.CSharp]),
    )
    description = fields.Str()
    display_name = fields.Str()
    tags = fields.Dict(keys=fields.Str(), values=fields.Str())


class FlowSchema(BaseFlowSchema):
    """Schema for flow dag."""

    inputs = fields.Dict(keys=fields.Str(), values=NestedField(FlowInputSchema))
    outputs = fields.Dict(keys=fields.Str(), values=NestedField(FlowOutputSchema))
    nodes = fields.List(fields.Dict())
    node_variants = fields.Dict(keys=fields.Str(), values=fields.Dict())


class PythonEagerFlowEntry(fields.Str):
    """Entry point for eager flow. For example: pkg.module:func"""

    default_error_messages = {
        "invalid_entry": "Provided entry {entry} has incorrect format. "
        "Python eager flow only support pkg.module:func format.",
    }

    def _validate(self, value):
        super()._validate(value)
        if not re.match(r"^[a-zA-Z0-9_.]+:[a-zA-Z0-9_]+$", value):
            raise self.make_error("invalid_entry", entry=value)


class EagerFlowSchema(BaseFlowSchema):
    """Schema for eager flow."""

<<<<<<< HEAD
    # entry point, for example: pkg.module:func
    entry = fields.Str(required=True)

    @validates_schema
    def validate_entry(self, data, **kwargs):
        data = super()._deserialize(data, **kwargs)
        if data.get("language", FlowLanguage.Python) == FlowLanguage.Python:
            PythonEagerFlowEntry().deserialize(data.get("entry"))
=======
    # path to flow entry file.
    path = LocalPathField(required=False)
    # entry function
    entry = fields.Str(required=True)

    @validates_schema(skip_on_field_errors=False)
    def validate_entry(self, data, **kwargs):
        """Validate entry."""
        language = data.get(LANGUAGE_KEY, FlowLanguage.Python)
        entry_regex = None
        if language == FlowLanguage.CSharp:
            entry_regex = r"\((.+)\)[a-zA-Z0-9]+(\.[a-zA-Z0-9]+)+"
        elif language == FlowLanguage.Python:
            # TODO: remove this after path is removed
            if data.get("path", None) is None:
                raise ValidationError(field_name="path", message="Missing data for required field.")

        if entry_regex is not None and not re.match(entry_regex, data["entry"]):
            raise ValidationError(field_name="entry", message=f"Entry function {data['entry']} is not valid.")

    @post_load
    def infer_path(self, data: dict, **kwargs):
        """Infer path from entry."""
        # TODO: remove this after path is removed
        language = data.get(LANGUAGE_KEY, FlowLanguage.Python)
        if language == FlowLanguage.CSharp and data.get("path", None) is None:
            # for csharp, path to flow entry file will be a dll path inferred from
            # entry by default given customer won't see the dll on authoring
            m = re.match(r"\((.+)\)[a-zA-Z0-9]+(\.[a-zA-Z0-9]+)+", data["entry"])
            if m:
                data["path"] = m.group(1) + ".dll"
>>>>>>> e5947547
        return data<|MERGE_RESOLUTION|>--- conflicted
+++ resolved
@@ -3,15 +3,9 @@
 # ---------------------------------------------------------
 import re
 
-<<<<<<< HEAD
-from marshmallow import fields, validate, validates_schema
-
-from promptflow._constants import FlowLanguage
-=======
-from marshmallow import ValidationError, fields, post_load, validate, validates_schema
+from marshmallow import ValidationError, fields, validate, validates_schema
 
 from promptflow._constants import LANGUAGE_KEY, FlowLanguage
->>>>>>> e5947547
 from promptflow._sdk._constants import FlowType
 from promptflow._sdk.schemas._base import PatchedSchemaMeta, YamlFileSchema
 from promptflow._sdk.schemas._fields import NestedField
@@ -82,19 +76,7 @@
 class EagerFlowSchema(BaseFlowSchema):
     """Schema for eager flow."""
 
-<<<<<<< HEAD
-    # entry point, for example: pkg.module:func
-    entry = fields.Str(required=True)
-
-    @validates_schema
-    def validate_entry(self, data, **kwargs):
-        data = super()._deserialize(data, **kwargs)
-        if data.get("language", FlowLanguage.Python) == FlowLanguage.Python:
-            PythonEagerFlowEntry().deserialize(data.get("entry"))
-=======
-    # path to flow entry file.
-    path = LocalPathField(required=False)
-    # entry function
+    # entry point for eager flow
     entry = fields.Str(required=True)
 
     @validates_schema(skip_on_field_errors=False)
@@ -105,23 +87,7 @@
         if language == FlowLanguage.CSharp:
             entry_regex = r"\((.+)\)[a-zA-Z0-9]+(\.[a-zA-Z0-9]+)+"
         elif language == FlowLanguage.Python:
-            # TODO: remove this after path is removed
-            if data.get("path", None) is None:
-                raise ValidationError(field_name="path", message="Missing data for required field.")
+            entry_regex = r"^[a-zA-Z0-9_.]+:[a-zA-Z0-9_]+$"
 
         if entry_regex is not None and not re.match(entry_regex, data["entry"]):
-            raise ValidationError(field_name="entry", message=f"Entry function {data['entry']} is not valid.")
-
-    @post_load
-    def infer_path(self, data: dict, **kwargs):
-        """Infer path from entry."""
-        # TODO: remove this after path is removed
-        language = data.get(LANGUAGE_KEY, FlowLanguage.Python)
-        if language == FlowLanguage.CSharp and data.get("path", None) is None:
-            # for csharp, path to flow entry file will be a dll path inferred from
-            # entry by default given customer won't see the dll on authoring
-            m = re.match(r"\((.+)\)[a-zA-Z0-9]+(\.[a-zA-Z0-9]+)+", data["entry"])
-            if m:
-                data["path"] = m.group(1) + ".dll"
->>>>>>> e5947547
-        return data+            raise ValidationError(field_name="entry", message=f"Entry function {data['entry']} is not valid.")