from dataclasses import dataclass
from enum import Enum
from typing import Optional


class FeatureState(Enum):
    """The enum of feature state.

    READY: The feature is ready to use.
    E2ETEST: The feature is not ready to be shipped to customer and is in e2e testing.
    """

    READY = "Ready"
    E2ETEST = "E2ETest"


@dataclass
class Feature:
    """The dataclass of feature."""

    name: str
    description: str
    state: FeatureState
    component: Optional[str] = "executor"


def get_feature_list():
    feature_list = [
        Feature(
            name="ActivateConfig",
            description="Bypass node execution when the node does not meet activate condition.",
            state=FeatureState.READY,
        ),
        Feature(
            name="Image",
            description="Support image input and output.",
            state=FeatureState.READY,
        ),
        Feature(
            name="EnvironmentVariablesInYaml",
            description="Support environment variables in flow.dag.yaml.",
            state=FeatureState.READY,
        ),
        Feature(
<<<<<<< HEAD
            name="BatchWorkerCount",
            description="Supports users explicitly specifying the worker count for batch run.",
=======
            name="BatchTimeout",
            description="Support batch timeout.",
>>>>>>> 70120297
            state=FeatureState.READY,
        ),
    ]

    return feature_list<|MERGE_RESOLUTION|>--- conflicted
+++ resolved
@@ -42,13 +42,13 @@
             state=FeatureState.READY,
         ),
         Feature(
-<<<<<<< HEAD
+            name="BatchTimeout",
+            description="Support batch timeout.",
+            state=FeatureState.READY,
+        ),
+        Feature(
             name="BatchWorkerCount",
             description="Supports users explicitly specifying the worker count for batch run.",
-=======
-            name="BatchTimeout",
-            description="Support batch timeout.",
->>>>>>> 70120297
             state=FeatureState.READY,
         ),
     ]
