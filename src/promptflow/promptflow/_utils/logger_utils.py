--- conflicted
+++ resolved
@@ -16,7 +16,6 @@
 from typing import List, Optional
 
 from promptflow._constants import PF_LOGGING_LEVEL
-from promptflow._sdk._constants import LOGGER_NAME
 from promptflow._utils.credential_scrubber import CredentialScrubber
 from promptflow._utils.exception_utils import ExceptionPresenter
 from promptflow.contracts.run_mode import RunMode
@@ -370,11 +369,7 @@
 def get_cli_sdk_logger():
     """Get logger used by CLI SDK."""
     # cli sdk logger default logging level is WARNING
-<<<<<<< HEAD
-    return LoggerFactory.get_logger(LOGGER_NAME, verbosity=logging.WARNING)
-=======
     # here the logger name "promptflow" is from promptflow._sdk._constants.LOGGER_NAME,
     # to avoid circular import error, use plain string here instead of importing from _constants
     # because this function is also called in _prepare_home_dir which is in _constants
-    return LoggerFactory.get_logger("promptflow", verbosity=logging.WARNING)
->>>>>>> 4853f1ba
+    return LoggerFactory.get_logger("promptflow", verbosity=logging.WARNING)