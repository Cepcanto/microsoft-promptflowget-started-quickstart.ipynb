import base64
import os
import re
import uuid
from functools import partial
from pathlib import Path
from typing import Any, Callable, Dict
from urllib.parse import urlparse

import filetype
import requests

from promptflow._utils._errors import InvalidImageInput, LoadMultimediaDataError
from promptflow.contracts.flow import FlowInputDefinition
from promptflow.contracts.multimedia import Image, PFBytes, Text
from promptflow.contracts.tool import ValueType
from promptflow.exceptions import ErrorTarget

MIME_PATTERN = re.compile(r"^data:image/(.*);(path|base64|url)$")


def _get_mime_type_from_path(path: Path):
    ext = path.suffix[1:]
    return f"image/{ext}" if ext else "image/*"


def _get_extension_from_mime_type(mime_type: str):
    ext = mime_type.split("/")[-1]
    if ext == "*":
        return None
    return ext


def is_multimedia_dict(multimedia_dict: dict):
    if len(multimedia_dict) != 1:
        return False
    key = list(multimedia_dict.keys())[0]
    if re.match(MIME_PATTERN, key):
        return True
    return False


def is_multimedia_dict_v2(multimedia_dict: dict):
    if len(multimedia_dict) != 2:
        return False
    if "type" not in multimedia_dict:
        return False
    image_type = multimedia_dict["type"]
    if image_type in ["image_url", "image_file"] and image_type in multimedia_dict:
        return True
    return False


def is_text_dict(text_dict: dict):
    if len(text_dict) != 2:
        return False
    if "type" not in text_dict:
        return False
    if text_dict["type"] == "text" and "text" in text_dict:
        text = text_dict["text"]
        if isinstance(text, str):
            return True
        elif isinstance(text, dict):
            if "value" in text and isinstance(text["value"], str):
                return True
    return False


def _get_multimedia_info(key: str):
    match = re.match(MIME_PATTERN, key)
    if match:
        return match.group(1), match.group(2)
    return None, None


def _is_url(value: str):
    try:
        result = urlparse(value)
        return all([result.scheme, result.netloc])
    except ValueError:
        return False


def _is_base64(value: str):
    base64_regex = re.compile(r"^([A-Za-z0-9+/]{4})*(([A-Za-z0-9+/]{2})*(==|[A-Za-z0-9+/]=)?)?$")
    if re.match(base64_regex, value):
        return True
    return False


def _is_base64_with_prefix(value: str):
    prefix = value.split(",")[0]
    if re.match(r"^data:image/(.*);base64$", prefix):
        return _is_base64(value.split(",")[1])
    return False


def _create_image_from_file(f: Path, mime_type: str = None):
    if not mime_type:
        mime_type = _get_mime_type_from_path(f)
    with open(f, "rb") as fin:
        return Image(fin.read(), mime_type=mime_type)


def _create_image_from_base64(base64_str: str, mime_type: str = None):
    image_bytes = base64.b64decode(base64_str)
    if not mime_type:
        mime_type = filetype.guess_mime(image_bytes)
        if not mime_type.startswith("image/"):
            mime_type = "image/*"
    return Image(image_bytes, mime_type=mime_type)


def _create_image_from_url(url: str, mime_type: str = None):
    response = requests.get(url)
    if response.status_code == 200:
        if not mime_type:
            mime_type = filetype.guess_mime(response.content)
            if not mime_type.startswith("image/"):
                mime_type = "image/*"
        return Image(response.content, mime_type=mime_type, source_url=url)
    else:
        raise InvalidImageInput(
            message_format="Failed to fetch image from URL: {url}. Error code: {error_code}. "
            "Error message: {error_message}.",
            target=ErrorTarget.EXECUTOR,
            url=url,
            error_code=response.status_code,
            error_message=response.text,
        )


def _create_image_from_dict_v1(image_dict: dict):
    for k, v in image_dict.items():
        format, resource = _get_multimedia_info(k)
        if resource == "path":
            return _create_image_from_file(Path(v), mime_type=f"image/{format}")
        elif resource == "base64":
            if _is_base64(v):
                return _create_image_from_base64(v, mime_type=f"image/{format}")
            else:
                raise InvalidImageInput(
                    message_format=f"Invalid base64 image: {v}.",
                    target=ErrorTarget.EXECUTOR,
                )
        elif resource == "url":
            return _create_image_from_url(v, mime_type=f"image/{format}")
        else:
            raise InvalidImageInput(
                message_format=f"Unsupported image resource: {resource}. "
                "Supported Resources are [path, base64, url].",
                target=ErrorTarget.EXECUTOR,
            )


def _create_image_from_dict_v2(image_dict: dict):
    image_type = image_dict["type"]
    if image_type == "image_url":
        if _is_base64_with_prefix(image_dict["image_url"]["url"]):
            base64_str = image_dict["image_url"]["url"].split(",")[1]
            return _create_image_from_base64(base64_str)
        elif _is_url(image_dict["image_url"]["url"]):
            return _create_image_from_url(image_dict["image_url"]["url"])
        else:
            raise InvalidImageInput(
                message_format=f"Invalid image url: {image_dict['image_url']}."
                "Should be a valid url or base64 string.",
                target=ErrorTarget.EXECUTOR,
            )
    elif image_type == "image_file":
        return _create_image_from_file(Path(image_dict["image_file"]["path"]))
    else:
        raise InvalidImageInput(
            message_format=f"Unsupported image type: {image_type}. "
            "Supported types are [image_url, image_file].",
            target=ErrorTarget.EXECUTOR,
        )


def _create_image_from_string(value: str):
    if _is_base64(value):
        return _create_image_from_base64(value)
    elif _is_url(value):
        return _create_image_from_url(value)
    else:
        return _create_image_from_file(Path(value))


def create_image(value: any):
    if isinstance(value, PFBytes):
        return value
    elif isinstance(value, dict):
        if is_multimedia_dict(value):
            return _create_image_from_dict_v1(value)
        elif is_multimedia_dict_v2(value):
            return _create_image_from_dict_v2(value)
        else:
            raise InvalidImageInput(
                message_format="Invalid image input format. The image input should be a dictionary like: "
                "{{data:image/<image_type>;[path|base64|url]: <image_data>}}.",
                target=ErrorTarget.EXECUTOR,
            )
    elif isinstance(value, str):
        if not value:
            raise InvalidImageInput(
                message_format="The image input should not be empty.", target=ErrorTarget.EXECUTOR
            )
        return _create_image_from_string(value)
    else:
        raise InvalidImageInput(
            message_format=f"Unsupported image input type: {type(value)}. "
            "The image inputs should be a string or a dictionary.",
            target=ErrorTarget.EXECUTOR,
        )


def create_text_from_dict(text_dict: any):
    return Text.deserialize(text_dict)


def _save_image_to_file(
    image: Image, file_name: str, folder_path: Path, relative_path: Path = None, use_absolute_path=False, version=1
):
    ext = _get_extension_from_mime_type(image._mime_type)
    file_name = f"{file_name}.{ext}" if ext else file_name
    image_path = (relative_path / file_name).as_posix() if relative_path else file_name
    if use_absolute_path:
        image_path = Path(folder_path / image_path).resolve().as_posix()
    if version == 2:
        image_reference = {"type": "image_file", "image_file": {"path": image_path}}
    else:
        image_reference = {f"data:{image._mime_type};path": image_path}
    path = folder_path / relative_path if relative_path else folder_path
    os.makedirs(path, exist_ok=True)
    with open(os.path.join(path, file_name), "wb") as file:
        file.write(image)
    return image_reference


def get_file_reference_encoder(
    folder_path: Path, relative_path: Path = None, *, use_absolute_path=False, version=1
) -> Callable:
    def pfbytes_file_reference_encoder(obj):
        """Dumps PFBytes to a file and returns its reference."""
        if obj.source_url:
            return {f"data:{obj._mime_type};url": obj.source_url}
        if isinstance(obj, PFBytes):
            if obj.source_url and version == 2:
                return {"type": "image_url", "image_url": {"url": obj.source_url}}
            file_name = str(uuid.uuid4())
            # If use_absolute_path is True, the image file path in image dictionary will be absolute path.
            return _save_image_to_file(obj, file_name, folder_path, relative_path, use_absolute_path, version=version)
        raise TypeError(f"Not supported to dump type '{type(obj).__name__}'.")

    return pfbytes_file_reference_encoder


def default_json_encoder(obj):
    if isinstance(obj, PFBytes):
        return str(obj)
    elif isinstance(obj, Text):
        return str(obj)
    else:
        raise TypeError(f"Object of type {type(obj).__name__} is not JSON serializable")


def persist_multimedia_data(value: Any, base_dir: Path, sub_dir: Path = None, version=1):
    pfbytes_file_reference_encoder = get_file_reference_encoder(base_dir, sub_dir, version=version)
    serialization_funcs = {
        Image: partial(Image.serialize, **{"encoder": pfbytes_file_reference_encoder}), Text: Text.serialize
    }
    return _process_recursively(value, process_funcs=serialization_funcs)


def convert_multimedia_data_to_base64(value: Any, with_type=False, dict_type=False):
    to_base64_funcs = {PFBytes: partial(PFBytes.to_base64, **{"with_type": with_type, "dict_type": dict_type})}
    return _process_recursively(value, process_funcs=to_base64_funcs)


# TODO: Move this function to a more general place and integrate serialization to this function.
def _process_recursively(value: Any, process_funcs: Dict[type, Callable] = None, inplace: bool = False) -> dict:
    if process_funcs:
        for cls, f in process_funcs.items():
            if isinstance(value, cls):
                return f(value)
    if isinstance(value, list):
        if inplace:
            for i in range(len(value)):
                value[i] = _process_recursively(value[i], process_funcs, inplace)
        else:
            return [_process_recursively(v, process_funcs, inplace) for v in value]
    elif isinstance(value, dict):
        if inplace:
            for k, v in value.items():
                value[k] = _process_recursively(v, process_funcs, inplace)
        else:
            return {k: _process_recursively(v, process_funcs, inplace) for k, v in value.items()}
    return value


def load_multimedia_data(inputs: Dict[str, FlowInputDefinition], line_inputs: dict, version=1):
    updated_inputs = dict(line_inputs or {})
    for key, value in inputs.items():
<<<<<<< HEAD
        try:
            if value.type == ValueType.IMAGE:
                if isinstance(updated_inputs[key], list):
                    # For aggregation node, the image input is a list.
                    updated_inputs[key] = [create_image(item) for item in updated_inputs[key]]
                else:
                    updated_inputs[key] = create_image(updated_inputs[key])
            elif value.type == ValueType.LIST or value.type == ValueType.OBJECT:
                updated_inputs[key] = load_multimedia_data_recursively(updated_inputs[key])
        except Exception as ex:
            error_type_and_message = f"({ex.__class__.__name__}) {ex}"
            raise LoadMultimediaDataError(
                message_format="Failed to load image for input '{key}': {error_type_and_message}",
                key=key, error_type_and_message=error_type_and_message,
                target=ex.target
            ) from ex
=======
        if value.type == ValueType.IMAGE:
            if isinstance(updated_inputs[key], list):
                # For aggregation node, the image input is a list.
                updated_inputs[key] = [create_image(item) for item in updated_inputs[key]]
            else:
                updated_inputs[key] = create_image(updated_inputs[key])
        elif value.type == ValueType.LIST or value.type == ValueType.OBJECT:
            updated_inputs[key] = load_multimedia_data_recursively(updated_inputs[key], version=version)
>>>>>>> 1935e3ec
    return updated_inputs


def load_multimedia_data_recursively(value: Any, version=1):
    process_funcs = {1: _create_image_from_dict_v1, 2: _create_image_from_dict_v2}
    return _process_multimedia_dict_recursively(
        value, process_funcs[version], create_text_from_dict if version == 2 else None
    )


def resolve_multimedia_data_recursively(input_dir: Path, value: Any):
    process_func = partial(resolve_image_path, **{"input_dir": input_dir})
    return _process_multimedia_dict_recursively(value, process_func)


def _process_multimedia_dict_recursively(
    value: Any,
    process_func: Callable,
    text_process_func: Callable = None
) -> dict:
    if isinstance(value, list):
        return [_process_multimedia_dict_recursively(item, process_func, text_process_func) for item in value]
    elif isinstance(value, dict):
        if is_multimedia_dict(value) or is_multimedia_dict_v2(value):
            return process_func(**{"image_dict": value})
        elif text_process_func is not None and is_text_dict(value):
            return text_process_func(**{"text_dict": value})
        else:
            return {
                k: _process_multimedia_dict_recursively(v, process_func, text_process_func) for k, v in value.items()
            }
    else:
        return value


def resolve_image_path(input_dir: Path, image_dict: dict):
    """Resolve image path to absolute path in image dict"""

    input_dir = input_dir.parent if input_dir.is_file() else input_dir
    if is_multimedia_dict(image_dict):
        for key in image_dict:
            _, resource = _get_multimedia_info(key)
            if resource == "path":
                image_dict[key] = str(input_dir / image_dict[key])
    return image_dict<|MERGE_RESOLUTION|>--- conflicted
+++ resolved
@@ -171,14 +171,13 @@
         return _create_image_from_file(Path(image_dict["image_file"]["path"]))
     else:
         raise InvalidImageInput(
-            message_format=f"Unsupported image type: {image_type}. "
-            "Supported types are [image_url, image_file].",
+            message_format=f"Unsupported image type: {image_type}. " "Supported types are [image_url, image_file].",
             target=ErrorTarget.EXECUTOR,
         )
 
 
 def _create_image_from_string(value: str):
-    if _is_base64(value):
+    if _is_base64(value) or _is_base64_with_prefix(value):
         return _create_image_from_base64(value)
     elif _is_url(value):
         return _create_image_from_url(value)
@@ -202,9 +201,7 @@
             )
     elif isinstance(value, str):
         if not value:
-            raise InvalidImageInput(
-                message_format="The image input should not be empty.", target=ErrorTarget.EXECUTOR
-            )
+            raise InvalidImageInput(message_format="The image input should not be empty.", target=ErrorTarget.EXECUTOR)
         return _create_image_from_string(value)
     else:
         raise InvalidImageInput(
@@ -267,7 +264,8 @@
 def persist_multimedia_data(value: Any, base_dir: Path, sub_dir: Path = None, version=1):
     pfbytes_file_reference_encoder = get_file_reference_encoder(base_dir, sub_dir, version=version)
     serialization_funcs = {
-        Image: partial(Image.serialize, **{"encoder": pfbytes_file_reference_encoder}), Text: Text.serialize
+        Image: partial(Image.serialize, **{"encoder": pfbytes_file_reference_encoder}),
+        Text: Text.serialize,
     }
     return _process_recursively(value, process_funcs=serialization_funcs)
 
@@ -301,7 +299,6 @@
 def load_multimedia_data(inputs: Dict[str, FlowInputDefinition], line_inputs: dict, version=1):
     updated_inputs = dict(line_inputs or {})
     for key, value in inputs.items():
-<<<<<<< HEAD
         try:
             if value.type == ValueType.IMAGE:
                 if isinstance(updated_inputs[key], list):
@@ -315,19 +312,10 @@
             error_type_and_message = f"({ex.__class__.__name__}) {ex}"
             raise LoadMultimediaDataError(
                 message_format="Failed to load image for input '{key}': {error_type_and_message}",
-                key=key, error_type_and_message=error_type_and_message,
-                target=ex.target
+                key=key,
+                error_type_and_message=error_type_and_message,
+                target=ex.target,
             ) from ex
-=======
-        if value.type == ValueType.IMAGE:
-            if isinstance(updated_inputs[key], list):
-                # For aggregation node, the image input is a list.
-                updated_inputs[key] = [create_image(item) for item in updated_inputs[key]]
-            else:
-                updated_inputs[key] = create_image(updated_inputs[key])
-        elif value.type == ValueType.LIST or value.type == ValueType.OBJECT:
-            updated_inputs[key] = load_multimedia_data_recursively(updated_inputs[key], version=version)
->>>>>>> 1935e3ec
     return updated_inputs
 
 
@@ -344,9 +332,7 @@
 
 
 def _process_multimedia_dict_recursively(
-    value: Any,
-    process_func: Callable,
-    text_process_func: Callable = None
+    value: Any, process_func: Callable, text_process_func: Callable = None
 ) -> dict:
     if isinstance(value, list):
         return [_process_multimedia_dict_recursively(item, process_func, text_process_func) for item in value]
