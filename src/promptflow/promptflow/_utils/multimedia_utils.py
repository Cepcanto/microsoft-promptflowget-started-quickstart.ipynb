import base64
import imghdr
import os
import re
import uuid
from functools import partial
from pathlib import Path
from typing import Any, Callable, Dict
from urllib.parse import urlparse

import requests

from promptflow.contracts._errors import InvalidImageInput
from promptflow.contracts.flow import FlowInputDefinition
from promptflow.contracts.multimedia import Image, PFBytes
from promptflow.contracts.tool import ValueType
from promptflow.exceptions import ErrorTarget

MIME_PATTERN = re.compile(r"^data:image/(.*);(path|base64|url)$")


def _get_mime_type_from_path(path: Path):
    ext = path.suffix[1:]
    return f"image/{ext}" if ext else "image/*"


def _get_extension_from_mime_type(mime_type: str):
    ext = mime_type.split("/")[-1]
    if ext == "*":
        return None
    return ext


def is_multimedia_dict(multimedia_dict: dict):
    if len(multimedia_dict) != 1:
        return False
    key = list(multimedia_dict.keys())[0]
    if re.match(MIME_PATTERN, key):
        return True
    return False


def _get_multimedia_info(key: str):
    match = re.match(MIME_PATTERN, key)
    if match:
        return match.group(1), match.group(2)
    return None, None


def _is_url(value: str):
    try:
        result = urlparse(value)
        return all([result.scheme, result.netloc])
    except ValueError:
        return False


def _is_base64(value: str):
    base64_regex = re.compile(r"^([A-Za-z0-9+/]{4})*(([A-Za-z0-9+/]{2})*(==|[A-Za-z0-9+/]=)?)?$")
    if re.match(base64_regex, value):
        return True
    return False


def _create_image_from_file(f: Path, mime_type: str = None):
    if not mime_type:
        mime_type = _get_mime_type_from_path(f)
    with open(f, "rb") as fin:
        return Image(fin.read(), mime_type=mime_type)


def _create_image_from_base64(base64_str: str, mime_type: str = None):
    image_bytes = base64.b64decode(base64_str)
    if not mime_type:
        # TODO: imghdr is about to deprecated, should use something else.
        format = imghdr.what(None, image_bytes)
        mime_type = f"image/{format}" if format else "image/*"
    return Image(image_bytes, mime_type=mime_type)


def _create_image_from_url(url: str, mime_type: str = None):
    response = requests.get(url)
    if response.status_code == 200:
        if not mime_type:
            format = imghdr.what(None, response.content)
            mime_type = f"image/{format}" if format else "image/*"
        return Image(response.content, mime_type=mime_type)
    else:
        raise InvalidImageInput(
            message_format=f"Error while fetching image from URL: {url}. "
            "Error code: {response.status_code}. Error message: {response.text}.",
            target=ErrorTarget.EXECUTOR,
        )


def _create_image_from_dict(image_dict: dict):
    for k, v in image_dict.items():
        format, resource = _get_multimedia_info(k)
        if resource == "path":
            return _create_image_from_file(Path(v), mime_type=f"image/{format}")
        elif resource == "base64":
            if _is_base64(v):
                return _create_image_from_base64(v, mime_type=f"image/{format}")
            else:
                raise InvalidImageInput(
                    message_format=f"Invalid base64 image: {v}.",
                    target=ErrorTarget.EXECUTOR,
                )
        elif resource == "url":
            return _create_image_from_url(v, mime_type=f"image/{format}")
        else:
            raise InvalidImageInput(
                message_format=f"Unsupported image resource: {resource}. "
                "Supported Resources are [path, base64, url].",
                target=ErrorTarget.EXECUTOR,
            )


def _create_image_from_string(value: str):
    if _is_base64(value):
        return _create_image_from_base64(value)
    elif _is_url(value):
        return _create_image_from_url(value)
    else:
        return _create_image_from_file(Path(value))


def create_image(value: any):
    if isinstance(value, PFBytes):
        return value
    elif isinstance(value, dict):
        if is_multimedia_dict(value):
            return _create_image_from_dict(value)
        else:
            raise InvalidImageInput(
                message_format="Invalid image input format. The image input should be a dictionary like: "
                "{data:image/<image_type>;[path|base64|url]: <image_data>}.",
                target=ErrorTarget.EXECUTOR,
            )
    elif isinstance(value, str):
        return _create_image_from_string(value)
    else:
        raise InvalidImageInput(
            message_format=f"Unsupported image input type: {type(value)}. "
            "The image inputs should be a string or a dictionary.",
            target=ErrorTarget.EXECUTOR,
        )


def _save_image_to_file(
    image: Image, file_name: str, folder_path: Path, relative_path: Path = None, use_absolute_path=False
):
    ext = _get_extension_from_mime_type(image._mime_type)
    file_name = f"{file_name}.{ext}" if ext else file_name
    image_path = str(relative_path / file_name) if relative_path else file_name
    if use_absolute_path:
        image_path = str(Path(folder_path / image_path).resolve())
    image_reference = {f"data:{image._mime_type};path": image_path}
    path = folder_path / relative_path if relative_path else folder_path
    os.makedirs(path, exist_ok=True)
    with open(os.path.join(path, file_name), "wb") as file:
        file.write(image)
    return image_reference


def get_file_reference_encoder(folder_path: Path, relative_path: Path = None, *, use_absolute_path=False) -> Callable:
    def pfbytes_file_reference_encoder(obj):
        """Dumps PFBytes to a file and returns its reference."""
        if isinstance(obj, PFBytes):
            file_name = str(uuid.uuid4())
            # If use_absolute_path is True, the image file path in image dictionary will be absolute path.
            return _save_image_to_file(obj, file_name, folder_path, relative_path, use_absolute_path)
        raise TypeError(f"Not supported to dump type '{type(obj).__name__}'.")

    return pfbytes_file_reference_encoder


def default_json_encoder(obj):
    if isinstance(obj, PFBytes):
        return str(obj)
    else:
        raise TypeError(f"Object of type {type(obj).__name__} is not JSON serializable")


def persist_multimedia_data(value: Any, base_dir: Path, sub_dir: Path = None):
    pfbytes_file_reference_encoder = get_file_reference_encoder(base_dir, sub_dir)
    serialization_funcs = {Image: partial(Image.serialize, **{"encoder": pfbytes_file_reference_encoder})}
    return _process_recursively(value, process_funcs=serialization_funcs)


<<<<<<< HEAD
def convert_multimedia_data_to_base64(value: Any, with_type=False):
    to_base64_funcs = {PFBytes: partial(PFBytes.to_base64, **{"with_type": with_type})}
    return _process_recursively(value, process_funcs=to_base64_funcs)
=======
def convert_multimedia_data_to_base64(value: Any, with_type=False, dict_type=False):
    to_base64_funcs = {PFBytes: partial(PFBytes.to_base64, **{"with_type": with_type, "dict_type": dict_type})}
    return recursive_process(value, process_funcs=to_base64_funcs)
>>>>>>> 80ffe3f4


# TODO: Move this function to a more general place and integrate serialization to this function.
def _process_recursively(value: Any, process_funcs: Dict[type, Callable] = None) -> dict:
    if process_funcs:
        for cls, f in process_funcs.items():
            if isinstance(value, cls):
                return f(value)
    if isinstance(value, list):
        return [_process_recursively(v, process_funcs) for v in value]
    if isinstance(value, dict):
        return {k: _process_recursively(v, process_funcs) for k, v in value.items()}
    return value


def load_multimedia_data(inputs: Dict[str, FlowInputDefinition], line_inputs: dict):
    updated_inputs = dict(line_inputs or {})
    for key, value in inputs.items():
        if value.type == ValueType.IMAGE:
            updated_inputs[key] = create_image(updated_inputs[key])
        elif value.type == ValueType.LIST or value.type == ValueType.OBJECT:
            updated_inputs[key] = load_multimedia_data_recursively(updated_inputs[key])
    return updated_inputs


def load_multimedia_data_recursively(value: Any):
    return _process_multimedia_dict_recursively(value, _create_image_from_dict)


def resolve_multimedia_data_recursively(input_dir: Path, value: Any):
    process_func = partial(resolve_image_path, **{"input_dir": input_dir})
    return _process_multimedia_dict_recursively(value, process_func)


def _process_multimedia_dict_recursively(value: Any, process_func: Callable) -> dict:
    if isinstance(value, list):
        return [_process_multimedia_dict_recursively(item, process_func) for item in value]
    elif isinstance(value, dict):
        if is_multimedia_dict(value):
            return process_func(**{"image_dict": value})
        else:
            return {k: _process_multimedia_dict_recursively(v, process_func) for k, v in value.items()}
    else:
        return value


def resolve_image_path(input_dir: Path, image_dict: dict):
    """Resolve image path to absolute path in image dict"""

    input_dir = input_dir.parent if input_dir.is_file() else input_dir
    if is_multimedia_dict(image_dict):
        for key in image_dict:
            _, resource = _get_multimedia_info(key)
            if resource == "path":
                image_dict[key] = str(input_dir / image_dict[key])
    return image_dict<|MERGE_RESOLUTION|>--- conflicted
+++ resolved
@@ -188,15 +188,9 @@
     return _process_recursively(value, process_funcs=serialization_funcs)
 
 
-<<<<<<< HEAD
-def convert_multimedia_data_to_base64(value: Any, with_type=False):
-    to_base64_funcs = {PFBytes: partial(PFBytes.to_base64, **{"with_type": with_type})}
-    return _process_recursively(value, process_funcs=to_base64_funcs)
-=======
 def convert_multimedia_data_to_base64(value: Any, with_type=False, dict_type=False):
     to_base64_funcs = {PFBytes: partial(PFBytes.to_base64, **{"with_type": with_type, "dict_type": dict_type})}
-    return recursive_process(value, process_funcs=to_base64_funcs)
->>>>>>> 80ffe3f4
+    return _process_recursively(value, process_funcs=to_base64_funcs)
 
 
 # TODO: Move this function to a more general place and integrate serialization to this function.
