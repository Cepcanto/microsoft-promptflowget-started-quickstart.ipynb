import base64
import os
import re
import uuid
from functools import partial
from pathlib import Path
from typing import Any, Callable, Dict
from urllib.parse import urlparse

import filetype
import requests

from promptflow._utils._errors import InvalidImageInput, LoadMultimediaDataError
from promptflow.contracts.flow import FlowInputDefinition
from promptflow.contracts.multimedia import Image, PFBytes, Text
from promptflow.contracts.tool import ValueType
from promptflow.exceptions import ErrorTarget

MIME_PATTERN = re.compile(r"^data:image/(.*);(path|base64|url)$")


def _get_mime_type_from_path(path: Path):
    ext = path.suffix[1:]
    return f"image/{ext}" if ext else "image/*"


def _get_extension_from_mime_type(mime_type: str):
    ext = mime_type.split("/")[-1]
    if ext == "*":
        return None
    return ext


def is_multimedia_dict(multimedia_dict: dict):
    if len(multimedia_dict) != 1:
        return False
    key = list(multimedia_dict.keys())[0]
    if re.match(MIME_PATTERN, key):
        return True
    return False


def is_multimedia_dict_v2(multimedia_dict: dict):
    if len(multimedia_dict) != 2:
        return False
    if "type" not in multimedia_dict:
        return False
    image_type = multimedia_dict["type"]
    if image_type in ["image_url", "image_file"] and image_type in multimedia_dict:
        return True
    return False


def is_text_dict(text_dict: dict):
    if len(text_dict) != 2:
        return False
    if "type" not in text_dict:
        return False
    if text_dict["type"] == "text" and "text" in text_dict:
        text = text_dict["text"]
        if isinstance(text, str):
            return True
        elif isinstance(text, dict):
            if "value" in text and isinstance(text["value"], str):
                return True
    return False


def _get_multimedia_info(key: str):
    match = re.match(MIME_PATTERN, key)
    if match:
        return match.group(1), match.group(2)
    return None, None


def _is_url(value: str):
    try:
        result = urlparse(value)
        return all([result.scheme, result.netloc])
    except ValueError:
        return False


def _is_base64(value: str):
    prefix_regex = re.compile(r"^data:image/(.*);base64")
    base64_regex = re.compile(r"^([A-Za-z0-9+/]{4})*(([A-Za-z0-9+/]{2})*(==|[A-Za-z0-9+/]=)?)?$")
    base64_with_prefix = value.split(",")
    if len(base64_with_prefix) == 2:
        if re.match(prefix_regex, base64_with_prefix[0]) and re.match(base64_regex, base64_with_prefix[1]):
            return True
    elif len(base64_with_prefix) == 1:
        if re.match(base64_regex, value):
            return True
    return False


def _is_base64_with_prefix(value: str):
    prefix = value.split(",")[0]
    if re.match(r"^data:image/(.*);base64$", prefix):
        return _is_base64(value.split(",")[1])
    return False


def _create_image_from_file(f: Path, mime_type: str = None):
    if not mime_type:
        mime_type = _get_mime_type_from_path(f)
    with open(f, "rb") as fin:
        return Image(fin.read(), mime_type=mime_type)


def _create_image_from_base64(base64_str: str, mime_type: str = None):
    base64_str = base64_str.split(",")[-1]
    image_bytes = base64.b64decode(base64_str)
    if not mime_type:
        mime_type = filetype.guess_mime(image_bytes)
        if not mime_type.startswith("image/"):
            mime_type = "image/*"
    return Image(image_bytes, mime_type=mime_type)


def _create_image_from_url(url: str, mime_type: str = None):
    response = requests.get(url)
    if response.status_code == 200:
        if not mime_type:
            mime_type = filetype.guess_mime(response.content)
            if not mime_type.startswith("image/"):
                mime_type = "image/*"
        return Image(response.content, mime_type=mime_type, source_url=url)
    else:
        raise InvalidImageInput(
            message_format="Failed to fetch image from URL: {url}. Error code: {error_code}. "
            "Error message: {error_message}.",
            target=ErrorTarget.EXECUTOR,
            url=url,
            error_code=response.status_code,
            error_message=response.text,
        )


def _create_image_from_dict_v1(image_dict: dict):
    for k, v in image_dict.items():
        format, resource = _get_multimedia_info(k)
        if resource == "path":
            return _create_image_from_file(Path(v), mime_type=f"image/{format}")
        elif resource == "base64":
            if _is_base64(v):
                return _create_image_from_base64(v, mime_type=f"image/{format}")
            else:
                raise InvalidImageInput(
                    message_format=f"Invalid base64 image: {v}.",
                    target=ErrorTarget.EXECUTOR,
                )
        elif resource == "url":
            return _create_image_from_url(v, mime_type=f"image/{format}")
        else:
            raise InvalidImageInput(
                message_format=f"Unsupported image resource: {resource}. "
                "Supported Resources are [path, base64, url].",
                target=ErrorTarget.EXECUTOR,
            )


def _create_image_from_dict_v2(image_dict: dict):
    image_type = image_dict["type"]
    if image_type == "image_url":
<<<<<<< HEAD
        if _is_base64_with_prefix(image_dict["image_url"]["url"]):
=======
        if _is_base64(image_dict["image_url"]["url"]):
>>>>>>> 2de0a93d
            base64_str = image_dict["image_url"]["url"].split(",")[1]
            return _create_image_from_base64(base64_str)
        elif _is_url(image_dict["image_url"]["url"]):
            return _create_image_from_url(image_dict["image_url"]["url"])
        else:
            raise InvalidImageInput(
                message_format=f"Invalid image url: {image_dict['image_url']}."
                "Should be a valid url or base64 string.",
                target=ErrorTarget.EXECUTOR,
            )
    elif image_type == "image_file":
        return _create_image_from_file(Path(image_dict["image_file"]["path"]))
    else:
        raise InvalidImageInput(
<<<<<<< HEAD
            message_format=f"Unsupported image type: {image_type}. " "Supported types are [image_url, image_file].",
=======
            message_format=f"Unsupported image type: {image_type}. "
            "Supported types are [image_url, image_file].",
>>>>>>> 2de0a93d
            target=ErrorTarget.EXECUTOR,
        )


def _create_image_from_string(value: str):
    if _is_base64(value) or _is_base64_with_prefix(value):
        return _create_image_from_base64(value)
    elif _is_url(value):
        return _create_image_from_url(value)
    else:
        return _create_image_from_file(Path(value))


def create_image(value: any):
    if isinstance(value, PFBytes):
        return value
    elif isinstance(value, dict):
        if is_multimedia_dict(value):
            return _create_image_from_dict_v1(value)
        elif is_multimedia_dict_v2(value):
            return _create_image_from_dict_v2(value)
        else:
            raise InvalidImageInput(
                message_format="Invalid image input format. The image input should be a dictionary like: "
                "{{data:image/<image_type>;[path|base64|url]: <image_data>}}.",
                target=ErrorTarget.EXECUTOR,
            )
    elif isinstance(value, str):
        if not value:
            raise InvalidImageInput(message_format="The image input should not be empty.", target=ErrorTarget.EXECUTOR)
        return _create_image_from_string(value)
    else:
        raise InvalidImageInput(
            message_format=f"Unsupported image input type: {type(value)}. "
            "The image inputs should be a string or a dictionary.",
            target=ErrorTarget.EXECUTOR,
        )


def create_text_from_dict(text_dict: any):
    return Text.deserialize(text_dict)


def _save_image_to_file(
    image: Image, file_name: str, folder_path: Path, relative_path: Path = None, use_absolute_path=False, version=1
):
    ext = _get_extension_from_mime_type(image._mime_type)
    file_name = f"{file_name}.{ext}" if ext else file_name
    image_path = (relative_path / file_name).as_posix() if relative_path else file_name
    if use_absolute_path:
        image_path = Path(folder_path / image_path).resolve().as_posix()
    if version == 2:
        image_reference = {"type": "image_file", "image_file": {"path": image_path}}
    else:
        image_reference = {f"data:{image._mime_type};path": image_path}
    path = folder_path / relative_path if relative_path else folder_path
    os.makedirs(path, exist_ok=True)
    with open(os.path.join(path, file_name), "wb") as file:
        file.write(image)
    return image_reference


def get_file_reference_encoder(
    folder_path: Path, relative_path: Path = None, *, use_absolute_path=False, version=1
) -> Callable:
    def pfbytes_file_reference_encoder(obj):
        """Dumps PFBytes to a file and returns its reference."""
        if obj.source_url:
            return {f"data:{obj._mime_type};url": obj.source_url}
        if isinstance(obj, PFBytes):
            if obj.source_url and version == 2:
                return {"type": "image_url", "image_url": {"url": obj.source_url}}
            file_name = str(uuid.uuid4())
            # If use_absolute_path is True, the image file path in image dictionary will be absolute path.
            return _save_image_to_file(obj, file_name, folder_path, relative_path, use_absolute_path, version=version)
        raise TypeError(f"Not supported to dump type '{type(obj).__name__}'.")

    return pfbytes_file_reference_encoder


def default_json_encoder(obj):
    if isinstance(obj, PFBytes):
        return str(obj)
    elif isinstance(obj, Text):
        return str(obj)
    else:
        raise TypeError(f"Object of type {type(obj).__name__} is not JSON serializable")


def persist_multimedia_data(value: Any, base_dir: Path, sub_dir: Path = None, version=1):
    pfbytes_file_reference_encoder = get_file_reference_encoder(base_dir, sub_dir, version=version)
    serialization_funcs = {
<<<<<<< HEAD
        Image: partial(Image.serialize, **{"encoder": pfbytes_file_reference_encoder}),
        Text: Text.serialize,
=======
        Image: partial(Image.serialize, **{"encoder": pfbytes_file_reference_encoder}), Text: Text.serialize
>>>>>>> 2de0a93d
    }
    return _process_recursively(value, process_funcs=serialization_funcs)


def convert_multimedia_data_to_base64(value: Any, with_type=False, dict_type=False):
    to_base64_funcs = {PFBytes: partial(PFBytes.to_base64, **{"with_type": with_type, "dict_type": dict_type})}
    return _process_recursively(value, process_funcs=to_base64_funcs)


# TODO: Move this function to a more general place and integrate serialization to this function.
def _process_recursively(value: Any, process_funcs: Dict[type, Callable] = None, inplace: bool = False) -> dict:
    if process_funcs:
        for cls, f in process_funcs.items():
            if isinstance(value, cls):
                return f(value)
    if isinstance(value, list):
        if inplace:
            for i in range(len(value)):
                value[i] = _process_recursively(value[i], process_funcs, inplace)
        else:
            return [_process_recursively(v, process_funcs, inplace) for v in value]
    elif isinstance(value, dict):
        if inplace:
            for k, v in value.items():
                value[k] = _process_recursively(v, process_funcs, inplace)
        else:
            return {k: _process_recursively(v, process_funcs, inplace) for k, v in value.items()}
    return value


def load_multimedia_data(inputs: Dict[str, FlowInputDefinition], line_inputs: dict, version=1):
    updated_inputs = dict(line_inputs or {})
    for key, value in inputs.items():
        try:
            if value.type == ValueType.IMAGE:
                if isinstance(updated_inputs[key], list):
                    # For aggregation node, the image input is a list.
                    updated_inputs[key] = [create_image(item) for item in updated_inputs[key]]
                else:
                    updated_inputs[key] = create_image(updated_inputs[key])
            elif value.type == ValueType.LIST or value.type == ValueType.OBJECT:
                updated_inputs[key] = load_multimedia_data_recursively(updated_inputs[key])
        except Exception as ex:
            error_type_and_message = f"({ex.__class__.__name__}) {ex}"
            raise LoadMultimediaDataError(
                message_format="Failed to load image for input '{key}': {error_type_and_message}",
<<<<<<< HEAD
                key=key,
                error_type_and_message=error_type_and_message,
                target=ex.target,
=======
                key=key, error_type_and_message=error_type_and_message,
                target=ErrorTarget.EXECUTOR,
>>>>>>> 2de0a93d
            ) from ex
    return updated_inputs


def load_multimedia_data_recursively(value: Any, version=1):
    process_funcs = {1: _create_image_from_dict_v1, 2: _create_image_from_dict_v2}
    return _process_multimedia_dict_recursively(
        value, process_funcs[version], create_text_from_dict if version == 2 else None
    )


def resolve_multimedia_data_recursively(input_dir: Path, value: Any):
    process_func = partial(resolve_image_path, **{"input_dir": input_dir})
    return _process_multimedia_dict_recursively(value, process_func)


def _process_multimedia_dict_recursively(
<<<<<<< HEAD
    value: Any, process_func: Callable, text_process_func: Callable = None
=======
    value: Any,
    process_func: Callable,
    text_process_func: Callable = None
>>>>>>> 2de0a93d
) -> dict:
    if isinstance(value, list):
        return [_process_multimedia_dict_recursively(item, process_func, text_process_func) for item in value]
    elif isinstance(value, dict):
        if is_multimedia_dict(value) or is_multimedia_dict_v2(value):
            return process_func(**{"image_dict": value})
        elif text_process_func is not None and is_text_dict(value):
            return text_process_func(**{"text_dict": value})
        else:
            return {
                k: _process_multimedia_dict_recursively(v, process_func, text_process_func) for k, v in value.items()
            }
    else:
        return value


def resolve_image_path(input_dir: Path, image_dict: dict):
    """Resolve image path to absolute path in image dict"""

    input_dir = input_dir.parent if input_dir.is_file() else input_dir
    if is_multimedia_dict(image_dict):
        for key in image_dict:
            _, resource = _get_multimedia_info(key)
            if resource == "path":
                image_dict[key] = str(input_dir / image_dict[key])
    return image_dict<|MERGE_RESOLUTION|>--- conflicted
+++ resolved
@@ -91,13 +91,6 @@
     elif len(base64_with_prefix) == 1:
         if re.match(base64_regex, value):
             return True
-    return False
-
-
-def _is_base64_with_prefix(value: str):
-    prefix = value.split(",")[0]
-    if re.match(r"^data:image/(.*);base64$", prefix):
-        return _is_base64(value.split(",")[1])
     return False
 
 
@@ -163,11 +156,7 @@
 def _create_image_from_dict_v2(image_dict: dict):
     image_type = image_dict["type"]
     if image_type == "image_url":
-<<<<<<< HEAD
-        if _is_base64_with_prefix(image_dict["image_url"]["url"]):
-=======
         if _is_base64(image_dict["image_url"]["url"]):
->>>>>>> 2de0a93d
             base64_str = image_dict["image_url"]["url"].split(",")[1]
             return _create_image_from_base64(base64_str)
         elif _is_url(image_dict["image_url"]["url"]):
@@ -182,12 +171,7 @@
         return _create_image_from_file(Path(image_dict["image_file"]["path"]))
     else:
         raise InvalidImageInput(
-<<<<<<< HEAD
             message_format=f"Unsupported image type: {image_type}. " "Supported types are [image_url, image_file].",
-=======
-            message_format=f"Unsupported image type: {image_type}. "
-            "Supported types are [image_url, image_file].",
->>>>>>> 2de0a93d
             target=ErrorTarget.EXECUTOR,
         )
 
@@ -280,12 +264,8 @@
 def persist_multimedia_data(value: Any, base_dir: Path, sub_dir: Path = None, version=1):
     pfbytes_file_reference_encoder = get_file_reference_encoder(base_dir, sub_dir, version=version)
     serialization_funcs = {
-<<<<<<< HEAD
         Image: partial(Image.serialize, **{"encoder": pfbytes_file_reference_encoder}),
         Text: Text.serialize,
-=======
-        Image: partial(Image.serialize, **{"encoder": pfbytes_file_reference_encoder}), Text: Text.serialize
->>>>>>> 2de0a93d
     }
     return _process_recursively(value, process_funcs=serialization_funcs)
 
@@ -332,14 +312,9 @@
             error_type_and_message = f"({ex.__class__.__name__}) {ex}"
             raise LoadMultimediaDataError(
                 message_format="Failed to load image for input '{key}': {error_type_and_message}",
-<<<<<<< HEAD
                 key=key,
                 error_type_and_message=error_type_and_message,
-                target=ex.target,
-=======
-                key=key, error_type_and_message=error_type_and_message,
                 target=ErrorTarget.EXECUTOR,
->>>>>>> 2de0a93d
             ) from ex
     return updated_inputs
 
@@ -357,13 +332,7 @@
 
 
 def _process_multimedia_dict_recursively(
-<<<<<<< HEAD
     value: Any, process_func: Callable, text_process_func: Callable = None
-=======
-    value: Any,
-    process_func: Callable,
-    text_process_func: Callable = None
->>>>>>> 2de0a93d
 ) -> dict:
     if isinstance(value, list):
         return [_process_multimedia_dict_recursively(item, process_func, text_process_func) for item in value]
