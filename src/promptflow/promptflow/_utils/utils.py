--- conflicted
+++ resolved
@@ -369,10 +369,7 @@
 
 
 def prepare_folder(path: Union[str, Path]) -> Path:
-<<<<<<< HEAD
-=======
     """Create folder if not exists and return the folder path."""
->>>>>>> b2cdec04
     path = Path(path)
     path.mkdir(parents=True, exist_ok=True)
     return path