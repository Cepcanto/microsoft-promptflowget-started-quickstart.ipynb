--- conflicted
+++ resolved
@@ -540,13 +540,8 @@
             # InProgress is only known non-terminal status for now.
             while status in [None, "InProgress"]:
                 if time_run + sleep_period > timeout_seconds:
-<<<<<<< HEAD
-                    message = f"Timeout for session {action} {session_id} for automatic runtime.\n" \
-                              "Please retry later."
-=======
-                    message = f"Timeout when creating session {session_id} for {AUTOMATIC_RUNTIME}.\n" \
+                    message = f"Timeout for session {action} {session_id} for {AUTOMATIC_RUNTIME}.\n" \
                               "Please resubmit the flow later."
->>>>>>> 079ad7dc
                     raise Exception(message)
                 time_run += sleep_period
                 time.sleep(sleep_period)
@@ -556,14 +551,10 @@
                 if time_run % 30 == 0:
                     logger.info(f"Waiting for session {action}, current status: {status}")
                 else:
-<<<<<<< HEAD
-                    logger.debug(f"Waiting for session {action}, current status: {status}")
-            logger.info(f"Session {action} finished with status {status}.")
-=======
                     logger.debug(f"Waiting for session warm-up, current status: {status}")
 
             if status == "Succeeded":
-                logger.info(f"Session creation finished with status {status}.")
+                logger.info(f"Session {action} finished with status {status}.")
             else:
                 # refine response error message
                 try:
@@ -571,12 +562,11 @@
                 except Exception:
                     pass
                 raise FlowRequestException(
-                    f"Session creation failed for {session_id}. \n"
-                    f"Session creation status: {status}. \n"
+                    f"Session {action} failed for {session_id}. \n"
+                    f"Session {action} status: {status}. \n"
                     f"Request id: {headers['x-ms-client-request-id']}. \n"
                     f"{json.dumps(response, indent=2)}."
                 )
->>>>>>> 079ad7dc
         except HttpResponseError as e:
             raise FlowRequestException(f"Request id: {headers['x-ms-client-request-id']}") from e
 
