--- conflicted
+++ resolved
@@ -470,15 +470,11 @@
                         ignore_file=ignore_file,
                     )
                 )
-<<<<<<< HEAD
             logger = LoggerFactory.get_logger(LOGGER_NAME)
-=======
-            logger = logging.getLogger(LOGGER_NAME)
 
             ignore_files = code._ignore_file._get_ignore_list()
             for file_path in ignore_files:
                 logger.debug(f"will ignore file: {file_path}...")
->>>>>>> 71214e07
             for file_path, _ in upload_paths:
                 logger.debug(f"will upload file: {file_path}...")
 
