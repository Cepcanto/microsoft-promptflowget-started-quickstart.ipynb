--- conflicted
+++ resolved
@@ -22,20 +22,20 @@
 
 
 class CSharpExecutorProxy(APIBasedExecutorProxy):
-<<<<<<< HEAD
-    def __init__(self, process: subprocess.Popen, port: str, chat_output_name=None):
-        self._process = process
-        self._port = port
-        self.chat_output_name = chat_output_name
-=======
     def __init__(
-        self, *, process: subprocess.Popen, port: str, working_dir: Path, temp_dag_file: Optional[Path] = None
+        self,
+        *,
+        process: subprocess.Popen,
+        port: str,
+        working_dir: Path,
+        temp_dag_file: Optional[Path] = None,
+        chat_output_name: Optional[str] = None,
     ):
         self._process = process
         self._port = port
         self._working_dir = working_dir
         self._temp_dag_file = temp_dag_file
->>>>>>> f361fac9
+        self.chat_output_name = chat_output_name
 
     @property
     def api_endpoint(self) -> str:
@@ -133,16 +133,13 @@
             init_error_file,
         ]
         process = subprocess.Popen(command)
-<<<<<<< HEAD
-        executor_proxy = cls(process, port, chat_output_name)
-=======
         executor_proxy = cls(
             process=process,
             port=port,
             temp_dag_file=temp_dag_file,
             working_dir=working_dir,
+            chat_output_name=chat_output_name,
         )
->>>>>>> f361fac9
         try:
             await executor_proxy.ensure_executor_startup(init_error_file)
         finally:
