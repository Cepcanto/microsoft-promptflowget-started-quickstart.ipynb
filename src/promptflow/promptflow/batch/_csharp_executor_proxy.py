import socket
import subprocess
from pathlib import Path
from typing import Any, Mapping, Optional

from promptflow.batch._base_executor_proxy import APIBasedExecutorProxy
from promptflow.executor._result import AggregationResult
from promptflow.storage._run_storage import AbstractRunStorage

EXECUTOR_SERVICE_DOMAIN = "http://localhost:"
EXECUTOR_SERVICE_DLL = "Promptflow.DotnetService.dll"


class CSharpExecutorProxy(APIBasedExecutorProxy):
    def __init__(self, process: subprocess.Popen, port: str):
        self._process = process
        self._port = port

    @property
    def api_endpoint(self) -> str:
        return EXECUTOR_SERVICE_DOMAIN + self._port

    @classmethod
    def create(
        cls,
        flow_file: Path,
        working_dir: Optional[Path] = None,
        *,
        connections: Optional[dict] = None,
        storage: Optional[AbstractRunStorage] = None,
        **kwargs,
    ) -> "CSharpExecutorProxy":
        """Create a new executor"""
        port = cls.find_available_port()
        log_path = kwargs.get("log_path", "")
        # TODO: connection_provider_url is not required for local,
        # will remove it after C# executor marks it as optional
        command = [
            "dotnet",
            EXECUTOR_SERVICE_DLL,
            "-p",
            port,
            "--yaml_path",
            flow_file,
            "--assembly_folder",
            ".",
            "--connection_provider_url",
            "",
            "--log_path",
            log_path,
        ]
        process = subprocess.Popen(command)
        return cls(process, port)

    def destroy(self):
        """Destroy the executor"""
<<<<<<< HEAD
        pass

    @classmethod
    def _dict_from_csharp(cls, csharp_dict):
        if csharp_dict is None:
            return None
        output = {}
        for key in csharp_dict.Keys:
            # Todo: remove this when csharp chat_history is ready. Csharp chat_history is a csharp object for now
            #  and can't be dumped
            if key == "chat_history":
                continue
            output[key] = csharp_dict[key]
        return output

    @classmethod
    def _datetime_from_csharp(cls, csharp_datetime):
        return datetime.datetime(
            csharp_datetime.Year,
            csharp_datetime.Month,
            csharp_datetime.Day,
            csharp_datetime.Hour,
            csharp_datetime.Minute,
            csharp_datetime.Second,
            # seems that microsecond is not supported in all versions of DotNet?
            # csharp_datetime.Microsecond,
        )

    def exec_line(
        self,
        inputs: Mapping[str, Any],
        index: Optional[int] = None,
        run_id: Optional[str] = None,
    ) -> LineResult:
        from System import Object, String
        from System.Collections.Generic import Dictionary

        from Promptflow.Contracts.JsonSchema import ExecuteFlowRequest
        from Promptflow.Framework.Flow import ChatFlowBase

        csharp_request = ExecuteFlowRequest()
        csharp_inputs = Dictionary[String, Object]()
        for key, value in inputs.items():
            ## csharp chat flow does not support chat_history input for now
            if isinstance(value, list):
                csharp_inputs[key] = ChatFlowBase.ChatHistory()
                # TODO: get chat history from value
            else:
                csharp_inputs[key] = value
        csharp_request.Inputs = csharp_inputs
        csharp_request.LineNumber = index
        csharp_request.RunId = run_id
        task = self._executor.ExecuteAsync(csharp_request)
        task_result = task.Result

        return LineResult(
            output=self._dict_from_csharp(task_result.Output),
            aggregation_inputs=self._dict_from_csharp(task_result.AggregationInputs),
            node_run_infos={},
            run_info=FlowRunInfo(
                run_id=task_result.RunInfo.RunId,
                status=task_result.RunInfo.Status,
                error=task_result.RunInfo.Error,
                inputs=self._dict_from_csharp(task_result.RunInfo.Inputs),
                output=self._dict_from_csharp(task_result.RunInfo.Output),
                metrics=self._dict_from_csharp(task_result.RunInfo.Metrics),
                request=task_result.RunInfo.Request,
                parent_run_id=task_result.RunInfo.ParentRunId,
                root_run_id=task_result.RunInfo.RootRunId,
                source_run_id=task_result.RunInfo.SourceRunId,
                flow_id=task_result.RunInfo.FlowId,
                start_time=self._datetime_from_csharp(task_result.RunInfo.StartTime),
                end_time=self._datetime_from_csharp(task_result.RunInfo.EndTime),
            ),
        )

    async def exec_line_async(
        self,
        inputs: Mapping[str, Any],
        index: Optional[int] = None,
        run_id: Optional[str] = None,
    ) -> LineResult:
        """Execute a line"""
        loop = asyncio.get_event_loop()
        result = await loop.run_in_executor(None, self.exec_line, inputs, index, run_id)
        return result
=======
        if self._process and self._process.poll() is None:
            self._process.terminate()
            try:
                self._process.wait(timeout=5)
            except subprocess.TimeoutExpired:
                self._process.kill()
>>>>>>> 9781c606

    async def exec_aggregation_async(
        self,
        batch_inputs: Mapping[str, Any],
        aggregation_inputs: Mapping[str, Any],
        run_id: Optional[str] = None,
    ) -> AggregationResult:
        return AggregationResult({}, {}, {})

    @classmethod
    def generate_tool_metadata(cls, flow_dag: dict, working_dir: Path) -> dict:
        return {}

    @classmethod
    def find_available_port(cls) -> str:
        """Find an available port on localhost"""
        with socket.socket(socket.AF_INET, socket.SOCK_STREAM) as s:
            s.bind(("localhost", 0))
            _, port = s.getsockname()
            return str(port)<|MERGE_RESOLUTION|>--- conflicted
+++ resolved
@@ -54,101 +54,12 @@
 
     def destroy(self):
         """Destroy the executor"""
-<<<<<<< HEAD
-        pass
-
-    @classmethod
-    def _dict_from_csharp(cls, csharp_dict):
-        if csharp_dict is None:
-            return None
-        output = {}
-        for key in csharp_dict.Keys:
-            # Todo: remove this when csharp chat_history is ready. Csharp chat_history is a csharp object for now
-            #  and can't be dumped
-            if key == "chat_history":
-                continue
-            output[key] = csharp_dict[key]
-        return output
-
-    @classmethod
-    def _datetime_from_csharp(cls, csharp_datetime):
-        return datetime.datetime(
-            csharp_datetime.Year,
-            csharp_datetime.Month,
-            csharp_datetime.Day,
-            csharp_datetime.Hour,
-            csharp_datetime.Minute,
-            csharp_datetime.Second,
-            # seems that microsecond is not supported in all versions of DotNet?
-            # csharp_datetime.Microsecond,
-        )
-
-    def exec_line(
-        self,
-        inputs: Mapping[str, Any],
-        index: Optional[int] = None,
-        run_id: Optional[str] = None,
-    ) -> LineResult:
-        from System import Object, String
-        from System.Collections.Generic import Dictionary
-
-        from Promptflow.Contracts.JsonSchema import ExecuteFlowRequest
-        from Promptflow.Framework.Flow import ChatFlowBase
-
-        csharp_request = ExecuteFlowRequest()
-        csharp_inputs = Dictionary[String, Object]()
-        for key, value in inputs.items():
-            ## csharp chat flow does not support chat_history input for now
-            if isinstance(value, list):
-                csharp_inputs[key] = ChatFlowBase.ChatHistory()
-                # TODO: get chat history from value
-            else:
-                csharp_inputs[key] = value
-        csharp_request.Inputs = csharp_inputs
-        csharp_request.LineNumber = index
-        csharp_request.RunId = run_id
-        task = self._executor.ExecuteAsync(csharp_request)
-        task_result = task.Result
-
-        return LineResult(
-            output=self._dict_from_csharp(task_result.Output),
-            aggregation_inputs=self._dict_from_csharp(task_result.AggregationInputs),
-            node_run_infos={},
-            run_info=FlowRunInfo(
-                run_id=task_result.RunInfo.RunId,
-                status=task_result.RunInfo.Status,
-                error=task_result.RunInfo.Error,
-                inputs=self._dict_from_csharp(task_result.RunInfo.Inputs),
-                output=self._dict_from_csharp(task_result.RunInfo.Output),
-                metrics=self._dict_from_csharp(task_result.RunInfo.Metrics),
-                request=task_result.RunInfo.Request,
-                parent_run_id=task_result.RunInfo.ParentRunId,
-                root_run_id=task_result.RunInfo.RootRunId,
-                source_run_id=task_result.RunInfo.SourceRunId,
-                flow_id=task_result.RunInfo.FlowId,
-                start_time=self._datetime_from_csharp(task_result.RunInfo.StartTime),
-                end_time=self._datetime_from_csharp(task_result.RunInfo.EndTime),
-            ),
-        )
-
-    async def exec_line_async(
-        self,
-        inputs: Mapping[str, Any],
-        index: Optional[int] = None,
-        run_id: Optional[str] = None,
-    ) -> LineResult:
-        """Execute a line"""
-        loop = asyncio.get_event_loop()
-        result = await loop.run_in_executor(None, self.exec_line, inputs, index, run_id)
-        return result
-=======
         if self._process and self._process.poll() is None:
             self._process.terminate()
             try:
                 self._process.wait(timeout=5)
             except subprocess.TimeoutExpired:
                 self._process.kill()
->>>>>>> 9781c606
 
     async def exec_aggregation_async(
         self,
