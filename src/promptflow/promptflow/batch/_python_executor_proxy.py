--- conflicted
+++ resolved
@@ -5,23 +5,14 @@
 from pathlib import Path
 from typing import Any, List, Mapping, Optional, Tuple
 
-<<<<<<< HEAD
-from promptflow._core.log_manager import NodeLogManager
-=======
 from promptflow._core._errors import UnexpectedError
->>>>>>> 0eb8e0e1
 from promptflow._core.operation_context import OperationContext
 from promptflow._core.run_tracker import RunTracker
 from promptflow._utils.logger_utils import bulk_logger
 from promptflow.batch._base_executor_proxy import AbstractExecutorProxy
 from promptflow.contracts.run_mode import RunMode
-<<<<<<< HEAD
 from promptflow.executor._base_executor import BaseExecutor
-from promptflow.executor._flow_nodes_scheduler import DEFAULT_CONCURRENCY_BULK
-=======
-from promptflow.executor import FlowExecutor
 from promptflow.executor._line_execution_process_pool import LineExecutionProcessPool
->>>>>>> 0eb8e0e1
 from promptflow.executor._result import AggregationResult, LineResult
 from promptflow.executor._script_executor import ScriptExecutor
 from promptflow.storage._run_storage import AbstractRunStorage
@@ -38,22 +29,10 @@
         connections: Optional[dict] = None,
         working_dir: Optional[Path] = None,
         *,
-<<<<<<< HEAD
-        entry: Optional[str] = None,
         storage: Optional[AbstractRunStorage] = None,
         **kwargs,
     ) -> "PythonExecutorProxy":
-        # TODO: Raise error if connections is None
-        flow_executor = BaseExecutor.create(
-            flow_file, connections, working_dir=working_dir, entry=entry, storage=storage, raise_ex=False
-        )
-=======
-        connections: Optional[dict] = None,
-        storage: Optional[AbstractRunStorage] = None,
-        **kwargs,
-    ) -> "PythonExecutorProxy":
-        flow_executor = FlowExecutor.create(flow_file, connections, working_dir, storage=storage, raise_ex=False)
->>>>>>> 0eb8e0e1
+        flow_executor = BaseExecutor.create(flow_file, connections, working_dir, storage=storage, raise_ex=False)
         return cls(flow_executor)
 
     async def exec_aggregation_async(
@@ -76,15 +55,11 @@
         worker_count: Optional[int] = None,
     ) -> Tuple[List[LineResult], bool]:
         # TODO: Refine the logic here since the script executor actually doesn't have the 'node' concept
-<<<<<<< HEAD
-        run_tracker = RunTracker(self._flow_executor._storage)
-=======
         if isinstance(self._flow_executor, ScriptExecutor):
             run_tracker = RunTracker(self._flow_executor._storage)
         else:
             run_tracker = self._flow_executor._run_tracker
 
->>>>>>> 0eb8e0e1
         with run_tracker.node_log_manager:
             OperationContext.get_instance().run_mode = RunMode.Batch.name
             if self._flow_executor._flow_file is None:
