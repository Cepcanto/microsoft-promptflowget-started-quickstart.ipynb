--- conflicted
+++ resolved
@@ -69,11 +69,7 @@
                 )
 
             if batch_timeout_sec:
-<<<<<<< HEAD
-                bulk_logger.info(f"The timeout for batch run is {batch_timeout_sec} seconds.")
-=======
                 bulk_logger.info(f"The timeout for the batch run is {batch_timeout_sec} seconds.")
->>>>>>> 1c8d5685
 
             with LineExecutionProcessPool(
                 self._flow_executor,
