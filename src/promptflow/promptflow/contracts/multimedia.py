--- conflicted
+++ resolved
@@ -1,21 +1,6 @@
 import base64
 import hashlib
-<<<<<<< HEAD
-import imghdr
-import os
-import re
-import uuid
-from pathlib import Path
 from typing import Callable
-from urllib.parse import urlparse
-
-import requests
-
-from promptflow.contracts._errors import InvalidImageInput
-from promptflow.exceptions import ErrorTarget
-=======
-from typing import Callable
->>>>>>> 12b95cdd
 
 
 class PFBytes(bytes):
@@ -36,88 +21,10 @@
         self._hash = hashlib.sha1(data).hexdigest()[:8]
         self._mime_type = mime_type.lower()
 
-<<<<<<< HEAD
-    @staticmethod
-    def _get_mime_type_from_path(path: Path):
-        ext = path.suffix[1:]
-        return f"image/{ext}" if ext else "image/*"
-
-    @staticmethod
-    def _get_extension_from_mime_type(mime_type: str):
-        ext = mime_type.split("/")[-1]
-        if ext == "*":
-            return None
-        return ext
-
-    @staticmethod
-    def _is_multimedia_dict(multimedia_dict: dict):
-        if len(multimedia_dict) != 1:
-            return False
-        key = list(multimedia_dict.keys())[0]
-        if re.match(PFBytes.MIME_PATTERN, key):
-            return True
-        return False
-
-    @staticmethod
-    def _get_multimedia_info(key: str):
-        match = re.match(PFBytes.MIME_PATTERN, key)
-        if match:
-            return match.group(1), match.group(2)
-        return None, None
-
-    @staticmethod
-    def _is_url(value: str):
-        try:
-            result = urlparse(value)
-            return all([result.scheme, result.netloc])
-        except ValueError:
-            return False
-
-    @staticmethod
-    def _is_base64(value: str):
-        base64_regex = re.compile(r"^([A-Za-z0-9+/]{4})*(([A-Za-z0-9+/]{2})*(==|[A-Za-z0-9+/]=)?)?$")
-        if re.match(base64_regex, value):
-            return True
-        return False
-
-    @staticmethod
-    def default_json_encoder(obj):
-        if isinstance(obj, PFBytes):
-            return str(obj)
-        else:
-            raise TypeError(f"Object of type {type(obj).__name__} is not JSON serializable")
-
-    def _save_to_file(self, file_name: str, folder_path: Path, relative_path: Path = None, use_absolute_path=False):
-        ext = PFBytes._get_extension_from_mime_type(self._mime_type)
-        file_name = f"{file_name}.{ext}" if ext else file_name
-        image_path = str(relative_path / file_name) if relative_path else file_name
-        if use_absolute_path:
-            image_path = str(folder_path / image_path)
-        image_info = {f"data:{self._mime_type};path": image_path}
-        path = folder_path / relative_path if relative_path else folder_path
-        os.makedirs(path, exist_ok=True)
-        with open(os.path.join(path, file_name), "wb") as file:
-            file.write(self)
-        return image_info
-
-    @classmethod
-    def _get_file_reference_encoder(
-        cls, folder_path: Path, relative_path: Path = None, *, use_absolute_path=False
-    ) -> Callable:
-        def pfbytes_file_reference_encoder(obj):
-            """Dumps PFBytes to a file and returns its reference."""
-            if isinstance(obj, PFBytes):
-                file_name = str(uuid.uuid4())
-                return obj._save_to_file(file_name, folder_path, relative_path, use_absolute_path)
-            raise TypeError(f"Object of type {type(obj).__name__} is not JSON serializable")
-
-        return pfbytes_file_reference_encoder
-=======
     def to_base64(self):
         """Returns the base64 representation of the PFBytes."""
 
         return base64.b64encode(self).decode("utf-8")
->>>>>>> 12b95cdd
 
 
 class Image(PFBytes):
