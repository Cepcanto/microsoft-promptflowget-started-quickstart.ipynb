--- conflicted
+++ resolved
@@ -14,14 +14,9 @@
 T = TypeVar("T", bound="Enum")
 
 
-<<<<<<< HEAD
 def deserialize_enum(cls: Type[T], val) -> T:
     # Replace i with i.value because in Enum, i is always Enum object, only i.value could be str
     if not all(isinstance(i.value, str) for i in cls):
-=======
-def _deserialize_enum(cls: Type[T], val) -> T:
-    if not all(isinstance(i, str) for i in cls):
->>>>>>> 6adc785c
         return val
     typ = next((i for i in cls if val.lower() == i.value.lower()), None)
     # Keep string value for unknown type, as they may be resolved later after some requisites imported.
