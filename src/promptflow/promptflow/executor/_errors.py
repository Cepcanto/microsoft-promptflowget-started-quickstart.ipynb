# ---------------------------------------------------------
# Copyright (c) Microsoft Corporation. All rights reserved.
# ---------------------------------------------------------

from jinja2 import TemplateSyntaxError

from promptflow._utils.exception_utils import ExceptionPresenter, infer_error_code_from_class, remove_suffix
from promptflow.exceptions import (
    ErrorTarget,
    PromptflowException,
    SystemErrorException,
    UserErrorException,
    ValidationException,
)


class InvalidCustomLLMTool(ValidationException):
    """Exception raised when package tool definition is wrong."""

    pass


class InvalidAssistantTool(ValidationException):
    """Exception raised when assistant tool definition is wrong."""

    pass


class ValueTypeUnresolved(ValidationException):
    pass


class ToolValidationError(ValidationException):
    def __init__(
        self,
        target: ErrorTarget = ErrorTarget.EXECUTOR,
        **kwargs,
    ):
        super().__init__(
            target=target,
            **kwargs,
        )


class InvalidRequest(ValidationException):
    def __init__(
        self,
        target: ErrorTarget = ErrorTarget.EXECUTOR,
        **kwargs,
    ):
        super().__init__(
            target=target,
            **kwargs,
        )


class ConnectionNotFound(InvalidRequest):
    pass


class InvalidBulkTestRequest(ValidationException):
    def __init__(
        self,
        target: ErrorTarget = ErrorTarget.EXECUTOR,
        **kwargs,
    ):
        super().__init__(
            target=target,
            **kwargs,
        )


class InvalidFlowRequest(ValidationException):
    def __init__(
        self,
        target: ErrorTarget = ErrorTarget.EXECUTOR,
        **kwargs,
    ):
        super().__init__(
            target=target,
            **kwargs,
        )


class NodeInputValidationError(InvalidFlowRequest):
    pass


class DuplicateNodeName(InvalidFlowRequest):
    pass


class EmptyOutputReference(InvalidFlowRequest):
    pass


class OutputReferenceNotFound(InvalidFlowRequest):
    pass


class InputReferenceNotFound(InvalidFlowRequest):
    pass


class InputNotFound(InvalidFlowRequest):
    pass


class InvalidAggregationInput(SystemErrorException):
    pass


class InputNotFoundFromAncestorNodeOutput(SystemErrorException):
    pass


class NoNodeExecutedError(SystemErrorException):
    pass


class InputTypeError(InvalidFlowRequest):
    pass


class InputParseError(InvalidFlowRequest):
    pass


class InvalidConnectionType(InvalidFlowRequest):
    pass


class NodeReferenceNotFound(InvalidFlowRequest):
    pass


class NodeCircularDependency(InvalidFlowRequest):
    pass


class InvalidNodeReference(InvalidFlowRequest):
    pass


class NodeReferenceError(UserErrorException):
    """Exception raised when node reference not found or unsupported"""

    pass


class UnsupportedReference(NodeReferenceError):
    pass


class InvalidReferenceProperty(NodeReferenceError):
    pass


class OutputReferenceNotExist(NodeReferenceError):
    pass


class NodeOutputNotFound(UserErrorException):
    pass


class SingleNodeValidationError(UserErrorException):
    pass


class LineExecutionTimeoutError(UserErrorException):
    """Exception raised when single line execution timeout"""

    def __init__(self, line_number, timeout):
        super().__init__(
            message_format="Line {line_number} execution timeout for exceeding {timeout} seconds",
            line_number=line_number,
            timeout=timeout,
            target=ErrorTarget.EXECUTOR,
        )


class BatchExecutionTimeoutError(UserErrorException):
    """Exception raised when batch timeout is exceeded"""

    def __init__(self, line_number, timeout):
        super().__init__(
            message_format=(
                "Line {line_number} execution terminated due to the "
                "total batch run exceeding the batch timeout ({timeout}s)."
            ),
            line_number=line_number,
            timeout=timeout,
            target=ErrorTarget.BATCH,
        )


class ThreadCrashError(SystemErrorException):
    """Exception raised when thread crashed."""

    pass


class ProcessCrashError(UserErrorException):
    """Exception raised when process crashed."""

    def __init__(self, line_number):
        super().__init__(message=f"Process crashed while executing line {line_number},", target=ErrorTarget.EXECUTOR)


class ProcessTerminatedTimeout(SystemErrorException):
    """Exception raised when process not terminated within a period of time."""

    def __init__(self, timeout):
        super().__init__(message=f"Process has not terminated after {timeout} seconds", target=ErrorTarget.EXECUTOR)


class ProcessInfoObtainedTimeout(SystemErrorException):
    """Exception raised when process info not obtained within a period of time."""

    def __init__(self, timeout):
        super().__init__(message=f"Failed to get process info after {timeout} seconds", target=ErrorTarget.EXECUTOR)


class SpawnedForkProcessManagerStartFailure(SystemErrorException):
    """Exception raised when failed to start spawned fork process manager."""

    def __init__(self):
        super().__init__(message="Failed to start spawned fork process manager", target=ErrorTarget.EXECUTOR)


class EmptyLLMApiMapping(UserErrorException):
    """Exception raised when connection_type_to_api_mapping is empty and llm node provider can't be inferred"""

    def __init__(self):
        super().__init__(
            message="LLM api mapping is empty, please ensure 'promptflow-tools' package has been installed.",
            target=ErrorTarget.EXECUTOR,
        )


class ResolveToolError(PromptflowException):
    """Exception raised when tool load failed.

    It is used to append the name of the failed node to the error message to improve the user experience.
    It simply wraps the error thrown by the Resolve Tool phase.
    It has the same additional_info and error_codes as inner error.
    """

    def __init__(self, *, node_name: str, target: ErrorTarget = ErrorTarget.EXECUTOR, module: str = None):
        self._node_name = node_name
        super().__init__(target=target, module=module)

    @property
    def message(self):
        if self.inner_exception:
            error_type_and_message = f"({self.inner_exception.__class__.__name__}) {self.inner_exception}"
            if isinstance(self.inner_exception, TemplateSyntaxError):
                error_type_and_message = (
                    f"Jinja parsing failed at line {self.inner_exception.lineno}: {error_type_and_message}"
                )
            return remove_suffix(self._message, ".") + f": {error_type_and_message}"
        return self._message

    @property
    def message_format(self):
        return "Tool load failed in '{node_name}'."

    @property
    def message_parameters(self):
        return {"node_name": self._node_name}

    @property
    def additional_info(self):
        """Get additional info from innererror when the innererror is PromptflowException"""
        if isinstance(self.inner_exception, PromptflowException):
            return self.inner_exception.additional_info
        return None

    @property
    def error_codes(self):
        """The hierarchy of the error codes.

        We follow the "Microsoft REST API Guidelines" to define error codes in a hierarchy style.
        See the below link for details:
        https://github.com/microsoft/api-guidelines/blob/vNext/Guidelines.md#7102-error-condition-responses

        Due to ResolveToolError has no classification of its own.
        Its error_codes respect the inner_error.
        """
        if self.inner_exception:
            return ExceptionPresenter.create(self.inner_exception).error_codes
        return [infer_error_code_from_class(SystemErrorException), self.__class__.__name__]


<<<<<<< HEAD
class UnsupportedAssistantToolType(ValidationException):
    pass


class FailedToGenerateToolDefinition(UserErrorException):
    """Exception raised when failed to generate openai tool json definition."""
=======
class FailedToParseAssistantTool(UserErrorException):
    """Exception raised when failed to parse assistant tool from docstring."""
>>>>>>> ee557c54

    pass<|MERGE_RESOLUTION|>--- conflicted
+++ resolved
@@ -293,16 +293,7 @@
         return [infer_error_code_from_class(SystemErrorException), self.__class__.__name__]
 
 
-<<<<<<< HEAD
-class UnsupportedAssistantToolType(ValidationException):
-    pass
-
-
 class FailedToGenerateToolDefinition(UserErrorException):
     """Exception raised when failed to generate openai tool json definition."""
-=======
-class FailedToParseAssistantTool(UserErrorException):
-    """Exception raised when failed to parse assistant tool from docstring."""
->>>>>>> ee557c54
 
     pass