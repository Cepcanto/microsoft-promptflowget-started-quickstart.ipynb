--- conflicted
+++ resolved
@@ -179,14 +179,10 @@
 
     def __init__(self, line_number, timeout):
         super().__init__(
-<<<<<<< HEAD
-            message_format="Processing of line {line_number} exceeded the batch timeout of {timeout} seconds.",
-=======
             message_format=(
                 "Line {line_number} execution terminated due to the "
                 "total batch run exceeding the batch timeout ({timeout}s)."
             ),
->>>>>>> 1c8d5685
             line_number=line_number,
             timeout=timeout,
             target=ErrorTarget.BATCH,
