import contextvars
import multiprocessing
import os
import queue
import signal
import sys
import threading
import time
from datetime import datetime
from functools import partial
from logging import INFO
from multiprocessing import Manager, Queue
from multiprocessing.pool import ThreadPool
from typing import List, Optional, Union

import psutil

from promptflow._constants import LINE_NUMBER_KEY, LINE_TIMEOUT_SEC
from promptflow._core._errors import ProcessPoolError, UnexpectedError
from promptflow._core.operation_context import OperationContext
from promptflow._core.run_tracker import RunTracker
from promptflow._utils.dataclass_serializer import convert_eager_flow_output_to_dict
from promptflow._utils.exception_utils import ExceptionPresenter
from promptflow._utils.logger_utils import bulk_logger
from promptflow._utils.multimedia_utils import _process_recursively, persist_multimedia_data
from promptflow._utils.thread_utils import RepeatLogTimer
from promptflow._utils.utils import get_int_env_var, log_progress, set_context
from promptflow.contracts.multimedia import Image
from promptflow.contracts.run_info import FlowRunInfo
from promptflow.contracts.run_info import RunInfo as NodeRunInfo
from promptflow.contracts.run_info import Status
from promptflow.exceptions import ErrorTarget, PromptflowException
from promptflow.executor._errors import (
    BatchExecutionTimeoutError,
    LineExecutionTimeoutError,
    ProcessCrashError,
    ProcessInfoObtainedTimeout,
    ProcessTerminatedTimeout,
)
from promptflow.executor._process_manager import ForkProcessManager, SpawnProcessManager
from promptflow.executor._result import LineResult
from promptflow.executor._script_executor import ScriptExecutor
from promptflow.executor.flow_executor import DEFAULT_CONCURRENCY_BULK, FlowExecutor
from promptflow.storage import AbstractRunStorage


def signal_handler(signum, frame):
    signame = signal.Signals(signum).name
    bulk_logger.info("Execution stopping. Handling signal %s (%s)", signame, signum)
    try:
        process = psutil.Process(os.getpid())
        bulk_logger.info("Successfully terminated process with pid %s", process.pid)
        process.terminate()
    except Exception:
        bulk_logger.warning("Error when handling execution stop signal", exc_info=True)
    finally:
        sys.exit(1)


class QueueRunStorage(AbstractRunStorage):
    """This storage persists run info by putting it into a queue."""

    def __init__(self, queue: Queue):
        self.queue = queue

    def persist_node_run(self, run_info: NodeRunInfo):
        self.queue.put(run_info)

    def persist_flow_run(self, run_info: FlowRunInfo):
        self.queue.put(run_info)


def format_current_process_info(process_name, pid, line_number: int):
    return f"Process name({process_name})-Process id({pid})-Line number({line_number})"


def log_process_status(process_name, pid, line_number: int, is_completed=False, is_failed=False):
    process_info = format_current_process_info(process_name, pid, line_number)
    if is_completed:
        bulk_logger.info(f"{process_info} completed.")
    elif is_failed:
        bulk_logger.info(f"{process_info} failed.")
    else:
        bulk_logger.info(f"{process_info} start execution.")


class LineExecutionProcessPool:
    _DEFAULT_WORKER_COUNT = 4
    _PROCESS_TERMINATED_TIMEOUT = 60
    _PROCESS_INFO_OBTAINED_TIMEOUT = 60

    def __init__(
        self,
        flow_executor: FlowExecutor,
        nlines,
        run_id,
        output_dir,
        batch_timeout_sec: Optional[int] = None,
        line_timeout_sec: Optional[int] = None,
    ):
        self._nlines = nlines
        self._run_id = run_id
        multiprocessing_start_method = os.environ.get("PF_BATCH_METHOD", multiprocessing.get_start_method())
        sys_start_methods = multiprocessing.get_all_start_methods()
        if multiprocessing_start_method not in sys_start_methods:
            bulk_logger.warning(
                f"Failed to set start method to '{multiprocessing_start_method}', "
                f"start method {multiprocessing_start_method} is not in: {sys_start_methods}."
            )
            bulk_logger.info(f"Set start method to default {multiprocessing.get_start_method()}.")
            multiprocessing_start_method = multiprocessing.get_start_method()
        use_fork = multiprocessing_start_method in ["fork", "forkserver"]
        self._flow_file = flow_executor._flow_file
        self._connections = flow_executor._connections
        self._working_dir = flow_executor._working_dir
        self._use_fork = use_fork
        if isinstance(flow_executor, ScriptExecutor):
            self._storage = flow_executor._storage
        else:
            self._storage = flow_executor._run_tracker._storage
        self._flow_id = flow_executor._flow_id
        self._log_interval = flow_executor._log_interval
        self._line_timeout_sec = line_timeout_sec or LINE_TIMEOUT_SEC
        self._batch_timeout_sec = batch_timeout_sec
        self._output_dir = output_dir
        self._flow_create_kwargs = {
            "flow_file": flow_executor._flow_file,
            "connections": flow_executor._connections,
            "working_dir": flow_executor._working_dir,
            "entry": flow_executor._entry,
            "line_timeout_sec": self._line_timeout_sec,
            "raise_ex": False,
        }

    def __enter__(self):
        manager = Manager()
        self._processing_idx = manager.dict()
        self._completed_idx = manager.dict()

        self._task_queue = Queue()
        self._n_process = self._determine_worker_count()

        # When using fork, we first spawn a sub process, the SemLock created in fork context (multiprocessing.Queue()）
        # can't used in a spawn context. Since spawn does not share memory, synchronization primitives created by
        # fork cannot be used directly. It will cause an error: "A SemLock created in a fork context is being
        # shared with a process in a spawn context. This is not supported".

        # So use multiprocessing.Manager().Queue() instead of multiprocessing.Queue().
        # Manager().Queue() operates through a manager server process, which passes messages between different
        # processes without directly sharing memory state, which makes it safe to use in a spawn context.
        self._input_queues = [manager.Queue() for _ in range(self._n_process)]
        self._output_queues = [manager.Queue() for _ in range(self._n_process)]
        self._control_signal_queue = manager.Queue()
        self._process_info = manager.dict()

        # when using fork, we first create a process with spawn method to establish a clean environment
        # Then fork the subprocess in this environment to avoid some deadlock problems
        common_kwargs = {
            "input_queues": self._input_queues,
            "output_queues": self._output_queues,
            "process_info": self._process_info,
            "process_target_func": _process_wrapper,
        }
        if self._use_fork:
            # 1. Create input_queue, output_queue, control_signal_queue and _process_info in the main process.
            # 2. Pass the above queue/dict as parameters to spawn and fork processes to transfer information
            # between processes.
            self._processes_manager = ForkProcessManager(
                self._control_signal_queue,
                self._flow_create_kwargs,
                **common_kwargs,
            )
        else:
            executor_creation_func = partial(FlowExecutor.create, **self._flow_create_kwargs)
            # 1. Create input_queue, output_queue, and _process_info in the main process.
            # 2. Spawn _n_process sub-process and pass the above queue/dict to these sub-process to transfer information
            # between main process and sub process.
            self._processes_manager = SpawnProcessManager(executor_creation_func, **common_kwargs)

        self._processes_manager.start_processes()

        monitor_pool = ThreadPool(self._n_process, initializer=set_context, initargs=(contextvars.copy_context(),))
        self._monitor_pool = monitor_pool

        return self

    def __exit__(self, exc_type, exc_val, exc_tb):
        if self._monitor_pool is not None:
            self._monitor_pool.close()
            self._monitor_pool.join()

    def _get_process_info(self, index):
        start_time = time.time()
        while True:
            try:
                if time.time() - start_time > self._PROCESS_INFO_OBTAINED_TIMEOUT:
                    raise ProcessInfoObtainedTimeout(self._PROCESS_INFO_OBTAINED_TIMEOUT)
                # Try to get process id and name from the process_info
                process_id = self._process_info[index].process_id
                process_name = self._process_info[index].process_name
                return (index, process_id, process_name)
            except KeyError:
                # If the process_info does not exist for the given index, it means the process have not ready yet,
                # try again.
                time.sleep(1)
                continue
            except Exception as e:
                bulk_logger.warning(f"Unexpected error occurred while get process info. Exception: {e}")

    def _ensure_process_terminated_within_timeout(self, process_id):
        start_time = time.time()
        while psutil.pid_exists(process_id):
            if time.time() - start_time > self._PROCESS_TERMINATED_TIMEOUT:
                raise ProcessTerminatedTimeout(self._PROCESS_TERMINATED_TIMEOUT)
            time.sleep(1)

    def _is_process_alive(self, process_id):
        return psutil.pid_exists(process_id)

    def _handle_output_queue_messages(self, output_queue: Queue, result_list):
        try:
            message = output_queue.get(timeout=1)
            if isinstance(message, LineResult):
                message = self._process_multimedia(message)
                result_list.append(message)
                return message
            elif isinstance(message, FlowRunInfo):
                self._storage.persist_flow_run(message)
                return message
            elif isinstance(message, NodeRunInfo):
                self._storage.persist_node_run(message)
                return message
        except queue.Empty:
            pass
        return None

    def _monitor_workers_and_process_tasks_in_thread(
        self, task_queue: Queue, result_list: List[LineResult], index: int, input_queue: Queue, output_queue: Queue
    ):
        index, process_id, process_name = self._get_process_info(index)

        batch_start_time = datetime.utcnow()
        # Entering the while loop requires two conditions:
        # 1. The task queue is not empty, meaning there are lines yet to be executed.
        # 2. The batch run has not reached the batch timeout limit.
        while not self._batch_timeout_expired(batch_start_time):
            try:
<<<<<<< HEAD
                # Get task from task_queue
                inputs, line_number, run_id = task_queue.get(timeout=1)
            except queue.Empty:
                break

            # Calculate the line timeout for the current line.
            line_timeout_sec = self._line_timeout_sec
            if self._batch_timeout_sec:
                # ??? +10 ???
                remaining_execution_time = (
                    self._batch_timeout_sec + 10 - (datetime.utcnow() - batch_start_time).total_seconds()
                )
                if remaining_execution_time <= 0:
                    break
                line_timeout_sec = min(line_timeout_sec, remaining_execution_time)
=======
                args = task_queue.get(timeout=1)
            except queue.Empty:
                break
>>>>>>> 734fd793

            # Put task into input_queue
            args = (inputs, line_number, run_id, line_timeout_sec)
            input_queue.put(args)

            self._processing_idx[line_number] = format_current_process_info(process_name, process_id, line_number)
            log_process_status(process_name, process_id, line_number)

            start_time = datetime.utcnow()
            completed = False
            crashed = False
            returned_node_run_infos = {}

            # Responsible for checking the output queue messages and processing them within a specified timeout period.
            while not self._line_timeout_expired(start_time) and not self._batch_timeout_expired(batch_start_time):
                # Monitor process aliveness.
                crashed = not self._is_process_alive(process_id)
                if crashed:
                    break

                # Handle output queue message.
                message = self._handle_output_queue_messages(output_queue, result_list)
                if isinstance(message, LineResult):
                    completed = True
                    break
                if isinstance(message, NodeRunInfo):
                    returned_node_run_infos[message.node] = message

            # Handle line execution completed.
            if completed:
                self._completed_idx[line_number] = format_current_process_info(process_name, process_id, line_number)
                log_process_status(process_name, process_id, line_number, is_completed=True)
            # Handle line execution is not completed.
            else:
                ex = None
                # Handle process crashed.
                if crashed:
                    bulk_logger.warning(f"Process crashed while executing line {line_number}.")
                    ex = ProcessCrashError(line_number)
                # Handle line execution timeout.
                elif self._line_timeout_expired(start_time):
                    bulk_logger.warning(f"Line {line_number} timeout after {self._line_timeout_sec} seconds.")
                    ex = LineExecutionTimeoutError(line_number, self._line_timeout_sec)
                # Handle batch execution timeout.
                elif self._batch_timeout_expired(batch_start_time):
                    bulk_logger.warning(
                        f"Line {line_number} execution terminated due to the total "
                        f"batch run exceeding the batch timeout ({self._batch_timeout_sec}s)."
                    )
                    ex = BatchExecutionTimeoutError(line_number, self._batch_timeout_sec)
                else:
                    # This branch should not be reached, add this warning for the case.
                    msg = f"Unexpected error occurred while monitoring line execution at line {line_number}."
                    bulk_logger.warning(msg)
                    ex = UnexpectedError(msg)
                result = self._generate_line_result_for_exception(
                    inputs,
                    run_id,
                    line_number,
                    self._flow_id,
                    start_time,
                    ex,
                    returned_node_run_infos,
                )
                result_list.append(result)

                self._completed_idx[line_number] = format_current_process_info(process_name, process_id, line_number)
                log_process_status(process_name, process_id, line_number, is_failed=True)

                # If there are still tasks in the task_queue and the batch run does not exceed the batch timeout,
                # restart a new process to execute the task.
                run_finished = task_queue.empty() or self._batch_timeout_expired(batch_start_time)
                if not run_finished:
                    self._processes_manager.restart_process(index)
                    # We need to ensure the process has been killed before continuing to execute.
                    # Otherwise the process will receive new task, and during the execution, the process
                    # is killed, which will result in the 'ProcessCrashError'.
                    self._ensure_process_terminated_within_timeout(process_id)
                    index, process_id, process_name = self._get_process_info(index)

            self._processing_idx.pop(line_number)

        # End the process when the batch timeout is exceeded or when all lines have been executed.
        self._processes_manager.end_process(index)
        # In fork mode, the main process and the sub spawn process communicate through _process_info.
        # We need to ensure the process has been killed before returning. Otherwise, it may cause
        # the main process have exited but the spawn process is still alive.
        # At this time, a connection error will be reported.
        self._ensure_process_terminated_within_timeout(process_id)

    def _batch_timeout_expired(self, start_time: datetime) -> bool:
        if self._batch_timeout_sec is None:
            return False
        return (datetime.utcnow() - start_time).total_seconds() > self._batch_timeout_sec + 10

    def _line_timeout_expired(self, start_time: datetime) -> bool:
        # Here we add more seconds because of the following reasons:
        # 1. At the last second, there would be several timeout message from exec_line.
        # 2. It may take time to create worker so actual timeout time may be longer.
        return (datetime.utcnow() - start_time).total_seconds() > self._line_timeout_sec + 10

    def _process_multimedia(self, result: LineResult) -> LineResult:
        """Replace multimedia data in line result with string place holder to prevent OOM
        and persist multimedia data in output when batch running."""
        if not self._output_dir:
            return result
        self._process_multimedia_in_flow_run(result.run_info)
        for node_name, node_run_info in result.node_run_infos.items():
            result.node_run_infos[node_name] = self._process_multimedia_in_node_run(node_run_info)
        result.output = persist_multimedia_data(result.output, self._output_dir)
        return result

    def _process_multimedia_in_run_info(self, run_info: Union[FlowRunInfo, NodeRunInfo]):
        # Persist and convert images in inputs to path dictionaries.
        # This replaces any image objects with their corresponding file path dictionaries.
        if run_info.inputs:
            run_info.inputs = self._persist_and_convert_images_to_path_dicts(run_info.inputs)

        # Persist and convert images in output to path dictionaries.
        # This replaces any image objects with their corresponding file path dictionaries.
        if run_info.output:
            serialized_output = self._persist_and_convert_images_to_path_dicts(run_info.output)
            run_info.output = serialized_output
            run_info.result = None

        # Persist and convert images in api_calls to path dictionaries.
        # The `inplace=True` parameter is used here to ensure that the original list structure holding generator outputs
        # is maintained. This allows us to keep tracking the list as it dynamically changes when the generator is
        # consumed. It is crucial to process the api_calls list in place to avoid losing the reference to the list that
        # holds the generator items, which is essential for tracing generator execution.
        if run_info.api_calls:
            run_info.api_calls = self._persist_and_convert_images_to_path_dicts(run_info.api_calls, inplace=True)

        return run_info

    def _process_multimedia_in_flow_run(self, run_info: FlowRunInfo):
        self._process_multimedia_in_run_info(run_info)

    def _process_multimedia_in_node_run(self, run_info: NodeRunInfo):
        run_info = self._process_multimedia_in_run_info(run_info)
        return run_info

    def _persist_and_convert_images_to_path_dicts(self, value, inplace=False):
        serialization_funcs = {Image: partial(Image.serialize, **{"encoder": None})}
        return _process_recursively(value, process_funcs=serialization_funcs, inplace=inplace)

    def _generate_line_result_for_exception(
        self,
        inputs,
        run_id,
        line_number,
        flow_id,
        start_time,
        ex,
        node_run_infos={},
    ) -> LineResult:
        bulk_logger.error(f"Line {line_number}, Process {os.getpid()} failed with exception: {ex}")
        run_info = FlowRunInfo(
            run_id=f"{run_id}_{line_number}",
            status=Status.Failed,
            error=ExceptionPresenter.create(ex).to_dict(include_debug_info=True),
            inputs=inputs,
            output=None,
            metrics=None,
            request=None,
            parent_run_id=run_id,
            root_run_id=run_id,
            source_run_id=None,
            flow_id=flow_id,
            start_time=start_time,
            end_time=datetime.utcnow(),
            index=line_number,
        )
        result = LineResult(
            output={},
            aggregation_inputs={},
            run_info=run_info,
            node_run_infos=node_run_infos,
        )
        # TODO: There is a corner case that the run info is persisted in the subprocess when timeouted,
        # while we also persist the run info here. This may cause duplicate run info in the storage.
        # We need to find a way to avoid this.
        self._storage.persist_flow_run(result.run_info)
        return result

    def run(self, batch_inputs):
        for index, inputs in batch_inputs:
            self._task_queue.put(
                (
                    inputs,
                    index,
                    self._run_id,
                )
            )

        result_list = []
        run_start_time = datetime.utcnow()

        with RepeatLogTimer(
            interval_seconds=self._log_interval,
            logger=bulk_logger,
            level=INFO,
            log_message_function=self._generate_thread_status_messages,
            args=(
                self._monitor_pool,
                self._nlines,
            ),
        ):
            try:
                args_list = [
                    (
                        self._task_queue,  # Shared task queue for all sub processes to read the input data.
                        result_list,  # Line result list of the batch run.
                        i,  # Index of the sub process.
                        # Specific input queue for sub process, used to send input data to it.
                        self._input_queues[i],
                        # Specific output queue for the sub process, used to receive results from it.
                        self._output_queues[i],
                    )
                    for i in range(self._n_process)
                ]

                # The variable 'async_result' here is not the actual result of the batch run
                # but an AsyncResult object that can be used to check if the execution are finished
                # The actual results of the batch run are stored in 'result_list'

                # Create _n_process monitoring threads, mainly used to assign tasks and receive line result.
                # When task_queue is empty, end the process.
                # When line execution timeout or process crash, restart the process.
                async_result = self._monitor_pool.starmap_async(
                    self._monitor_workers_and_process_tasks_in_thread, args_list
                )

                try:
                    # Only log when the number of results changes to avoid duplicate logging.
                    last_log_count = 0
                    # Wait for batch run to complete or KeyboardInterrupt
                    while not async_result.ready():
                        current_result_count = len(result_list)
                        if current_result_count != last_log_count:
                            log_progress(
                                run_start_time=run_start_time,
                                logger=bulk_logger,
                                count=len(result_list),
                                total_count=self._nlines,
                            )
                            last_log_count = current_result_count
                            # Check every 1 second
                        async_result.wait(1)
                    # To ensure exceptions in thread-pool calls are propagated to the main process for proper handling
                    # The exceptions raised will be re-raised by the get() method.
                    # Related link:
                    # https://docs.python.org/3/library/multiprocessing.html#multiprocessing.pool.AsyncResult
                    async_result.get()
                except KeyboardInterrupt:
                    raise
            except PromptflowException:
                raise
            except Exception as e:
                bulk_logger.error(f"Process {os.getpid()} failed with exception: {e}")
                raise ProcessPoolError(
                    message_format=f"Process {os.getpid()} failed with exception: {e}",
                    target=ErrorTarget.EXECUTOR,
                ) from e
        return result_list

    def _generate_thread_status_messages(self, pool: ThreadPool, total_count: int):
        msgs = []
        active_threads = sum(thread.is_alive() for thread in pool._pool)
        msgs.append(f"[Process Pool] [Active processes: {active_threads} / {len(pool._pool)}]")
        processing_lines_copy = self._processing_idx.copy()
        completed_lines_copy = self._completed_idx.copy()
        msgs.append(
            f"[Lines] [Finished: {len(completed_lines_copy)}] [Processing: {len(processing_lines_copy)}] "
            f"[Pending: {total_count - len(processing_lines_copy) - len(completed_lines_copy)}]"
        )
        lines = []
        for idx, thread_name in sorted(processing_lines_copy.items()):
            lines.append(f"line {idx} ({thread_name})")
        if len(lines) > 0:
            msgs.append("Processing Lines: " + ", ".join(lines) + ".")
        return msgs

    def _determine_worker_count(self):
        worker_count = get_int_env_var("PF_WORKER_COUNT")

        # Starting a new process in non-fork mode requires to allocate memory. Calculate the maximum number of processes
        # based on available memory to avoid memory bursting.
        estimated_available_worker_count = get_available_max_worker_count() if not self._use_fork else None

        # If the environment variable PF_WORKER_COUNT exists and valid, use the value as the worker_count.
        if worker_count is not None and worker_count > 0:
            self._log_set_worker_count(worker_count, estimated_available_worker_count)
            return worker_count

        # If the environment variable PF_WORKER_COUNT is not set or invalid, take the minimum value among the
        # factors: default_worker_count, row_count and estimated_worker_count_based_on_memory_usage
        factors = {
            "default_worker_count": self._DEFAULT_WORKER_COUNT,
            "row_count": self._nlines,
            "estimated_worker_count_based_on_memory_usage": estimated_available_worker_count,
        }

        valid_factors = {k: v for k, v in factors.items() if v is not None and v > 0}

        # Take the minimum value as the result
        worker_count = min(valid_factors.values())
        bulk_logger.info(
            f"Set process count to {worker_count} by taking the minimum value among the factors of {valid_factors}."
        )
        return worker_count

    def _log_set_worker_count(self, worker_count, estimated_available_worker_count):
        bulk_logger.info(f"Set process count to {worker_count} with the environment variable 'PF_WORKER_COUNT'.")
        if estimated_available_worker_count is not None and estimated_available_worker_count < worker_count:
            bulk_logger.warning(
                f"The current process count ({worker_count}) is larger than recommended process count "
                f"({estimated_available_worker_count}) that estimated by system available memory. This may "
                f"cause memory exhaustion"
            )


def _exec_line(executor: FlowExecutor, output_queue: Queue, *, inputs: dict, run_id, index: int):
    try:
        line_result = executor.exec_line(
            inputs=inputs,
            run_id=run_id,
            index=index,
            node_concurrency=DEFAULT_CONCURRENCY_BULK,
        )
        if line_result is not None:
            # For eager flow, the output may be a dataclass which is not picklable, we need to convert it to dict.
            if not isinstance(line_result.output, dict):
                line_result.output = convert_eager_flow_output_to_dict(line_result.output)
            line_result.output.pop(LINE_NUMBER_KEY, None)
        # TODO: Put serialized line result into queue to catch serialization error beforehand.
        # Otherwise it might cause the process to hang, e.g, line failed because output is not seralizable.
        if line_result is not None and line_result.run_info.status == Status.Failed:
            line_result.output = {}
        return line_result
    except Exception as e:
        bulk_logger.error(f"Line {index}, Process {os.getpid()} failed with exception: {e}")
        flow_id = executor._flow_id
        line_run_id = run_id if index is None else f"{run_id}_{index}"
        # If line execution failed before start, there is no flow information in the run_tracker.
        # So we call start_flow_run before handling exception to make sure the run_tracker has flow info.
        if isinstance(executor, ScriptExecutor):
            run_tracker = RunTracker(executor._storage)
        else:
            run_tracker = executor._run_tracker
        run_tracker.start_flow_run(flow_id, run_id, line_run_id, run_id)
        run_info = run_tracker.end_run(f"{run_id}_{index}", ex=e)
        output_queue.put(run_info)
        result = LineResult(
            output={},
            aggregation_inputs={},
            run_info=run_info,
            node_run_infos={},
        )
        return result


def _process_wrapper(
    executor_creation_func,
    input_queue: Queue,
    output_queue: Queue,
    log_context_initialization_func,
    operation_contexts_dict: dict,
):
    if threading.current_thread() is threading.main_thread():
        signal.signal(signal.SIGINT, signal_handler)
    else:
        bulk_logger.info("Current thread is not main thread, skip signal handler registration in batch process pool.")
    OperationContext.get_instance().update(operation_contexts_dict)  # Update the operation context for the new process.
    if log_context_initialization_func:
        with log_context_initialization_func():
            exec_line_for_queue(executor_creation_func, input_queue, output_queue)
    else:
        exec_line_for_queue(executor_creation_func, input_queue, output_queue)


def create_executor_fork(*, flow_executor: FlowExecutor, storage: AbstractRunStorage):
    if isinstance(flow_executor, ScriptExecutor):
        return ScriptExecutor(
            flow_file=flow_executor._flow_file,
            entry=flow_executor._entry,
            connections=flow_executor._connections,
            working_dir=flow_executor._working_dir,
            storage=storage,
        )
    else:
        run_tracker = RunTracker(run_storage=storage)
        return FlowExecutor(
            flow=flow_executor._flow,
            connections=flow_executor._connections,
            run_tracker=run_tracker,
            cache_manager=flow_executor._cache_manager,
            loaded_tools=flow_executor._loaded_tools,
            raise_ex=False,
            line_timeout_sec=flow_executor._line_timeout_sec,
        )


def exec_line_for_queue(executor_creation_func, input_queue: Queue, output_queue: Queue):
    run_storage = QueueRunStorage(output_queue)
    executor: FlowExecutor = executor_creation_func(storage=run_storage)

    while True:
        try:
            inputs, line_number, run_id, line_timeout_sec = input_queue.get(timeout=1)
            # Set line timeout for the executor
            executor.line_timeout_sec = line_timeout_sec
            result = _exec_line(
                executor=executor,
                output_queue=output_queue,
                inputs=inputs,
                run_id=run_id,
                index=line_number,
            )
            output_queue.put(result)
        except queue.Empty:
            # Do nothing until the input_queue have content or process is killed
            # TODO: Exit the process more gracefully.
            pass


def get_available_max_worker_count():
    pid = os.getpid()
    mem_info = psutil.virtual_memory()
    available_memory = mem_info.available / (1024 * 1024)  # in MB
    process = psutil.Process(pid)
    process_memory_info = process.memory_info()
    process_memory = process_memory_info.rss / (1024 * 1024)  # in MB
    estimated_available_worker_count = int(available_memory // process_memory)
    if estimated_available_worker_count < 1:
        # TODO: For the case of vector db, Optimize execution logic
        # 1. Let the main process not consume memory because it does not actually invoke
        # 2. When the degree of parallelism is 1, main process executes the task directly and not
        #  create the child process
        bulk_logger.warning(
            f"Current system's available memory is {available_memory}MB, less than the memory "
            f"{process_memory}MB required by the process. The maximum available worker count is 1."
        )
        estimated_available_worker_count = 1
    else:
        bulk_logger.info(
            f"Current system's available memory is {available_memory}MB, "
            f"memory consumption of current process is {process_memory}MB, "
            f"estimated available worker count is {available_memory}/{process_memory} "
            f"= {estimated_available_worker_count}"
        )
    return estimated_available_worker_count<|MERGE_RESOLUTION|>--- conflicted
+++ resolved
@@ -245,7 +245,6 @@
         # 2. The batch run has not reached the batch timeout limit.
         while not self._batch_timeout_expired(batch_start_time):
             try:
-<<<<<<< HEAD
                 # Get task from task_queue
                 inputs, line_number, run_id = task_queue.get(timeout=1)
             except queue.Empty:
@@ -254,18 +253,13 @@
             # Calculate the line timeout for the current line.
             line_timeout_sec = self._line_timeout_sec
             if self._batch_timeout_sec:
-                # ??? +10 ???
+                # +10 ???
                 remaining_execution_time = (
                     self._batch_timeout_sec + 10 - (datetime.utcnow() - batch_start_time).total_seconds()
                 )
                 if remaining_execution_time <= 0:
                     break
                 line_timeout_sec = min(line_timeout_sec, remaining_execution_time)
-=======
-                args = task_queue.get(timeout=1)
-            except queue.Empty:
-                break
->>>>>>> 734fd793
 
             # Put task into input_queue
             args = (inputs, line_number, run_id, line_timeout_sec)
