import multiprocessing
import queue
import signal
<<<<<<< HEAD
import sys
from dataclasses import dataclass
from enum import Enum
from functools import partial
from multiprocessing import Queue
from pathlib import Path
from typing import List
=======
import time
from dataclasses import dataclass
from enum import Enum
from functools import partial
from multiprocessing import Process, Queue
from typing import Dict, List
>>>>>>> b2cdec04

import psutil

from promptflow._core.operation_context import OperationContext
from promptflow._core.run_tracker import RunTracker
from promptflow._utils.logger_utils import LogContext, bulk_logger
from promptflow.executor._errors import (
    ProcessInfoObtainedTimeout,
    ProcessTerminatedTimeout,
    SpawnedForkProcessManagerStartFailure,
)
from promptflow.executor._script_executor import ScriptExecutor
from promptflow.executor.flow_executor import FlowExecutor
from promptflow.storage import AbstractRunStorage

SPANED_FORK_PROCESS_MANAGER_LOG_PATH = Path(".")
SPANED_FORK_PROCESS_MANAGER_LOG_NAME = "spawned_fork_process_manager_stderr.log"


@dataclass
class ProcessInfo:
    index: int
    process_id: str
    process_name: str


class ProcessControlSignal(str, Enum):
    START = "start"
    RESTART = "restart"
    END = "end"
    SPAWNED_MANAGER_END = "spawned_manager_end"


class AbstractProcessManager:
    """
    AbstractProcessManager is a base class for managing processes.

    :param input_queues: Queues for providing input data to the processes.
    :type input_queues: List[multiprocessing.Queue]

    :param output_queues: Queues for receiving execution results of the processes.
    :type output_queues: List[multiprocessing.Queue]

    :param process_info: Dictionary to store information about the processes.
    :type process_info: dict

    :param process_target_func: The target function that the processes will execute.

    :param raise_ex: Flag to determine whether to raise exceptions or not.
    :type raise_ex: bool
    """

    _PROCESS_TERMINATED_TIMEOUT = 60
    _PROCESS_INFO_OBTAINED_TIMEOUT = 60

    def __init__(
        self,
        input_queues: List[Queue],
        output_queues: List[Queue],
        process_info: dict,
        process_target_func,
        *args,
        **kwargs,
    ) -> None:
        self._input_queues = input_queues
        self._output_queues = output_queues
        self._process_info: Dict[int, ProcessInfo] = process_info
        self._process_target_func = process_target_func
        current_log_context = LogContext.get_current()
        self._log_context_initialization_func = current_log_context.get_initializer() if current_log_context else None
        self._current_operation_context = OperationContext.get_instance().get_context_dict()

    def new_process(self, i):
        """
        Create and start a new process.

        :param i: Index of the new process to start.
        :type i: int
        """
        raise NotImplementedError("AbstractProcessManager is an abstract class, no implementation for new_process.")

    def restart_process(self, i):
        """
        Restarts a specified process

        :param i: Index of the process to restart.
        :type i: int
        """
        self.end_process(i)
        self.new_process(i)

    def end_process(self, i):
        """
        Terminates a specified process.

        :param i: Index of the process to terminate.
        :type i: int
        """
        try:
            pid = self._process_info[i].process_id
            self._terminate_process(i, pid)
        finally:
            self._process_info.pop(i)

    def ensure_healthy(self):
        """
        Checks the health of the managed processes.

        This method should be implemented in subclasses to provide specific health check mechanisms.
        """
        raise NotImplementedError("AbstractProcessManager is an abstract class, no implementation for end_process.")

    def get_process_info(self, index):
        start_time = time.time()
        while True:
            self.ensure_healthy()
            try:
                if time.time() - start_time > self._PROCESS_INFO_OBTAINED_TIMEOUT:
                    raise ProcessInfoObtainedTimeout(self._PROCESS_INFO_OBTAINED_TIMEOUT)
                # Try to get process id and name from the process_info
                process_id = self._process_info[index].process_id
                process_name = self._process_info[index].process_name
                return (index, process_id, process_name)
            except KeyError:
                # If the process_info does not exist for the given index, it means the process have not ready yet,
                # try again.
                time.sleep(1)
                continue
            except Exception as e:
                raise Exception(f"Unexpected error occurred while get process info. Exception: {e}")

    def ensure_process_terminated_within_timeout(self, process_id):
        start_time = time.time()
        while psutil.pid_exists(process_id):
            if time.time() - start_time > self._PROCESS_TERMINATED_TIMEOUT:
                raise ProcessTerminatedTimeout(self._PROCESS_TERMINATED_TIMEOUT)
            time.sleep(1)

    def ensure_all_processes_terminated(self):
        for i, info in self._process_info.items():
            self._terminate_process(i, info.process_id)

    def is_process_alive(self, process_id):
        return psutil.pid_exists(process_id)

    def _terminate_process(self, i, pid):
        warning_msg = "Unexpected error occurred while end process for index {i} and process id {pid}. Exception: {e}"
        try:
            process = psutil.Process(pid)
            # The subprocess will get terminate signal from input queue, so we need to wait for the process to exit.
            # If the process is still running after 10 seconds, it will raise psutil.TimeoutExpired exception.
            process.wait(timeout=10)
        except psutil.NoSuchProcess:
            bulk_logger.warning(f"Process {pid} had been terminated.")
        except psutil.TimeoutExpired:
            try:
                # If the process is still running after waiting 10 seconds, terminate it.
                process.terminate()
                process.wait()
            except Exception as e:
                bulk_logger.warning(warning_msg.format(i=i, pid=pid, e=e))
        except Exception as e:
            bulk_logger.warning(warning_msg.format(i=i, pid=pid, e=e))


class SpawnProcessManager(AbstractProcessManager):
    """
    SpawnProcessManager extends AbstractProcessManager to specifically manage processes using the 'spawn' start method.

    :param executor_creation_func: Function to create an executor for each process.

    :param args: Additional positional arguments for the AbstractProcessManager.
    :param kwargs: Additional keyword arguments for the AbstractProcessManager.
    """

    def __init__(self, executor_creation_func, *args, **kwargs):
        super().__init__(*args, **kwargs)
        self._executor_creation_func = executor_creation_func
        self.context = multiprocessing.get_context("spawn")

    def start_processes(self):
        """
        Initiates processes.
        """
        for i in range(len(self._input_queues)):
            self.new_process(i)

    def new_process(self, i):
        """
        Create and start a new process using the 'spawn' context.

        :param i: Index of the input and output queue for the new process.
        :type i: int
        """
        process = self.context.Process(
            target=self._process_target_func,
            args=(
                self._executor_creation_func,
                self._input_queues[i],
                self._output_queues[i],
                self._log_context_initialization_func,
                self._current_operation_context,
                i,
            ),
            # Set the process as a daemon process to automatically terminated and release system resources
            # when the main process exits.
            daemon=True,
        )

        process.start()
        try:
            self._process_info[i] = ProcessInfo(
                index=i,
                process_id=process.pid,
                process_name=process.name,
            )
        except Exception as e:
            bulk_logger.warning(
                f"Unexpected error occurred while creating ProcessInfo for index {i} and process id {process.pid}. "
                f"Exception: {e}"
            )
        return process

<<<<<<< HEAD
    def restart_process(self, i):
        """
        Restarts a specified process by first terminating it then creating a new one.

        :param i: Index of the process to restart.
        :type i: int
        """
        self.end_process(i)
        self.new_process(i)

    def end_process(self, i):
        """
        Terminates a specified process.

        :param i: Index of the process to terminate.
        :type i: int
        """
        warning_msg = (
            "Unexpected error occurred while end process for index {i} and process id {pid}. " "Exception: {e}"
        )
        try:
            pid = self._process_info[i].process_id
            process = psutil.Process(pid)
            # The subprocess will get terminate signal from input queue, so we need to wait for the process to exit.
            # If the process is still running after 10 seconds, it will raise psutil.TimeoutExpired exception.
            process.wait(timeout=10)
        except psutil.NoSuchProcess:
            bulk_logger.warning(f"Process {pid} had been terminated.")
        except psutil.TimeoutExpired:
            try:
                # If the process is still running after waiting 10 seconds, terminate it.
                process.terminate()
                process.wait()
            except Exception as e:
                bulk_logger.warning(warning_msg.format(i=i, pid=pid, e=e))
        except Exception as e:
            bulk_logger.warning(warning_msg.format(i=i, pid=pid, e=e))
        finally:
            self._process_info.pop(i)

=======
>>>>>>> b2cdec04
    def ensure_healthy(self):
        """
        Checks the health of the managed processes.

        Note:
        Health checks for spawn mode processes are currently not performed.
        Add detailed checks in this function if needed in the future.
        """
        pass


class ForkProcessManager(AbstractProcessManager):
    '''
    ForkProcessManager extends AbstractProcessManager to manage processes using the 'fork' method
    in a spawned process.

    :param control_signal_queue: A queue for controlling signals to manage process operations.
    :type control_signal_queue: multiprocessing.Queue

    :param flow_file: The path to the flow file.
    :type flow_file: Path

    :param connections: The connections to be used for the flow.
    :type connections: dict

    :param working_dir: The working directory to be used for the flow.
    :type working_dir: str

    :param args: Additional positional arguments for the AbstractProcessManager.
    :param kwargs: Additional keyword arguments for the AbstractProcessManager.
    """
    '''

    def __init__(self, control_signal_queue: Queue, flow_create_kwargs, *args, **kwargs):
        super().__init__(*args, **kwargs)
        self._control_signal_queue = control_signal_queue
        self._flow_create_kwargs = flow_create_kwargs

    def start_processes(self):
        """
        Initiates a process with "spawn" method to establish a clean environment.
        """
        context = multiprocessing.get_context("spawn")
        process = context.Process(
            target=create_spawned_fork_process_manager,
            args=(
                self._log_context_initialization_func,
                self._current_operation_context,
                self._input_queues,
                self._output_queues,
                self._control_signal_queue,
                self._flow_create_kwargs,
                self._process_info,
                self._process_target_func,
            ),
        )
        process.start()
        self._spawned_fork_process_manager_pid = process.pid

    def restart_process(self, i):
        """
        Sends a signal to restart a specific process.

        :param i: Index of the process to restart.
        :type i: int
        """
        self._control_signal_queue.put((ProcessControlSignal.RESTART, i))

    def end_process(self, i):
        """
        Sends a signal to terminate a specific process.

        :param i: Index of the process to terminate.
        :type i: int
        """
        self._control_signal_queue.put((ProcessControlSignal.END, i))

    def new_process(self, i):
        """
        Sends a signal to start a new process.

        :param i: Index of the new process to start.
        :type i: int
        """
        self._control_signal_queue.put((ProcessControlSignal.START, i))

    def ensure_healthy(self):
        # A 'zombie' process is a process that has finished running but still remains in
        # the process table, waiting for its parent process to collect and handle its exit status.
        # The normal state of the spawned process is 'running'. If the process does not start successfully
        # or exit unexpectedly, its state will be 'zombie'.
        if psutil.Process(self._spawned_fork_process_manager_pid).status() == "zombie":
            log_path = SPANED_FORK_PROCESS_MANAGER_LOG_PATH / SPANED_FORK_PROCESS_MANAGER_LOG_NAME
            try:
                with open(log_path, "r") as f:
                    error_logs = "".join(f.readlines())
                    bulk_logger.error(error_logs)
            except FileNotFoundError:
                pass
            bulk_logger.error("The spawned fork process manager failed to start.")
            ex = SpawnedForkProcessManagerStartFailure()
            raise ex


class SpawnedForkProcessManager(AbstractProcessManager):
    """
    SpawnedForkProcessManager extends AbstractProcessManager to manage processes using 'fork' method
    in a spawned process.

    :param control_signal_queue: A queue for controlling signals to manage process operations.
    :type control_signal_queue: multiprocessing.Queue

    :param executor_creation_func: Function to create an executor for each process.
    :type executor_creation_func: Callable

    :param args: Additional positional arguments for the AbstractProcessManager.
    :param kwargs: Additional keyword arguments for the AbstractProcessManager.
    """

    def __init__(
        self,
        log_context_initialization_func,
        current_operation_context,
        control_signal_queue,
        executor_creation_func,
        *args,
        **kwargs,
    ):
        super().__init__(*args, **kwargs)

        self._log_context_initialization_func = log_context_initialization_func
        self._current_operation_context = current_operation_context
        self._control_signal_queue = control_signal_queue
        self._executor_creation_func = executor_creation_func
        self.context = multiprocessing.get_context("fork")

    def new_process(self, i):
        """
        Create and start a new process using the 'fork' context.

        :param i: Index of the input and output queue for the new process.
        :type i: int
        """
        process: Process = self.context.Process(
            target=self._process_target_func,
            args=(
                self._executor_creation_func,
                self._input_queues[i],
                self._output_queues[i],
                self._log_context_initialization_func,
                self._current_operation_context,
                i,
            ),
            daemon=True,
        )
        process.start()
        try:
            self._process_info[i] = ProcessInfo(
                index=i,
                process_id=process.pid,
                process_name=process.name,
            )
        except Exception as e:
            bulk_logger.warning(
                f"Unexpected error occurred while creating ProcessInfo for index {i} and process id {process.pid}. "
                f"Exception: {e}"
            )
        return process

<<<<<<< HEAD
    def end_process(self, i):
        """
        Terminates a specified process.

        :param i: Index of the process to terminate.
        :type i: int
        """
        warning_msg = (
            "Unexpected error occurred while end process for index {i} and process id {pid}. " "Exception: {e}"
        )
        try:
            pid = self._process_info[i].process_id
            process = psutil.Process(pid)
            # The subprocess will get terminate signal from input queue, so we need to wait for the process to exit.
            # If the process is still running after 10 seconds, it will raise psutil.TimeoutExpired exception.
            process.wait(timeout=10)
        except psutil.NoSuchProcess:
            bulk_logger.warning(f"Process {pid} had been terminated.")
        except psutil.TimeoutExpired:
            try:
                # If the process is still running after waiting 10 seconds, terminate it.
                process.terminate()
                process.wait()
            except Exception as e:
                bulk_logger.warning(warning_msg.format(i=i, pid=pid, e=e))
        except Exception as e:
            bulk_logger.warning(warning_msg.format(i=i, pid=pid, e=e))
        finally:
            self._process_info.pop(i)

    def restart_process(self, i):
        """
        Restarts a specified process by first terminating it then creating a new one.

        :param i: Index of the process to restart.
        :type i: int
        """
        self.end_process(i)
        self.new_process(i)

=======
>>>>>>> b2cdec04
    def handle_signals(self, control_signal, i):
        """
        Handles control signals for processes, performing actions such as starting, ending,
        or restarting them based on the received signal.

        :param control_signal: The control signal indicating the desired action. It can be 'start', 'end', or 'restart'.
        :type control_signal: str

        :param i: Index of the process to control.
        :type i: int
        """
        if control_signal == ProcessControlSignal.END:
            self.end_process(i)
        elif control_signal == ProcessControlSignal.RESTART:
            self.restart_process(i)
        elif control_signal == ProcessControlSignal.START:
            self.new_process(i)


def create_spawned_fork_process_manager(
    log_context_initialization_func,
    current_operation_context,
    input_queues,
    output_queues,
    control_signal_queue,
    flow_create_kwargs,
    process_info,
    process_target_func,
):
    # Ensure the directory exists
    if not SPANED_FORK_PROCESS_MANAGER_LOG_PATH.exists():
        SPANED_FORK_PROCESS_MANAGER_LOG_PATH.mkdir(parents=True, exist_ok=True)
    log_path = SPANED_FORK_PROCESS_MANAGER_LOG_PATH / SPANED_FORK_PROCESS_MANAGER_LOG_NAME
    sys.stderr = open(log_path, "w")

    """
    Manages the creation, termination, and signaling of processes using the 'fork' context.
    """
    # Set up signal handling for process interruption.

    from promptflow.executor._line_execution_process_pool import signal_handler

    signal.signal(signal.SIGINT, signal_handler)

    # Create flow executor.
    executor = FlowExecutor.create(**flow_create_kwargs)

    # When using fork, we use this method to create the executor to avoid reloading the flow
    # which will introduce a lot more memory.
    executor_creation_func = partial(_create_executor_fork, flow_executor=executor)

    manager = SpawnedForkProcessManager(
        log_context_initialization_func,
        current_operation_context,
        control_signal_queue,
        executor_creation_func,
        input_queues,
        output_queues,
        process_info,
        process_target_func,
    )

    # Initialize processes.
    for i in range(len(input_queues)):
        manager.new_process(i)

    # Main loop to handle control signals and manage process lifecycle.
    while True:
        try:
            process_info_list = process_info.items()
        except Exception as e:
            bulk_logger.warning(f"Unexpected error occurred while get process info list. Exception: {e}")
            break

        for _, info in list(process_info_list):
            pid = info.process_id
            # Check if at least one process is alive.
            if psutil.pid_exists(pid):
                process = psutil.Process(pid)
                if process.status() == "zombie":
                    # If do not call wait(), the child process may become a zombie process,
                    # and psutil.pid_exists(pid) is always true, which will cause spawn proces
                    # never exit.
                    process.wait()

        try:
            control_signal, i = control_signal_queue.get(timeout=1)
            # Exit the spawned process manager.
            if control_signal == ProcessControlSignal.SPAWNED_MANAGER_END and i is True:
                break
            else:
                manager.handle_signals(control_signal, i)
        except queue.Empty:
            # Do nothing until the process_queue have not content or process is killed
            pass


def _create_executor_fork(*, flow_executor: FlowExecutor, storage: AbstractRunStorage):
    if isinstance(flow_executor, ScriptExecutor):
        return ScriptExecutor(
            flow_file=flow_executor._flow_file,
            connections=flow_executor._connections,
            working_dir=flow_executor._working_dir,
            storage=storage,
        )
    else:
        run_tracker = RunTracker(run_storage=storage)
        return FlowExecutor(
            flow=flow_executor._flow,
            connections=flow_executor._connections,
            run_tracker=run_tracker,
            cache_manager=flow_executor._cache_manager,
            loaded_tools=flow_executor._loaded_tools,
            raise_ex=False,
            line_timeout_sec=flow_executor._line_timeout_sec,
        )<|MERGE_RESOLUTION|>--- conflicted
+++ resolved
@@ -1,22 +1,14 @@
 import multiprocessing
 import queue
 import signal
-<<<<<<< HEAD
 import sys
-from dataclasses import dataclass
-from enum import Enum
-from functools import partial
-from multiprocessing import Queue
-from pathlib import Path
-from typing import List
-=======
 import time
 from dataclasses import dataclass
 from enum import Enum
 from functools import partial
 from multiprocessing import Process, Queue
+from pathlib import Path
 from typing import Dict, List
->>>>>>> b2cdec04
 
 import psutil
 
@@ -32,7 +24,7 @@
 from promptflow.executor.flow_executor import FlowExecutor
 from promptflow.storage import AbstractRunStorage
 
-SPANED_FORK_PROCESS_MANAGER_LOG_PATH = Path(".")
+SPANED_FORK_PROCESS_MANAGER_LOG_PATH = Path(".promptflow")
 SPANED_FORK_PROCESS_MANAGER_LOG_NAME = "spawned_fork_process_manager_stderr.log"
 
 
@@ -240,49 +232,6 @@
             )
         return process
 
-<<<<<<< HEAD
-    def restart_process(self, i):
-        """
-        Restarts a specified process by first terminating it then creating a new one.
-
-        :param i: Index of the process to restart.
-        :type i: int
-        """
-        self.end_process(i)
-        self.new_process(i)
-
-    def end_process(self, i):
-        """
-        Terminates a specified process.
-
-        :param i: Index of the process to terminate.
-        :type i: int
-        """
-        warning_msg = (
-            "Unexpected error occurred while end process for index {i} and process id {pid}. " "Exception: {e}"
-        )
-        try:
-            pid = self._process_info[i].process_id
-            process = psutil.Process(pid)
-            # The subprocess will get terminate signal from input queue, so we need to wait for the process to exit.
-            # If the process is still running after 10 seconds, it will raise psutil.TimeoutExpired exception.
-            process.wait(timeout=10)
-        except psutil.NoSuchProcess:
-            bulk_logger.warning(f"Process {pid} had been terminated.")
-        except psutil.TimeoutExpired:
-            try:
-                # If the process is still running after waiting 10 seconds, terminate it.
-                process.terminate()
-                process.wait()
-            except Exception as e:
-                bulk_logger.warning(warning_msg.format(i=i, pid=pid, e=e))
-        except Exception as e:
-            bulk_logger.warning(warning_msg.format(i=i, pid=pid, e=e))
-        finally:
-            self._process_info.pop(i)
-
-=======
->>>>>>> b2cdec04
     def ensure_healthy(self):
         """
         Checks the health of the managed processes.
@@ -452,49 +401,6 @@
             )
         return process
 
-<<<<<<< HEAD
-    def end_process(self, i):
-        """
-        Terminates a specified process.
-
-        :param i: Index of the process to terminate.
-        :type i: int
-        """
-        warning_msg = (
-            "Unexpected error occurred while end process for index {i} and process id {pid}. " "Exception: {e}"
-        )
-        try:
-            pid = self._process_info[i].process_id
-            process = psutil.Process(pid)
-            # The subprocess will get terminate signal from input queue, so we need to wait for the process to exit.
-            # If the process is still running after 10 seconds, it will raise psutil.TimeoutExpired exception.
-            process.wait(timeout=10)
-        except psutil.NoSuchProcess:
-            bulk_logger.warning(f"Process {pid} had been terminated.")
-        except psutil.TimeoutExpired:
-            try:
-                # If the process is still running after waiting 10 seconds, terminate it.
-                process.terminate()
-                process.wait()
-            except Exception as e:
-                bulk_logger.warning(warning_msg.format(i=i, pid=pid, e=e))
-        except Exception as e:
-            bulk_logger.warning(warning_msg.format(i=i, pid=pid, e=e))
-        finally:
-            self._process_info.pop(i)
-
-    def restart_process(self, i):
-        """
-        Restarts a specified process by first terminating it then creating a new one.
-
-        :param i: Index of the process to restart.
-        :type i: int
-        """
-        self.end_process(i)
-        self.new_process(i)
-
-=======
->>>>>>> b2cdec04
     def handle_signals(self, control_signal, i):
         """
         Handles control signals for processes, performing actions such as starting, ending,
