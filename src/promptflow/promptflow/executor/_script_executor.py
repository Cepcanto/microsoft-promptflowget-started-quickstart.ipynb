--- conflicted
+++ resolved
@@ -63,15 +63,6 @@
         run_id: Optional[str] = None,
         **kwargs,
     ) -> LineResult:
-<<<<<<< HEAD
-        # Executor will add line_number to batch inputs if there is no line_number in the original inputs,
-        # so, we need remove line_number from inputs if it is not included in input of python function.
-        if LINE_NUMBER_KEY in inputs and LINE_NUMBER_KEY not in self._inputs:
-            inputs.pop(LINE_NUMBER_KEY)
-=======
-        operation_context = OperationContext.get_instance()
-        operation_context.run_mode = operation_context.get("run_mode", None) or RunMode.Test.name
->>>>>>> 36cb514b
         run_id = run_id or str(uuid.uuid4())
         self._update_operation_context(run_id)
         line_run_id = run_id if index is None else f"{run_id}_{index}"
