--- conflicted
+++ resolved
@@ -19,25 +19,10 @@
             message_format="Execution timeout for exceeding {timeout} seconds",
             timeout=timeout,
             target=ErrorTarget.EXECUTOR,
-<<<<<<< HEAD
-        )
-=======
-        )
-
-
-class ExecutionCanceledError(UserErrorException):
-    """Exception raised when execution is canceled"""
-
-    def __init__(self, run_id):
-        super().__init__(
-            message_format="The execution for run {run_id} is canceled.",
-            run_id=run_id,
-            target=ErrorTarget.EXECUTOR,
         )
 
 
 class UninitializedError(SystemErrorException):
     """Exception raised when batch coordinator is not initialize."""
 
-    pass
->>>>>>> 178a8240
+    pass