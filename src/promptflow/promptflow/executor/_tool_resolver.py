# ---------------------------------------------------------
# Copyright (c) Microsoft Corporation. All rights reserved.
# ---------------------------------------------------------

import copy
import inspect
from dataclasses import dataclass
from functools import partial
from pathlib import Path
from typing import Callable, List, Optional

from promptflow._core._errors import PackageToolNotFoundError
from promptflow._core.connection_manager import ConnectionManager
from promptflow._core.tool_meta_generator import (
    _parse_tool_from_function,
    collect_tool_function_in_module,
    load_python_module_from_file,
)
<<<<<<< HEAD
from promptflow._core.tools_manager import BuiltinsManager, CustomToolSourceLoadError, ToolsLoader, collect_package_tools
=======
from promptflow._core.tools_manager import (
    BuiltinsManager,
    CustomToolSourceLoadError,
    collect_package_tools,
    connection_type_to_api_mapping,
)
>>>>>>> b0a0900f
from promptflow._utils.tool_utils import get_inputs_for_prompt_template, get_prompt_param_name_from_func
from promptflow.contracts.flow import InputAssignment, InputValueType, Node, ToolSourceType
from promptflow.contracts.tool import ConnectionType, Tool, ToolType, ValueType
from promptflow.contracts.types import PromptTemplate
from promptflow.exceptions import ErrorTarget, UserErrorException
from promptflow.executor._errors import (
    ConnectionNotFound,
    InvalidConnectionType,
    InvalidCustomLLMTool,
    InvalidSource,
    NodeInputValidationError,
    ValueTypeUnresolved,
)


@dataclass
class ResolvedTool:
    node: Node
    definition: Tool
    callable: Callable
    init_args: dict


class ToolResolver:
    def __init__(
        self, working_dir: Path, connections: Optional[dict] = None, package_tool_keys: Optional[List[str]] = None
    ):
        try:
            # Import openai and aoai for llm tool
            from promptflow.tools import aoai, openai  # noqa: F401
        except ImportError:
            pass
        self._package_tools = collect_package_tools(package_tool_keys) if package_tool_keys else {}
        self._working_dir = working_dir
        self._connection_manager = ConnectionManager(connections)

    def _convert_to_connection_value(self, k: str, v: InputAssignment, node: Node, conn_types: List[ValueType]):
        connection_value = self._connection_manager.get(v.value)
        if not connection_value:
            raise ConnectionNotFound(f"Connection {v.value} not found for node {node.name!r} input {k!r}.")
        # Check if type matched
        if not any(type(connection_value).__name__ == typ for typ in conn_types):
            msg = (
                f"Input '{k}' for node '{node.name}' of type {type(connection_value).__name__!r}"
                f" is not supported, valid types {conn_types}."
            )
            raise NodeInputValidationError(message=msg)
        return connection_value

    def _convert_node_literal_input_types(self, node: Node, tool: Tool):
        updated_inputs = {
            k: v
            for k, v in node.inputs.items()
            if (v.value is not None and v.value != "") or v.value_type != InputValueType.LITERAL
        }
        for k, v in updated_inputs.items():
            if v.value_type != InputValueType.LITERAL:
                continue
            tool_input = tool.inputs.get(k)
            if tool_input is None:
                continue
            value_type = tool_input.type[0]
            updated_inputs[k] = InputAssignment(value=v.value, value_type=InputValueType.LITERAL)
            if ConnectionType.is_connection_class_name(value_type):
                updated_inputs[k].value = self._convert_to_connection_value(k, v, node, tool_input.type)
            elif isinstance(value_type, ValueType):
                try:
                    updated_inputs[k].value = value_type.parse(v.value)
                except Exception as e:
                    msg = f"Input '{k}' for node '{node.name}' of value {v.value} is not type {value_type}."
                    raise NodeInputValidationError(message=msg) from e
            else:
                # The value type is in ValueType enum or is connection type. null connection has been handled before.
                raise ValueTypeUnresolved(
                    f"Unresolved input type {value_type!r}, please check if it is supported in current version.",
                    target=ErrorTarget.EXECUTOR,
                )
        updated_node = copy.deepcopy(node)
        updated_node.inputs = updated_inputs
        return updated_node

    def resolve_tool_by_node(self, node: Node, convert_input_types=True) -> ResolvedTool:
        if node.source is None:
            raise UserErrorException(f"Node {node.name} does not have source defined.")

        if node.type is ToolType.PYTHON:
            if node.source.type == ToolSourceType.Package:
                return self._resolve_package_node(node, convert_input_types=convert_input_types)
            elif node.source.type == ToolSourceType.Code:
                return self._resolve_script_node(node, convert_input_types=convert_input_types)
            raise NotImplementedError(f"Tool source type {node.source.type} for python tool is not supported yet.")
        elif node.type is ToolType.PROMPT:
            return self._resolve_prompt_node(node)
        elif node.type is ToolType.LLM:
            return self._resolve_llm_node(node, convert_input_types=convert_input_types)
        elif node.type is ToolType.CUSTOM_LLM:
            if node.source.type == ToolSourceType.PackageWithPrompt:
                resolved_tool = self._resolve_package_node(node, convert_input_types=convert_input_types)
                return self._integrate_prompt_in_package_node(node, resolved_tool)
            raise NotImplementedError(f"Tool source type {node.source.type} for custom_llm tool is not supported yet.")
        else:
            raise NotImplementedError(f"Tool type {node.type} is not supported yet.")

    def _load_source_content(self, node: Node) -> str:
        source = node.source
        if source is None or source.path is None or not Path(self._working_dir / source.path).exists():
            raise InvalidSource(
                target=ErrorTarget.EXECUTOR,
                message_format="Node source path '{source_path}' is invalid on node '{node_name}'.",
                source_path=source.path if source is not None else None,
                node_name=node.name,
            )
        with open(self._working_dir / source.path) as fin:
            return fin.read()

    def _validate_duplicated_inputs(self, prompt_tpl_inputs: list, tool_params: list, msg: str):
        duplicated_inputs = set(prompt_tpl_inputs) & set(tool_params)
        if duplicated_inputs:
            raise NodeInputValidationError(
                message=msg.format(duplicated_inputs=duplicated_inputs),
                target=ErrorTarget.EXECUTOR,
            )

    def _resolve_prompt_node(self, node: Node) -> ResolvedTool:
        prompt_tpl = self._load_source_content(node)
        prompt_tpl_inputs = get_inputs_for_prompt_template(prompt_tpl)
        from promptflow.tools.template_rendering import render_template_jinja2

        params = inspect.signature(render_template_jinja2).parameters
        param_names = [name for name, param in params.items() if param.kind != inspect.Parameter.VAR_KEYWORD]
        msg = (
            f"Invalid inputs {{duplicated_inputs}} in prompt template of node {node.name}. "
            f"These inputs are duplicated with the reserved parameters of prompt tool."
        )
        self._validate_duplicated_inputs(prompt_tpl_inputs, param_names, msg)
        callable = partial(render_template_jinja2, template=prompt_tpl)
        return ResolvedTool(node=node, definition=None, callable=callable, init_args={})

    @staticmethod
    def _remove_init_args(node_inputs: dict, init_args: dict):
        for k in init_args:
            if k in node_inputs:
                del node_inputs[k]

    def _get_node_connection(self, node: Node):
        connection = self._connection_manager.get(node.connection)
        if connection is None:
            raise ConnectionNotFound(
                message=f"Connection {node.connection!r} not found, available connection keys "
                f"{self._connection_manager._connections.keys()}.",
                target=ErrorTarget.EXECUTOR,
            )
        return connection

    def _resolve_llm_node(self, node: Node, convert_input_types=False) -> ResolvedTool:
<<<<<<< HEAD
        tool: Tool = ToolsLoader.load_tool_for_llm_node(node)
=======
        connection = self._get_node_connection(node)
        if not node.provider:
            # If provider is not specified, try to resolve it from connection type
            node.provider = connection_type_to_api_mapping.get(type(connection).__name__)
        api_name = f"{node.provider}.{node.api}"
        tool: Tool = BuiltinsManager._load_llm_api(api_name)
>>>>>>> b0a0900f
        key, connection = self._resolve_llm_connection_to_inputs(node, tool)
        updated_node = copy.deepcopy(node)
        updated_node.inputs[key] = InputAssignment(value=connection, value_type=InputValueType.LITERAL)
        if convert_input_types:
            updated_node = self._convert_node_literal_input_types(updated_node, tool)

        prompt_tpl = self._load_source_content(node)
        prompt_tpl_inputs = get_inputs_for_prompt_template(prompt_tpl)
        msg = (
            f"Invalid inputs {{duplicated_inputs}} in prompt template of node {node.name}. "
            f"These inputs are duplicated with the parameters of {api_name}."
        )
        self._validate_duplicated_inputs(prompt_tpl_inputs, tool.inputs.keys(), msg)
        api_func, init_args = BuiltinsManager._load_package_tool(
            tool.name, tool.module, tool.class_name, tool.function, updated_node.inputs
        )
        self._remove_init_args(updated_node.inputs, init_args)
        prompt_tpl_param_name = get_prompt_param_name_from_func(api_func)
        api_func = partial(api_func, **{prompt_tpl_param_name: prompt_tpl}) if prompt_tpl_param_name else api_func
        return ResolvedTool(updated_node, tool, api_func, init_args)

    def _resolve_llm_connection_to_inputs(self, node: Node, tool: Tool) -> Node:
        connection = self._get_node_connection(node)
        for key, input in tool.inputs.items():
            if ConnectionType.is_connection_class_name(input.type[0]):
                if type(connection).__name__ not in input.type:
                    msg = (
                        f"Invalid connection '{node.connection}' type {type(connection).__name__!r} "
                        f"for node '{node.name}', valid types {input.type}."
                    )
                    raise InvalidConnectionType(message=msg)
                return key, connection
        raise InvalidConnectionType(
            message_format="Connection type can not be resolved for tool {tool_name}", tool_name=tool.name
        )

    def _resolve_script_node(self, node: Node, convert_input_types=False) -> ResolvedTool:
        tool: Tool = ToolsLoader.load_tool_for_script_node(node)
        if convert_input_types:
            node = self._convert_node_literal_input_types(node, tool)
        return ResolvedTool(node=node, definition=tool, callable=f, init_args={})

    def _resolve_package_node(self, node: Node, convert_input_types=False) -> ResolvedTool:
        tool: Tool = ToolsLoader.load_tool_for_package_node(node)
        updated_node = copy.deepcopy(node)
        if convert_input_types:
            updated_node = self._convert_node_literal_input_types(updated_node, tool)
        callable, init_args = BuiltinsManager._load_package_tool(
            tool.name, tool.module, tool.class_name, tool.function, updated_node.inputs
        )
        self._remove_init_args(updated_node.inputs, init_args)
        return ResolvedTool(node=updated_node, definition=tool, callable=callable, init_args=init_args)

    def _integrate_prompt_in_package_node(self, node: Node, resolved_tool: ResolvedTool):
        prompt_tpl = PromptTemplate(self._load_source_content(node))
        prompt_tpl_inputs = get_inputs_for_prompt_template(prompt_tpl)
        msg = (
            f"Invalid inputs {{duplicated_inputs}} in prompt template of node {node.name}. "
            f"These inputs are duplicated with the inputs of custom llm tool."
        )
        self._validate_duplicated_inputs(prompt_tpl_inputs, resolved_tool.definition.inputs.keys(), msg)
        callable = resolved_tool.callable
        prompt_tpl_param_name = get_prompt_param_name_from_func(callable)
        if prompt_tpl_param_name is None:
            raise InvalidCustomLLMTool(
                f"Invalid Custom LLM tool {resolved_tool.definition.name}: "
                f"function {callable.__name__} is missing a prompt template argument.",
                target=ErrorTarget.EXECUTOR,
            )
        resolved_tool.callable = partial(callable, **{prompt_tpl_param_name: prompt_tpl})
        return resolved_tool<|MERGE_RESOLUTION|>--- conflicted
+++ resolved
@@ -16,16 +16,13 @@
     collect_tool_function_in_module,
     load_python_module_from_file,
 )
-<<<<<<< HEAD
-from promptflow._core.tools_manager import BuiltinsManager, CustomToolSourceLoadError, ToolsLoader, collect_package_tools
-=======
 from promptflow._core.tools_manager import (
     BuiltinsManager,
     CustomToolSourceLoadError,
+    ToolsLoader,
     collect_package_tools,
     connection_type_to_api_mapping,
 )
->>>>>>> b0a0900f
 from promptflow._utils.tool_utils import get_inputs_for_prompt_template, get_prompt_param_name_from_func
 from promptflow.contracts.flow import InputAssignment, InputValueType, Node, ToolSourceType
 from promptflow.contracts.tool import ConnectionType, Tool, ToolType, ValueType
@@ -181,16 +178,11 @@
         return connection
 
     def _resolve_llm_node(self, node: Node, convert_input_types=False) -> ResolvedTool:
-<<<<<<< HEAD
-        tool: Tool = ToolsLoader.load_tool_for_llm_node(node)
-=======
         connection = self._get_node_connection(node)
         if not node.provider:
             # If provider is not specified, try to resolve it from connection type
             node.provider = connection_type_to_api_mapping.get(type(connection).__name__)
-        api_name = f"{node.provider}.{node.api}"
-        tool: Tool = BuiltinsManager._load_llm_api(api_name)
->>>>>>> b0a0900f
+        tool: Tool = ToolsLoader.load_tool_for_llm_node(node)
         key, connection = self._resolve_llm_connection_to_inputs(node, tool)
         updated_node = copy.deepcopy(node)
         updated_node.inputs[key] = InputAssignment(value=connection, value_type=InputValueType.LITERAL)
