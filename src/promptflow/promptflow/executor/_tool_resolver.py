--- conflicted
+++ resolved
@@ -51,16 +51,11 @@
     context_var = ContextVar(CONTEXT_VAR_NAME, default=None)
 
     def __init__(
-<<<<<<< HEAD
         self,
         working_dir: Path,
         connections: Optional[dict] = None,
         package_tool_keys: Optional[List[str]] = None,
         version=None,
-=======
-        self, working_dir: Path, connections: Optional[dict] = None, package_tool_keys: Optional[List[str]] = None,
-        version=None
->>>>>>> 2de0a93d
     ):
         try:
             # Import openai and aoai for llm tool
@@ -71,7 +66,6 @@
         self._working_dir = working_dir
         self._connection_manager = ConnectionManager(connections)
         self._version = version if version else 1
-<<<<<<< HEAD
 
     @classmethod
     def start_resolver(
@@ -83,8 +77,6 @@
 
     def update_package_tool_keys(self, package_tool_keys: Optional[List[str]] = None):
         self._tool_loader.update_package_tool_keys(package_tool_keys)
-=======
->>>>>>> 2de0a93d
 
     def _convert_to_connection_value(self, k: str, v: InputAssignment, node: Node, conn_types: List[ValueType]):
         connection_value = self._connection_manager.get(v.value)
@@ -175,8 +167,7 @@
                     ) from e
                 try:
                     updated_inputs[k].value = load_multimedia_data_recursively(
-                        updated_inputs[k].value,
-                        version=self._version
+                        updated_inputs[k].value, version=self._version
                     )
                 except Exception as e:
                     error_type_and_message = f"({e.__class__.__name__}) {e}"
