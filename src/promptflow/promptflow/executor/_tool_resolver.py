# ---------------------------------------------------------
# Copyright (c) Microsoft Corporation. All rights reserved.
# ---------------------------------------------------------

import copy
import inspect
import types
from dataclasses import dataclass
from functools import partial
from pathlib import Path
from typing import Callable, List, Optional

from promptflow._core.connection_manager import ConnectionManager
from promptflow._core.tools_manager import BuiltinsManager, ToolLoader, connection_type_to_api_mapping
from promptflow._utils.tool_utils import get_inputs_for_prompt_template, get_prompt_param_name_from_func
from promptflow.contracts.flow import InputAssignment, InputValueType, Node, ToolSourceType
from promptflow.contracts.multimedia import Image
from promptflow.contracts.tool import ConnectionType, Tool, ToolType, ValueType
from promptflow.contracts.types import PromptTemplate
from promptflow.exceptions import ErrorTarget, PromptflowException, UserErrorException
from promptflow.executor._errors import (
    ConnectionNotFound,
    InvalidConnectionType,
    InvalidCustomLLMTool,
    InvalidSource,
    NodeInputValidationError,
    ResolveToolError,
    ValueTypeUnresolved,
)


@dataclass
class ResolvedTool:
    node: Node
    definition: Tool
    callable: Callable
    init_args: dict


class ToolResolver:
    def __init__(
        self, working_dir: Path, connections: Optional[dict] = None, package_tool_keys: Optional[List[str]] = None
    ):
        try:
            # Import openai and aoai for llm tool
            from promptflow.tools import aoai, openai  # noqa: F401
        except ImportError:
            pass
        self._tool_loader = ToolLoader(working_dir, package_tool_keys=package_tool_keys)
        self._working_dir = working_dir
        self._connection_manager = ConnectionManager(connections)

    def _convert_to_connection_value(self, k: str, v: InputAssignment, node: Node, conn_types: List[ValueType]):
        connection_value = self._connection_manager.get(v.value)
        if not connection_value:
            raise ConnectionNotFound(f"Connection {v.value} not found for node {node.name!r} input {k!r}.")
        # Check if type matched
        if not any(type(connection_value).__name__ == typ for typ in conn_types):
            msg = (
                f"Input '{k}' for node '{node.name}' of type {type(connection_value).__name__!r}"
                f" is not supported, valid types {conn_types}."
            )
            raise NodeInputValidationError(message=msg)
        return connection_value

    def _convert_to_custom_strong_type_connection_value(
        self, k: str, v: InputAssignment, node: Node, conn_types: List[str], module: types.ModuleType
    ):
        if conn_types is None:
            msg = f"Input '{k}' for node '{node.name}' has invalid types: None."
            raise NodeInputValidationError(message=msg)
        connection_value = self._connection_manager.get(v.value)
        if not connection_value:
            raise ConnectionNotFound(f"Connection {v.value} not found for node {node.name!r} input {k!r}.")

        custom_defined_connection_class = None
        if node.source.type == ToolSourceType.Code:
            custom_type_class_name = conn_types[0]
            custom_defined_connection_class = getattr(module, custom_type_class_name)
        return connection_value._convert_to_custom_strong_type(to_class=custom_defined_connection_class)

    def _convert_node_literal_input_types(self, node: Node, tool: Tool, module: types.ModuleType = None):
        updated_inputs = {
            k: v
            for k, v in node.inputs.items()
            if (v.value is not None and v.value != "") or v.value_type != InputValueType.LITERAL
        }
        for k, v in updated_inputs.items():
            if v.value_type != InputValueType.LITERAL:
                continue
            tool_input = tool.inputs.get(k)
            if tool_input is None:
                continue
            value_type = tool_input.type[0]
            updated_inputs[k] = InputAssignment(value=v.value, value_type=InputValueType.LITERAL)
            if ConnectionType.is_connection_class_name(value_type):
<<<<<<< HEAD
                if tool_input.custom_type:
                    updated_inputs[k].value = self._convert_to_custom_strong_type_connection_value(
                        k, v, node, tool_input.custom_type, module=module
                    )
                else:
                    updated_inputs[k].value = self._convert_to_connection_value(k, v, node, tool_input.type)
=======
                updated_inputs[k].value = self._convert_to_connection_value(k, v, node, tool_input.type)
            elif value_type == ValueType.IMAGE:
                updated_inputs[k].value = Image._create(v.value, self._working_dir)
>>>>>>> efad1a2b
            elif isinstance(value_type, ValueType):
                try:
                    updated_inputs[k].value = value_type.parse(v.value)
                except Exception as e:
                    msg = f"Input '{k}' for node '{node.name}' of value {v.value} is not type {value_type}."
                    raise NodeInputValidationError(message=msg) from e
            else:
                # The value type is in ValueType enum or is connection type. null connection has been handled before.
                raise ValueTypeUnresolved(
                    f"Unresolved input type {value_type!r}, please check if it is supported in current version.",
                    target=ErrorTarget.EXECUTOR,
                )
        updated_node = copy.deepcopy(node)
        updated_node.inputs = updated_inputs
        return updated_node

    def resolve_tool_by_node(self, node: Node, convert_input_types=True) -> ResolvedTool:
        try:
            if node.source is None:
                raise UserErrorException(f"Node {node.name} does not have source defined.")

            if node.type is ToolType.PYTHON:
                if node.source.type == ToolSourceType.Package:
                    return self._resolve_package_node(node, convert_input_types=convert_input_types)
                elif node.source.type == ToolSourceType.Code:
                    return self._resolve_script_node(node, convert_input_types=convert_input_types)
                raise NotImplementedError(f"Tool source type {node.source.type} for python tool is not supported yet.")
            elif node.type is ToolType.PROMPT:
                return self._resolve_prompt_node(node)
            elif node.type is ToolType.LLM:
                return self._resolve_llm_node(node, convert_input_types=convert_input_types)
            elif node.type is ToolType.CUSTOM_LLM:
                if node.source.type == ToolSourceType.PackageWithPrompt:
                    resolved_tool = self._resolve_package_node(node, convert_input_types=convert_input_types)
                    return self._integrate_prompt_in_package_node(node, resolved_tool)
                raise NotImplementedError(
                    f"Tool source type {node.source.type} for custom_llm tool is not supported yet."
                )
            else:
                raise NotImplementedError(f"Tool type {node.type} is not supported yet.")
        except Exception as e:
            if isinstance(e, PromptflowException) and e.target != ErrorTarget.UNKNOWN:
                raise ResolveToolError(node_name=node.name, target=e.target, module=e.module) from e
            raise ResolveToolError(node_name=node.name) from e

    def _load_source_content(self, node: Node) -> str:
        source = node.source
        # If is_file returns True, the path points to a existing file, so we don't need to check if exists.
        if source is None or source.path is None or not (self._working_dir / source.path).is_file():
            raise InvalidSource(
                target=ErrorTarget.EXECUTOR,
                message_format="Node source path '{source_path}' is invalid on node '{node_name}'.",
                source_path=source.path if source is not None else None,
                node_name=node.name,
            )
        file = self._working_dir / source.path
        return file.read_text(encoding="utf-8")

    def _validate_duplicated_inputs(self, prompt_tpl_inputs: list, tool_params: list, msg: str):
        duplicated_inputs = set(prompt_tpl_inputs) & set(tool_params)
        if duplicated_inputs:
            raise NodeInputValidationError(
                message=msg.format(duplicated_inputs=duplicated_inputs),
                target=ErrorTarget.EXECUTOR,
            )

    def _resolve_prompt_node(self, node: Node) -> ResolvedTool:
        prompt_tpl = self._load_source_content(node)
        prompt_tpl_inputs = get_inputs_for_prompt_template(prompt_tpl)
        from promptflow.tools.template_rendering import render_template_jinja2

        params = inspect.signature(render_template_jinja2).parameters
        param_names = [name for name, param in params.items() if param.kind != inspect.Parameter.VAR_KEYWORD]
        msg = (
            f"Invalid inputs {{duplicated_inputs}} in prompt template of node {node.name}. "
            f"These inputs are duplicated with the reserved parameters of prompt tool."
        )
        self._validate_duplicated_inputs(prompt_tpl_inputs, param_names, msg)
        callable = partial(render_template_jinja2, template=prompt_tpl)
        return ResolvedTool(node=node, definition=None, callable=callable, init_args={})

    @staticmethod
    def _remove_init_args(node_inputs: dict, init_args: dict):
        for k in init_args:
            if k in node_inputs:
                del node_inputs[k]

    def _get_node_connection(self, node: Node):
        connection = self._connection_manager.get(node.connection)
        if connection is None:
            raise ConnectionNotFound(
                message=f"Connection {node.connection!r} not found, available connection keys "
                f"{self._connection_manager._connections.keys()}.",
                target=ErrorTarget.EXECUTOR,
            )
        return connection

    def _resolve_llm_node(self, node: Node, convert_input_types=False) -> ResolvedTool:
        connection = self._get_node_connection(node)
        if not node.provider:
            # If provider is not specified, try to resolve it from connection type
            node.provider = connection_type_to_api_mapping.get(type(connection).__name__)
        tool: Tool = self._tool_loader.load_tool_for_llm_node(node)
        key, connection = self._resolve_llm_connection_to_inputs(node, tool)
        updated_node = copy.deepcopy(node)
        updated_node.inputs[key] = InputAssignment(value=connection, value_type=InputValueType.LITERAL)
        if convert_input_types:
            updated_node = self._convert_node_literal_input_types(updated_node, tool)

        prompt_tpl = self._load_source_content(node)
        prompt_tpl_inputs = get_inputs_for_prompt_template(prompt_tpl)
        msg = (
            f"Invalid inputs {{duplicated_inputs}} in prompt template of node {node.name}. "
            f"These inputs are duplicated with the parameters of {node.provider}.{node.api}."
        )
        self._validate_duplicated_inputs(prompt_tpl_inputs, tool.inputs.keys(), msg)
        api_func, init_args = BuiltinsManager._load_package_tool(
            tool.name, tool.module, tool.class_name, tool.function, updated_node.inputs
        )
        self._remove_init_args(updated_node.inputs, init_args)
        prompt_tpl_param_name = get_prompt_param_name_from_func(api_func)
        api_func = partial(api_func, **{prompt_tpl_param_name: prompt_tpl}) if prompt_tpl_param_name else api_func
        return ResolvedTool(updated_node, tool, api_func, init_args)

    def _resolve_llm_connection_to_inputs(self, node: Node, tool: Tool) -> Node:
        connection = self._get_node_connection(node)
        for key, input in tool.inputs.items():
            if ConnectionType.is_connection_class_name(input.type[0]):
                if type(connection).__name__ not in input.type:
                    msg = (
                        f"Invalid connection '{node.connection}' type {type(connection).__name__!r} "
                        f"for node '{node.name}', valid types {input.type}."
                    )
                    raise InvalidConnectionType(message=msg)
                return key, connection
        raise InvalidConnectionType(
            message_format="Connection type can not be resolved for tool {tool_name}", tool_name=tool.name
        )

    def _resolve_script_node(self, node: Node, convert_input_types=False) -> ResolvedTool:
        m, f, tool = self._tool_loader.load_tool_for_script_node(node)
        # We only want to load script tool module once.
        # Reloading the same module changes the ID of the class, which can cause issues with isinstance() checks.
        # This is important when working with connection class checks. For instance, in user tool script it writes:
        #       isinstance(conn, MyCustomConnection)
        # Custom defined script tool and custom defined strong type connection are in the same module.
        # The first time to load the module is in above line when loading a tool.
        # We need the module again when converting the custom connection to strong type when converting input types.
        # To avoid reloading, pass the loaded module to _convert_node_literal_input_types as an arg.
        if convert_input_types:
            node = self._convert_node_literal_input_types(node, tool, m)
        return ResolvedTool(node=node, definition=tool, callable=f, init_args={})

    def _resolve_package_node(self, node: Node, convert_input_types=False) -> ResolvedTool:
        tool: Tool = self._tool_loader.load_tool_for_package_node(node)
        updated_node = copy.deepcopy(node)
        if convert_input_types:
            updated_node = self._convert_node_literal_input_types(updated_node, tool)
        callable, init_args = BuiltinsManager._load_package_tool(
            tool.name, tool.module, tool.class_name, tool.function, updated_node.inputs
        )
        self._remove_init_args(updated_node.inputs, init_args)
        return ResolvedTool(node=updated_node, definition=tool, callable=callable, init_args=init_args)

    def _integrate_prompt_in_package_node(self, node: Node, resolved_tool: ResolvedTool):
        prompt_tpl = PromptTemplate(self._load_source_content(node))
        prompt_tpl_inputs = get_inputs_for_prompt_template(prompt_tpl)
        msg = (
            f"Invalid inputs {{duplicated_inputs}} in prompt template of node {node.name}. "
            f"These inputs are duplicated with the inputs of custom llm tool."
        )
        self._validate_duplicated_inputs(prompt_tpl_inputs, resolved_tool.definition.inputs.keys(), msg)
        callable = resolved_tool.callable
        prompt_tpl_param_name = get_prompt_param_name_from_func(callable)
        if prompt_tpl_param_name is None:
            raise InvalidCustomLLMTool(
                f"Invalid Custom LLM tool {resolved_tool.definition.name}: "
                f"function {callable.__name__} is missing a prompt template argument.",
                target=ErrorTarget.EXECUTOR,
            )
        resolved_tool.callable = partial(callable, **{prompt_tpl_param_name: prompt_tpl})
        return resolved_tool<|MERGE_RESOLUTION|>--- conflicted
+++ resolved
@@ -94,18 +94,9 @@
             value_type = tool_input.type[0]
             updated_inputs[k] = InputAssignment(value=v.value, value_type=InputValueType.LITERAL)
             if ConnectionType.is_connection_class_name(value_type):
-<<<<<<< HEAD
-                if tool_input.custom_type:
-                    updated_inputs[k].value = self._convert_to_custom_strong_type_connection_value(
-                        k, v, node, tool_input.custom_type, module=module
-                    )
-                else:
-                    updated_inputs[k].value = self._convert_to_connection_value(k, v, node, tool_input.type)
-=======
                 updated_inputs[k].value = self._convert_to_connection_value(k, v, node, tool_input.type)
             elif value_type == ValueType.IMAGE:
                 updated_inputs[k].value = Image._create(v.value, self._working_dir)
->>>>>>> efad1a2b
             elif isinstance(value_type, ValueType):
                 try:
                     updated_inputs[k].value = value_type.parse(v.value)
