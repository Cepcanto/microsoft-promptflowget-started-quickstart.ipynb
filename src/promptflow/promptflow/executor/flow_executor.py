# ---------------------------------------------------------
# Copyright (c) Microsoft Corporation. All rights reserved.
# ---------------------------------------------------------

import asyncio
import contextlib
import copy
import functools
import inspect
import os
import uuid
from pathlib import Path
from threading import current_thread
from types import GeneratorType
from typing import Any, Callable, Dict, List, Mapping, Optional, Tuple

from opentelemetry.trace.status import StatusCode

from promptflow._constants import LINE_NUMBER_KEY
from promptflow._core._errors import NotSupported, UnexpectedError
from promptflow._core.cache_manager import AbstractCacheManager
from promptflow._core.flow_execution_context import FlowExecutionContext
from promptflow._core.metric_logger import add_metric_logger, remove_metric_logger
from promptflow._core.openai_injector import inject_openai_api
from promptflow._core.operation_context import OperationContext
from promptflow._core.run_tracker import RunTracker
from promptflow._core.tool import STREAMING_OPTION_PARAMETER_ATTR
from promptflow._core.tools_manager import ToolsManager
from promptflow._core.tracer import (
    enrich_span_with_context,
    enrich_span_with_input,
    enrich_span_with_trace_type,
    open_telemetry_tracer,
)
from promptflow._utils.context_utils import _change_working_dir
from promptflow._utils.execution_utils import (
    apply_default_value_for_input,
    collect_lines,
    extract_aggregation_inputs,
    get_aggregation_inputs_properties,
)
from promptflow._utils.logger_utils import flow_logger, logger
from promptflow._utils.multimedia_utils import (
    load_multimedia_data,
    load_multimedia_data_recursively,
    persist_multimedia_data,
)
from promptflow._utils.utils import get_int_env_var, transpose
from promptflow._utils.yaml_utils import load_yaml
from promptflow.contracts.flow import Flow, FlowInputDefinition, InputAssignment, InputValueType, Node
from promptflow.contracts.run_info import FlowRunInfo, Status
from promptflow.contracts.run_mode import RunMode
from promptflow.contracts.trace import TraceType
from promptflow.exceptions import PromptflowException
from promptflow.executor import _input_assignment_parser
from promptflow.executor._async_nodes_scheduler import AsyncNodesScheduler
from promptflow.executor._errors import NodeOutputNotFound, OutputReferenceNotExist, SingleNodeValidationError
from promptflow.executor._flow_nodes_scheduler import (
    DEFAULT_CONCURRENCY_BULK,
    DEFAULT_CONCURRENCY_FLOW,
    FlowNodesScheduler,
)
from promptflow.executor._result import AggregationResult, LineResult
from promptflow.executor._tool_resolver import ToolResolver
from promptflow.executor.flow_validator import FlowValidator
from promptflow.storage import AbstractRunStorage
from promptflow.storage._run_storage import DefaultRunStorage


class FlowExecutor:
    """This class is used to execute a single flow for different inputs.

    :param flow: The flow to be executed.
    :type flow: ~promptflow.contracts.flow.Flow
    :param connections: The connections to be used for the flow.
    :type connections: dict
    :param run_tracker: The run tracker to be used for the flow.
    :type run_tracker: ~promptflow._core.run_tracker.RunTracker
    :param cache_manager: The cache manager to be used for the flow.
    :type cache_manager: ~promptflow._core.cache_manager.AbstractCacheManager
    :param loaded_tools: The loaded tools to be used for the flow.
    :type loaded_tools: Mapping[str, Callable]
    :param worker_count: The number of workers to be used for the flow. Default is 16.
    :type worker_count: Optional[int]
    :param raise_ex: Whether to raise exceptions or not. Default is False.
    :type raise_ex: Optional[bool]
    :param working_dir: The working directory to be used for the flow. Default is None.
    :type working_dir: Optional[str]
    :param line_timeout_sec: The line timeout in seconds to be used for the flow. Default is LINE_TIMEOUT_SEC.
    :type line_timeout_sec: Optional[int]
    :param flow_file: The flow file to be used for the flow. Default is None.
    :type flow_file: Optional[Path]
    """

    def __init__(
        self,
        flow: Flow,
        connections: dict,
        run_tracker: RunTracker,
        cache_manager: AbstractCacheManager,
        loaded_tools: Mapping[str, Callable],
        *,
        raise_ex: bool = False,
        working_dir=None,
        line_timeout_sec=None,
        flow_file=None,
    ):
        """Initialize a FlowExecutor object.

        :param flow: The Flow object to execute.
        :type flow: ~promptflow.contracts.flow.Flow
        :param connections: The connections between nodes in the Flow.
        :type connections: dict
        :param run_tracker: The RunTracker object to track the execution of the Flow.
        :type run_tracker: ~promptflow._core.run_tracker.RunTracker
        :param cache_manager: The AbstractCacheManager object to manage caching of results.
        :type cache_manager: ~promptflow._core.cache_manager.AbstractCacheManager
        :param loaded_tools: A mapping of tool names to their corresponding functions.
        :type loaded_tools: Mapping[str, Callable]
        :param raise_ex: Whether to raise an exception if an error occurs during execution.
        :type raise_ex: bool
        :param working_dir: The working directory to use for execution.
        :type working_dir: str or None
        :param line_timeout_sec: The maximum time to wait for a line of output from a node.
        :type line_timeout_sec: int or None
        :param flow_file: The path to the file containing the Flow definition.
        :type flow_file: str or None
        """
        # Inject OpenAI API to make sure traces and headers injection works and
        # update OpenAI API configs from environment variables.
        inject_openai_api()

        self._flow = flow
        self._flow_id = flow.id or str(uuid.uuid4())
        self._connections = connections
        self._aggregation_inputs_references = get_aggregation_inputs_properties(flow)
        self._aggregation_nodes = {node.name for node in self._flow.nodes if node.aggregation}
        self._run_tracker = run_tracker
        self._cache_manager = cache_manager
        self._loaded_tools = loaded_tools
        self._working_dir = working_dir
        self._line_timeout_sec = line_timeout_sec or get_int_env_var("PF_LINE_TIMEOUT_SEC")
        self._flow_file = flow_file
        try:
            self._tools_manager = ToolsManager(loaded_tools)
            tool_to_meta = {tool.name: tool for tool in flow.tools}
            custom_tools = {
                node.name: self._tools_manager._load_custom_tool(tool_to_meta[node.tool], node.name)
                for node in flow.nodes
                if not self._tools_manager.loaded(node.name)
            }
            self._tools_manager.load_tools(custom_tools)
        except PromptflowException as e:
            # For PromptflowException, we don't wrap it, because need generate ErrorResponse by inner exception.
            # Will try to find one common way to handle this case.
            raise e
        except Exception as e:
            raise ValueError(f"Failed to load custom tools for flow due to exception:\n {e}.") from e
        for node in flow.nodes:
            self._tools_manager.assert_loaded(node.name)
        self._raise_ex = raise_ex
        self._log_interval = 60
        self._processing_idx = None
        self._completed_idx = None
        # TODO: Improve the experience about configuring node concurrency.
        self._node_concurrency = DEFAULT_CONCURRENCY_BULK

    @classmethod
    def create(
        cls,
        flow_file: Path,
        connections: dict,
        working_dir: Optional[Path] = None,
        *,
        entry: Optional[str] = None,
        storage: Optional[AbstractRunStorage] = None,
        raise_ex: bool = True,
        node_override: Optional[Dict[str, Dict[str, Any]]] = None,
        line_timeout_sec: Optional[int] = None,
    ) -> "FlowExecutor":
        """Create a new instance of FlowExecutor.

        :param flow_file: The path to the flow file.
        :type flow_file: Path
        :param connections: The connections to be used for the flow.
        :type connections: dict
        :param working_dir: The working directory to be used for the flow. Default is None.
        :type working_dir: Optional[str]
        :param func: The function to be used for the flow if .py is provided. Default is None.
        :type func: Optional[str]
        :param storage: The storage to be used for the flow. Default is None.
        :type storage: Optional[~promptflow.storage.AbstractRunStorage]
        :param raise_ex: Whether to raise exceptions or not. Default is True.
        :type raise_ex: Optional[bool]
        :param node_override: The node overrides to be used for the flow. Default is None.
        :type node_override: Optional[Dict[str, Dict[str, Any]]]
        :param line_timeout_sec: The line timeout in seconds to be used for the flow. Default is LINE_TIMEOUT_SEC.
        :type line_timeout_sec: Optional[int]
        :return: A new instance of FlowExecutor.
        :rtype: ~promptflow.executor.flow_executor.FlowExecutor
        """
        if cls._is_eager_flow_yaml(flow_file, working_dir):
            from ._script_executor import ScriptExecutor

            return ScriptExecutor(
                flow_file=Path(flow_file),
                working_dir=working_dir,
                storage=storage,
            )
        else:
            flow = Flow.from_yaml(flow_file, working_dir=working_dir)
            return cls._create_from_flow(
                flow_file=flow_file,
                flow=flow,
                connections=connections,
                working_dir=working_dir,
                storage=storage,
                raise_ex=raise_ex,
                node_override=node_override,
                line_timeout_sec=line_timeout_sec,
            )

    @classmethod
    def _create_from_flow(
        cls,
        flow: Flow,
        connections: dict,
        working_dir: Optional[Path],
        *,
        flow_file: Optional[Path] = None,
        storage: Optional[AbstractRunStorage] = None,
        raise_ex: bool = True,
        node_override: Optional[Dict[str, Dict[str, Any]]] = None,
        line_timeout_sec: Optional[int] = None,
    ):
        logger.debug("Start initializing the flow executor.")
        working_dir = Flow._resolve_working_dir(flow_file, working_dir)
        if node_override:
            flow = flow._apply_node_overrides(node_override)
        flow = flow._apply_default_node_variants()
        package_tool_keys = [node.source.tool for node in flow.nodes if node.source and node.source.tool]
        tool_resolver = ToolResolver(working_dir, connections, package_tool_keys)

        with _change_working_dir(working_dir):
            resolved_tools = [tool_resolver.resolve_tool_by_node(node) for node in flow.nodes]
        flow = Flow(
            flow.id, flow.name, [r.node for r in resolved_tools], inputs=flow.inputs, outputs=flow.outputs, tools=[]
        )
        # ensure_flow_valid including validation + resolve
        # Todo: 1) split pure validation + resolve from below method 2) provide completed validation()
        flow = FlowValidator._validate_nodes_topology(flow)
        flow.outputs = FlowValidator._ensure_outputs_valid(flow)

        if storage is None:
            storage = DefaultRunStorage()
        run_tracker = RunTracker(storage)

        cache_manager = AbstractCacheManager.init_from_env()

        executor = FlowExecutor(
            flow=flow,
            connections=connections,
            run_tracker=run_tracker,
            cache_manager=cache_manager,
            loaded_tools={r.node.name: r.callable for r in resolved_tools},
            raise_ex=raise_ex,
            working_dir=working_dir,
            line_timeout_sec=line_timeout_sec,
            flow_file=flow_file,
        )
        logger.debug("The flow executor is initialized successfully.")
        return executor

    @classmethod
    def _is_eager_flow_yaml(cls, flow_file: Path, working_dir: Optional[Path] = None):
        if Path(flow_file).suffix.lower() in [".yaml", ".yml"]:
            flow_file = working_dir / flow_file if working_dir else flow_file
            with open(flow_file, "r", encoding="utf-8") as fin:
                flow_dag = load_yaml(fin)
            if "entry" in flow_dag:
                return True
        return False

    @classmethod
    def load_and_exec_node(
        cls,
        flow_file: Path,
        node_name: str,
        *,
        storage: AbstractRunStorage = None,
        output_sub_dir: Optional[str] = None,
        flow_inputs: Optional[Mapping[str, Any]] = None,
        dependency_nodes_outputs: Optional[Mapping[str, Any]] = None,
        connections: Optional[dict] = None,
        working_dir: Optional[Path] = None,
        raise_ex: bool = False,
    ):
        """Load and execute a single node from the flow.

        :param flow_file: The path to the flow file.
        :type flow_file: Path
        :param node_name: The name of the node to be executed.
        :type node_name: str
        :param storage: The storage to be used for the flow.
        :type storage: Optional[~promptflow.storage.AbstractRunStorage]
        :param output_sub_dir: The directory to persist image for the flow. Keep it only for backward compatibility.
        :type output_sub_dir: Optional[str]
        :param flow_inputs: The inputs to be used for the flow. Default is None.
        :type flow_inputs: Optional[Mapping[str, Any]]
        :param dependency_nodes_outputs: The outputs of the dependency nodes. Default is None.
        :type dependency_nodes_outputs: Optional[Mapping[str, Any]
        :param connections: The connections to be used for the flow. Default is None.
        :type connections: Optional[dict]
        :param working_dir: The working directory to be used for the flow. Default is None.
        :type working_dir: Optional[str]
        :param raise_ex: Whether to raise exceptions or not. Default is False.
        :type raise_ex: Optional[bool]
        """
        # Inject OpenAI API to make sure traces and headers injection works and
        # update OpenAI API configs from environment variables.
        inject_openai_api()

        OperationContext.get_instance().run_mode = RunMode.SingleNode.name
        dependency_nodes_outputs = dependency_nodes_outputs or {}

        # Load the node from the flow file
        working_dir = Flow._resolve_working_dir(flow_file, working_dir)
        with open(working_dir / flow_file, "r") as fin:
            flow = Flow.deserialize(load_yaml(fin))
        node = flow.get_node(node_name)
        if node is None:
            raise SingleNodeValidationError(
                message_format=(
                    "Validation failed when attempting to execute the node. "
                    "Node '{node_name}' is not found in flow '{flow_file}'. "
                    "Please change node name or correct the flow file."
                ),
                node_name=node_name,
                flow_file=flow_file,
            )
        if not node.source or not node.type:
            raise SingleNodeValidationError(
                message_format=(
                    "Validation failed when attempting to execute the node. "
                    "Properties 'source' or 'type' are not specified for Node '{node_name}' in flow '{flow_file}'. "
                    "Please make sure these properties are in place and try again."
                ),
                node_name=node_name,
                flow_file=flow_file,
            )
        # Only load the node's referenced flow inputs
        node_referenced_flow_inputs = FlowExecutor._get_node_referenced_flow_inputs(node, flow.inputs)
        inputs_with_default_value = apply_default_value_for_input(node_referenced_flow_inputs, flow_inputs)
        converted_flow_inputs_for_node = FlowValidator.convert_flow_inputs_for_node(
            flow, node, inputs_with_default_value
        )
        inputs = load_multimedia_data(node_referenced_flow_inputs, converted_flow_inputs_for_node)
        dependency_nodes_outputs = load_multimedia_data_recursively(dependency_nodes_outputs)
        package_tool_keys = [node.source.tool] if node.source and node.source.tool else []
        tool_resolver = ToolResolver(working_dir, connections, package_tool_keys)
        resolved_node = tool_resolver.resolve_tool_by_node(node)

        # Prepare callable and real inputs here

        resolved_inputs = {}
        for k, v in resolved_node.node.inputs.items():
            value = _input_assignment_parser.parse_value(v, dependency_nodes_outputs, inputs)
            resolved_inputs[k] = value
            if resolved_node.node.aggregation:
                # For aggregation node, we need to convert value to list.
                if (
                    v.value_type == InputValueType.FLOW_INPUT
                    or v.value_type == InputValueType.NODE_REFERENCE
                    and flow.is_normal_node(v.value)
                ):
                    resolved_inputs[k] = [value]

        # Note that the init args are only used when resolving the tool,
        # so we need to remove them from the inputs before invoking.
        resolved_inputs = {k: v for k, v in resolved_inputs.items() if k not in resolved_node.init_args}

        if storage is None:
            sub_dir = "." if output_sub_dir is None else output_sub_dir
            storage = DefaultRunStorage(base_dir=working_dir, sub_dir=Path(sub_dir))
        run_tracker = RunTracker(storage)
        with run_tracker.node_log_manager:
            # Will generate node run in context
            context = FlowExecutionContext(
                name=flow.name,
                run_tracker=run_tracker,
                cache_manager=AbstractCacheManager.init_from_env(),
            )

            try:
                if inspect.iscoroutinefunction(resolved_node.callable):
                    asyncio.run(
                        context.invoke_tool_async(resolved_node.node, resolved_node.callable, kwargs=resolved_inputs),
                    )
                else:
                    context.invoke_tool(resolved_node.node, resolved_node.callable, kwargs=resolved_inputs)
            except Exception:
                if raise_ex:  # Only raise exception when raise_ex is True
                    raise

            node_runs = run_tracker.collect_node_runs()
            if len(node_runs) != 1:
                # Should not happen except there is bug in run_tracker or thread control.
                raise UnexpectedError(
                    message_format=(
                        "Single node execution failed. Expected one node result, "
                        "but received {node_result_num}. Please contact support for further assistance."
                    ),
                    node_result_num=len(node_runs),
                )
            return node_runs[0]

    @staticmethod
    def update_environment_variables_with_connections(connections: dict):
        """Update environment variables with connections.

        :param connections: A dictionary containing connection information.
        :type connections: dict
        :return: A dictionary containing updated environment variables.
        :rtype: dict
        """
        from promptflow._sdk._utils import update_environment_variables_with_connections

        return update_environment_variables_with_connections(connections)

    def convert_flow_input_types(self, inputs: dict) -> Mapping[str, Any]:
        """Convert the input types of the given inputs dictionary to match the expected types of the flow.

        :param inputs: A dictionary containing the inputs to the flow.
        :type inputs: dict
        :return: A dictionary containing the converted inputs.
        :rtype: Mapping[str, Any]
        """
        return FlowValidator.resolve_flow_inputs_type(self._flow, inputs)

    @property
    def _default_inputs_mapping(self):
        return {key: f"${{data.{key}}}" for key in self._flow.inputs}

    @property
    def has_aggregation_node(self) -> bool:
        """Check if the flow executor has any aggregation nodes.

        :return: True if the flow executor has at least one aggregation node, False otherwise.
        :rtype: bool
        """
        return len(self._aggregation_nodes) > 0

    @property
    def aggregation_nodes(self):
        """Get the aggregation nodes of the flow executor.

        :return: A list of aggregation nodes.
        :rtype: list
        """
        return self._aggregation_nodes

    def _fill_lines(self, indexes, values, nlines):
        """Fill the values into the result list according to the indexes."""
        result = [None] * nlines
        for idx, value in zip(indexes, values):
            result[idx] = value
        return result

    def _exec_aggregation_with_bulk_results(
        self,
        batch_inputs: List[dict],
        results: List[LineResult],
        run_id=None,
    ) -> AggregationResult:
        if not self.aggregation_nodes:
            return AggregationResult({}, {}, {})

        logger.info("Executing aggregation nodes...")

        run_infos = [r.run_info for r in results]
        succeeded = [i for i, r in enumerate(run_infos) if r.status == Status.Completed]

        succeeded_batch_inputs = [batch_inputs[i] for i in succeeded]
        resolved_succeeded_batch_inputs = [
            FlowValidator.ensure_flow_inputs_type(flow=self._flow, inputs=input) for input in succeeded_batch_inputs
        ]

        succeeded_inputs = transpose(resolved_succeeded_batch_inputs, keys=list(self._flow.inputs.keys()))

        aggregation_inputs = transpose(
            [result.aggregation_inputs for result in results],
            keys=self._aggregation_inputs_references,
        )
        succeeded_aggregation_inputs = collect_lines(succeeded, aggregation_inputs)
        try:
            aggr_results = self._exec_aggregation(succeeded_inputs, succeeded_aggregation_inputs, run_id)
            logger.info("Finish executing aggregation nodes.")
            return aggr_results
        except PromptflowException as e:
            # For PromptflowException, we already do classification, so throw directly.
            raise e
        except Exception as e:
            error_type_and_message = f"({e.__class__.__name__}) {e}"
            raise UnexpectedError(
                message_format=(
                    "Unexpected error occurred while executing the aggregated nodes. "
                    "Please fix or contact support for assistance. The error details: {error_type_and_message}."
                ),
                error_type_and_message=error_type_and_message,
            ) from e

    @staticmethod
    def _try_get_aggregation_input(val: InputAssignment, aggregation_inputs: dict):
        if val.value_type != InputValueType.NODE_REFERENCE:
            return val
        serialized_val = val.serialize()
        if serialized_val not in aggregation_inputs:
            return val
        return InputAssignment(value=aggregation_inputs[serialized_val])

    def get_status_summary(self, run_id: str):
        """Get a summary of the status of a given run.

        :param run_id: The ID of the run to get the status summary for.
        :type run_id: str
        :return: A summary of the status of the given run.
        :rtype: str
        """
        return self._run_tracker.get_status_summary(run_id)

    def exec_aggregation(
        self,
        inputs: Mapping[str, Any],
        aggregation_inputs: Mapping[str, Any],
        run_id=None,
        node_concurrency=DEFAULT_CONCURRENCY_FLOW,
    ) -> AggregationResult:
        """Execute the aggregation node of the flow.

        :param inputs: A mapping of input names to their values.
        :type inputs: Mapping[str, Any]
        :param aggregation_inputs: A mapping of aggregation input names to their values.
        :type aggregation_inputs: Mapping[str, Any]
        :param run_id: The ID of the current run, if any.
        :type run_id: Optional[str]
        :param node_concurrency: The maximum number of nodes that can be executed concurrently.
        :type node_concurrency: int
        :return: The result of the aggregation node.
        :rtype: ~promptflow.executor._result.AggregationResult
        :raises: FlowError if the inputs or aggregation_inputs are invalid.
        """
        self._node_concurrency = node_concurrency
        aggregated_flow_inputs = dict(inputs or {})
        aggregation_inputs = dict(aggregation_inputs or {})
        FlowValidator._validate_aggregation_inputs(aggregated_flow_inputs, aggregation_inputs)
        aggregated_flow_inputs = self._apply_default_value_for_aggregation_input(
            self._flow.inputs, aggregated_flow_inputs, aggregation_inputs
        )

        # Resolve aggregated_flow_inputs from list of strings to list of objects, whose type is specified in yaml file.
        # TODO: For now, we resolve type for batch run's aggregation input in _exec_aggregation_with_bulk_results.
        # If we decide to merge the resolve logic into one place, remember to take care of index for batch run.
        resolved_aggregated_flow_inputs = FlowValidator.resolve_aggregated_flow_inputs_type(
            self._flow, aggregated_flow_inputs
        )
        with self._run_tracker.node_log_manager:
            return self._exec_aggregation(resolved_aggregated_flow_inputs, aggregation_inputs, run_id)

    @staticmethod
    def _apply_default_value_for_aggregation_input(
        inputs: Dict[str, FlowInputDefinition],
        aggregated_flow_inputs: Mapping[str, Any],
        aggregation_inputs: Mapping[str, Any],
    ):
        aggregation_lines = 1
        if aggregated_flow_inputs.values():
            one_input_value = list(aggregated_flow_inputs.values())[0]
            aggregation_lines = len(one_input_value)
        # If aggregated_flow_inputs is empty, we should use aggregation_inputs to get the length.
        elif aggregation_inputs.values():
            one_input_value = list(aggregation_inputs.values())[0]
            aggregation_lines = len(one_input_value)
        for key, value in inputs.items():
            if key not in aggregated_flow_inputs and (value and value.default is not None):
                aggregated_flow_inputs[key] = [value.default] * aggregation_lines
        return aggregated_flow_inputs

    def _exec_aggregation(
        self,
        inputs: Mapping[str, Any],
        aggregation_inputs: Mapping[str, Any],
        run_id=None,
    ) -> AggregationResult:
        if not self._flow.has_aggregation_node:
            return AggregationResult({}, {}, {})
        run_id = run_id or str(uuid.uuid4())
        nodes = [copy.deepcopy(node) for node in self._flow.nodes if node.aggregation]
        # Update the inputs of the aggregation nodes with the aggregation inputs.
        for node in nodes:
            node.inputs = {
                k: FlowExecutor._try_get_aggregation_input(v, aggregation_inputs) for k, v in node.inputs.items()
            }
        # Load multimedia data for the flow inputs of aggregation nodes.
        inputs = load_multimedia_data(self._flow.inputs, inputs)

        # TODO: Use a new run tracker to avoid memory increase infinitely.
        run_tracker = self._run_tracker
        context = FlowExecutionContext(
            name=self._flow.name,
            run_tracker=run_tracker,
            cache_manager=self._cache_manager,
            run_id=run_id,
            flow_id=self._flow_id,
        )
        metrics = {}

        def _log_metric(key, value):
            metrics[key] = value

        add_metric_logger(_log_metric)
        try:
            self._submit_to_scheduler(context, inputs, nodes)
            node_run_infos = run_tracker.collect_child_node_runs(run_id)
            # Output is set as an empty dict, because the aggregation outputs story is not finalized.
            return AggregationResult({}, metrics, {run.node: run for run in node_run_infos})
        except Exception:
            if self._raise_ex:
                raise
            node_run_infos = run_tracker.collect_child_node_runs(run_id)
            return AggregationResult({}, metrics, {run.node: run for run in node_run_infos})
        finally:
            remove_metric_logger(_log_metric)

    def exec(self, inputs: dict, node_concurrency=DEFAULT_CONCURRENCY_FLOW) -> dict:
        """Executes the flow with the given inputs and returns the output.

        :param inputs: A dictionary containing the input values for the flow.
        :type inputs: dict
        :param node_concurrency: The maximum number of nodes that can be executed concurrently.
        :type node_concurrency: int
        :return: A dictionary containing the output values of the flow.
        :rtype: dict
        """
        self._node_concurrency = node_concurrency
        inputs = apply_default_value_for_input(self._flow.inputs, inputs)
        result = self._exec(inputs)
        #  TODO: remove this line once serving directly calling self.exec_line
        self._add_line_results([result])
        return result.output or {}

    def _exec_in_thread(self, args) -> LineResult:
        inputs, run_id, line_number, variant_id, validate_inputs = args
        thread_name = current_thread().name
        self._processing_idx[line_number] = thread_name
        self._run_tracker._activate_in_context()
        results = self._exec(
            inputs, run_id=run_id, line_number=line_number, variant_id=variant_id, validate_inputs=validate_inputs
        )
        self._run_tracker._deactivate_in_context()
        self._processing_idx.pop(line_number)
        self._completed_idx[line_number] = thread_name
        return results

    def exec_line(
        self,
        inputs: Mapping[str, Any],
        index: Optional[int] = None,
        run_id: Optional[str] = None,
        variant_id: str = "",
        validate_inputs: bool = True,
        node_concurrency=DEFAULT_CONCURRENCY_FLOW,
        allow_generator_output: bool = False,
        line_timeout_sec: Optional[int] = None,
    ) -> LineResult:
        """Execute a single line of the flow.

        :param inputs: The input values for the line.
        :type inputs: Mapping[str, Any]
        :param index: The index of the line to execute.
        :type index: Optional[int]
        :param run_id: The ID of the flow run.
        :type run_id: Optional[str]
        :param variant_id: The ID of the variant to execute.
        :type variant_id: str
        :param validate_inputs: Whether to validate the input values.
        :type validate_inputs: bool
        :param node_concurrency: The maximum number of nodes that can be executed concurrently.
        :type node_concurrency: int
        :param allow_generator_output: Whether to allow generator output.
        :type allow_generator_output: bool
        :param line_timeout_sec: The maximum time to wait for a line of output.
        :type line_timeout_sec: Optional[int]
        :return: The result of executing the line.
        :rtype: ~promptflow.executor._result.LineResult
        """
        self._node_concurrency = node_concurrency
        # TODO: Pass line_timeout_sec to flow node scheduler instead of updating self._line_timeout_sec
        self._line_timeout_sec = line_timeout_sec or self._line_timeout_sec
        inputs = apply_default_value_for_input(self._flow.inputs, inputs)
        # For flow run, validate inputs as default
        with self._run_tracker.node_log_manager:
            # exec_line interface may be called when executing a batch run, so we only set run_mode as flow run when
            # it is not set.
            run_id = run_id or str(uuid.uuid4())
            with self._update_operation_context(run_id, index):
                line_result = self._exec(
                    inputs,
                    run_id=run_id,
                    line_number=index,
                    variant_id=variant_id,
                    validate_inputs=validate_inputs,
                    allow_generator_output=allow_generator_output,
                )
        #  Return line result with index
        if index is not None and isinstance(line_result.output, dict):
            line_result.output[LINE_NUMBER_KEY] = index
        return line_result

    @contextlib.contextmanager
    def _update_operation_context(self, run_id: str, line_number: int):
        operation_context = OperationContext.get_instance()
        original_mode = operation_context.get("run_mode", None)
        values_for_context = {"flow_id": self._flow_id, "root_run_id": run_id}
        if original_mode == RunMode.Batch.name:
            values_for_otel = {
                "batch_run_id": run_id,
                "line_number": line_number,
            }
        else:
            values_for_otel = {"line_run_id": run_id}
        try:
            operation_context.run_mode = original_mode or RunMode.Test.name
            operation_context.update(values_for_context)
            for k, v in values_for_otel.items():
                operation_context._add_otel_attributes(k, v)
            yield
        finally:
            for k in values_for_context:
                operation_context.pop(k)
            operation_context._remove_otel_attributes(values_for_otel.keys())
            if original_mode is None:
                operation_context.pop("run_mode")
            else:
                operation_context.run_mode = original_mode

    def _add_line_results(self, line_results: List[LineResult], run_tracker: Optional[RunTracker] = None):
        run_tracker = run_tracker or self._run_tracker
        run_tracker._flow_runs.update({result.run_info.run_id: result.run_info for result in line_results})
        run_tracker._node_runs.update(
            {
                node_run_info.run_id: node_run_info
                for result in line_results
                for node_run_info in result.node_run_infos.values()
            }
        )

    @staticmethod
    def _get_node_referenced_flow_inputs(
        node, flow_inputs: Dict[str, FlowInputDefinition]
    ) -> Dict[str, FlowInputDefinition]:
        node_referenced_flow_inputs = {}
        for _, value in node.inputs.items():
            # Only add flow input to node_referenced_flow_inputs when it is exist and referenced by node.
            # If flow input is not exist, we will raise exception in FlowValidator.convert_flow_inputs_for_node.
            if value.value_type == InputValueType.FLOW_INPUT and value.value in flow_inputs:
                node_referenced_flow_inputs[value.value] = flow_inputs[value.value]
        return node_referenced_flow_inputs

    def _exec_inner_with_trace(
        self,
        inputs: Mapping[str, Any],
        run_info: FlowRunInfo,
        run_tracker: RunTracker,
        context: FlowExecutionContext,
        validate_inputs=False,
        allow_generator_output=False,
    ):
        with open_telemetry_tracer.start_as_current_span(self._flow.name) as span:
            # initialize span
            span.set_attributes(
                {
                    "framework": "promptflow",
                    "span_type": TraceType.FLOW.value,
                }
            )
            enrich_span_with_context(span)
            # enrich span with input
            enrich_span_with_input(span, inputs)
            # invoke
            output, aggregation_inputs = self._exec_inner(
                inputs,
                run_info,
                run_tracker,
                context,
                validate_inputs,
                allow_generator_output,
            )
            # enrich span with trace type
            enrich_span_with_trace_type(span, inputs, output, trace_type=TraceType.FLOW)
            # set status
            span.set_status(StatusCode.OK)
            return output, aggregation_inputs

    def _exec_inner(
        self,
        inputs: Mapping[str, Any],
        run_info: FlowRunInfo,
        run_tracker: RunTracker,
        context: FlowExecutionContext,
        validate_inputs=False,
        allow_generator_output=False,
    ):
        if validate_inputs:
            inputs = FlowValidator.ensure_flow_inputs_type(flow=self._flow, inputs=inputs, idx=run_info.index)
        inputs = load_multimedia_data(self._flow.inputs, inputs)
        # Inputs are assigned after validation and multimedia data loading, instead of at the start of the flow run.
        # This way, if validation or multimedia data loading fails, we avoid persisting invalid inputs.
        run_info.inputs = inputs
        output, nodes_outputs = self._traverse_nodes(inputs, context)
        output = self._stringify_generator_output(output) if not allow_generator_output else output
        # Persist the node runs for the nodes that have a generator output
        generator_output_nodes = [
            nodename for nodename, output in nodes_outputs.items() if isinstance(output, GeneratorType)
        ]
        run_tracker.persist_selected_node_runs(run_info, generator_output_nodes)
        run_tracker.allow_generator_types = allow_generator_output
        run_tracker.end_run(run_info.run_id, result=output)
        aggregation_inputs = self._extract_aggregation_inputs(nodes_outputs)
        return output, aggregation_inputs

    def _exec(
        self,
        inputs: Mapping[str, Any],
        run_id: Optional[str] = None,
        line_number: Optional[int] = None,
        variant_id: str = "",
        validate_inputs: bool = False,
        allow_generator_output: bool = False,
    ) -> LineResult:
        """execute line run

        Args:
            inputs (Mapping): flow inputs
            run_id: the id to identify the flow run
            line_number: line number for batch inputs
            validate_inputs:
                Flag to indicate if input validation needed. It is used along with "_raise_ex" to
                define if exception shall be raised if inputs validation (type check, etc) failed
                The flag is True for Flow Run, False for bulk run as default
            allow_generator_output:
                Flag to indicate if generator output is allowed.


        Returns:
            LineResult: Line run result
        """
        line_run_id = run_id if line_number is None else f"{run_id}_{line_number}"
        run_tracker = RunTracker(
            self._run_tracker._storage, self._run_tracker._run_mode, self._run_tracker.node_log_manager
        )
        # We need to copy the allow_generator_types from the original run_tracker.
        run_tracker.allow_generator_types = self._run_tracker.allow_generator_types
        run_info: FlowRunInfo = run_tracker.start_flow_run(
            flow_id=self._flow_id,
            root_run_id=run_id,
            run_id=line_run_id,
            parent_run_id=run_id,
            index=line_number,
            variant_id=variant_id,
        )
        context = FlowExecutionContext(
            name=self._flow.name,
            run_tracker=run_tracker,
            cache_manager=self._cache_manager,
            run_id=run_id,
            flow_id=self._flow_id,
            line_number=line_number,
            variant_id=variant_id,
        )
        output = {}
        aggregation_inputs = {}
        try:
<<<<<<< HEAD
            if validate_inputs:
                inputs = FlowValidator.ensure_flow_inputs_type(flow=self._flow, inputs=inputs, idx=line_number)
            inputs = load_multimedia_data(self._flow.inputs, inputs)
            # Inputs are assigned after validation and multimedia data loading, instead of at the start of the flow run.
            # This way, if validation or multimedia data loading fails, we avoid persisting invalid inputs.
            run_info.inputs = inputs
            output, nodes_outputs = self._traverse_nodes(inputs, context)
            output = self._stringify_generator_output(output) if not allow_generator_output else output
            # Persist the node runs for the nodes that have a generator output
            generator_output_nodes = [
                nodename for nodename, output in nodes_outputs.items() if isinstance(output, GeneratorType)
            ]
            run_tracker.persist_selected_node_runs(run_info, generator_output_nodes)
            run_tracker.allow_generator_types = allow_generator_output
            run_tracker.end_run(line_run_id, result=output)
            aggregation_inputs = extract_aggregation_inputs(self._flow, nodes_outputs)
=======
            output, aggregation_inputs = self._exec_inner_with_trace(
                inputs,
                run_info,
                run_tracker,
                context,
                validate_inputs,
                allow_generator_output,
            )
>>>>>>> 10c7e0cf
        except KeyboardInterrupt as ex:
            # Run will be cancelled when the process receives a SIGINT signal.
            # KeyboardInterrupt will be raised after asyncio finishes its signal handling
            # End run with the KeyboardInterrupt exception, so that its status will be Canceled
            flow_logger.info("Received KeyboardInterrupt, cancel the run.")
            run_tracker.end_run(line_run_id, ex=ex)
            raise
        except Exception as e:
            run_tracker.end_run(line_run_id, ex=e)
            if self._raise_ex:
                raise
        finally:
            run_tracker._update_flow_run_info_with_node_runs(run_info)
            run_tracker.persist_flow_run(run_info)
        node_run_infos = run_tracker.collect_child_node_runs(line_run_id)
        node_runs = {node_run.node: node_run for node_run in node_run_infos}
        return LineResult(output, aggregation_inputs, run_info, node_runs)

    def _extract_outputs(self, nodes_outputs, bypassed_nodes, flow_inputs):
        outputs = {}
        for name, output in self._flow.outputs.items():
            if output.reference.value_type == InputValueType.LITERAL:
                outputs[name] = output.reference.value
                continue
            if output.reference.value_type == InputValueType.FLOW_INPUT:
                outputs[name] = flow_inputs[output.reference.value]
                continue
            if output.reference.value_type != InputValueType.NODE_REFERENCE:
                raise NotSupported(
                    message_format=(
                        "The output type '{output_type}' is currently unsupported. "
                        "Please choose from available types: '{supported_output_type}' and try again."
                    ),
                    output_type=output.reference.value_type.value
                    if hasattr(output.reference.value_type, "value")
                    else output.reference.value_type,
                    supported_output_type=[output_type.value for output_type in InputValueType],
                )
            node = next((n for n in self._flow.nodes if n.name == output.reference.value), None)
            if not node:
                raise OutputReferenceNotExist(
                    message_format=(
                        "The output '{output_name}' for flow is incorrect. The node '{node_name}' "
                        "referenced by the output '{output_name}' can not found in flow. "
                        "Please rectify the error in your flow and try again."
                    ),
                    node_name=output.reference.value,
                    output_name=name,
                )
            if node.aggregation:
                # Note that the reduce node referenced in the output is not supported.
                continue
            if node.name not in nodes_outputs:
                raise NodeOutputNotFound(
                    message_format=(
                        "The output '{output_name}' for flow is incorrect. "
                        "No outputs found for node '{node_name}'. Please review the problematic "
                        "output and rectify the error."
                    ),
                    output_name=name,
                    node_name=node.name,
                )
            if output.reference.value in bypassed_nodes:
                flow_logger.warning(
                    f"The node referenced by output:'{output.reference.value}' is bypassed, which is not recommended."
                )
            node_result = nodes_outputs[output.reference.value]
            outputs[name] = _input_assignment_parser.parse_node_property(
                output.reference.value, node_result, output.reference.property
            )
        return outputs

    def _should_use_async(self):
        return (
            all(inspect.iscoroutinefunction(f) for f in self._tools_manager._tools.values())
            or os.environ.get("PF_USE_ASYNC", "false").lower() == "true"
        )

    def _traverse_nodes(self, inputs, context: FlowExecutionContext) -> Tuple[dict, dict]:
        batch_nodes = [node for node in self._flow.nodes if not node.aggregation]
        outputs = {}
        #  TODO: Use a mixed scheduler to support both async and thread pool mode.
        if self._should_use_async():
            flow_logger.info("Start executing nodes in async mode.")
            scheduler = AsyncNodesScheduler(self._tools_manager, self._node_concurrency)
            nodes_outputs, bypassed_nodes = asyncio.run(scheduler.execute(batch_nodes, inputs, context))
        else:
            flow_logger.info("Start executing nodes in thread pool mode.")
            nodes_outputs, bypassed_nodes = self._submit_to_scheduler(context, inputs, batch_nodes)
        outputs = self._extract_outputs(nodes_outputs, bypassed_nodes, inputs)
        return outputs, nodes_outputs

    def _stringify_generator_output(self, outputs: dict):
        for k, v in outputs.items():
            if isinstance(v, GeneratorType):
                outputs[k] = "".join(str(chuck) for chuck in v)

        return outputs

    def _submit_to_scheduler(self, context: FlowExecutionContext, inputs, nodes: List[Node]) -> Tuple[dict, dict]:
        if not isinstance(self._node_concurrency, int):
            raise UnexpectedError(
                message_format=(
                    "Flow execution failed. To proceed, ensure that a valid node concurrency value is set. "
                    "The current value is {current_value}. Please contact support for further assistance."
                ),
                current_value=self._node_concurrency,
            )
        return FlowNodesScheduler(
            self._tools_manager,
            inputs,
            nodes,
            self._node_concurrency,
            context,
        ).execute(self._line_timeout_sec)

    @staticmethod
    def apply_inputs_mapping(
        inputs: Mapping[str, Mapping[str, Any]],
        inputs_mapping: Mapping[str, str],
    ) -> Dict[str, Any]:
        # TODO: This function will be removed after the batch engine refactoring is completed.
        from promptflow._utils.inputs_mapping_utils import apply_inputs_mapping

        return apply_inputs_mapping(inputs, inputs_mapping)

    def enable_streaming_for_llm_flow(self, stream_required: Callable[[], bool]):
        """Enable the LLM node that is connected to output to return streaming results controlled by `stream_required`.

        If the stream_required callback returns True, the LLM node will return a generator of strings.
        Otherwise, the LLM node will return a string.

        :param stream_required: A callback that takes no arguments and returns a boolean value indicating whether \
        streaming results should be enabled for the LLM node.
        :type stream_required: Callable[[], bool]

        :return: None
        """
        for node in self._flow.nodes:
            streaming_option_parameter = self._parse_streaming_option_parameter(node)
            if (
                streaming_option_parameter is not None
                and self._flow.is_referenced_by_flow_output(node)
                and not self._flow.is_referenced_by_other_node(node)
            ):
                wrapper = _inject_stream_options(stream_required, streaming_option_parameter)
                self._tools_manager.wrap_tool(node.name, wrapper=wrapper)

    def _parse_streaming_option_parameter(self, node: Node) -> Optional[str]:
        if self._flow.is_llm_node(node):
            return "stream"
        tool_function = self._tools_manager.get_tool(node.name)
        return getattr(tool_function, STREAMING_OPTION_PARAMETER_ATTR, None)

    def ensure_flow_is_serializable(self):
        """Ensure that the flow is serializable.

        Some of the nodes may return a generator of strings to create streaming outputs.
        This is useful when the flow is deployed as a web service.
        However, in the interactive mode, the executor assumes that the node result is JSON serializable.

        This method adds a wrapper to each node in the flow
        to consume the streaming outputs and merge them into a string for executor usage.

        :return: None
        """
        for node in self._flow.nodes:
            self._tools_manager.wrap_tool(node.name, wrapper=_ensure_node_result_is_serializable)


def _inject_stream_options(should_stream: Callable[[], bool], streaming_option_parameter="stream"):
    """Inject the stream options to the decorated function.

    AzureOpenAI.completion and AzureOpenAI.chat tools support both stream and non-stream mode.
    The stream mode is controlled by the "stream" parameter.
    """

    def stream_option_decorator(f):
        # We only wrap the function if it has a "stream" parameter
        signature = inspect.signature(f)
        if streaming_option_parameter not in signature.parameters:
            return f

        @functools.wraps(f)
        def wrapper(*args, **kwargs):
            kwargs = kwargs or {}
            kwargs.update({streaming_option_parameter: should_stream()})

            return f(*args, **kwargs)

        return wrapper

    return stream_option_decorator


def enable_streaming_for_llm_tool(f):
    """Enable the stream mode for LLM tools that support it.

    :param f: The function to wrap.
    :type f: function
    :return: The wrapped function.
    :rtype: function

    AzureOpenAI.completion and AzureOpenAI.chat tools support both stream and non-stream mode.
    The stream mode is turned off by default. Use this wrapper to turn it on.
    """

    # We only wrap the function if it has a "stream" parameter
    signature = inspect.signature(f)
    if "stream" not in signature.parameters:
        return f

    @functools.wraps(f)
    def wrapper(*args, **kwargs):
        kwargs = kwargs or {}
        kwargs.update(stream=True)

        return f(*args, **kwargs)

    return wrapper


def _ensure_node_result_is_serializable(f):
    """Ensure the node result is serializable.

    Some of the nodes may return a generator of strings to create streaming outputs.
    This is useful when the flow is deployed as a web service.
    However, in the interactive mode, the executor assumes that the node result is JSON serializable.

    This wrapper ensures the node result is serializable
    by consuming the data from the generator and merging them into a string.
    """

    @functools.wraps(f)
    def wrapper(*args, **kwargs):
        result = f(*args, **kwargs)
        if isinstance(result, GeneratorType):
            result = "".join(str(trunk) for trunk in result)
        return result

    return wrapper


def execute_flow(
    flow_file: Path,
    working_dir: Path,
    output_dir: Path,
    connections: dict,
    inputs: Mapping[str, Any],
    *,
    run_id: str = None,
    run_aggregation: bool = True,
    enable_stream_output: bool = False,
    allow_generator_output: bool = False,  # TODO: remove this
    **kwargs,
) -> LineResult:
    """Execute the flow, including aggregation nodes.

    :param flow_file: The path to the flow file.
    :type flow_file: Path
    :param working_dir: The working directory of the flow.
    :type working_dir: Path
    :param output_dir: Relative path relative to working_dir.
    :type output_dir: Path
    :param connections: A dictionary containing connection information.
    :type connections: dict
    :param inputs: A dictionary containing the input values for the flow.
    :type inputs: Mapping[str, Any]
    :param enable_stream_output: Whether to allow stream (generator) output for flow output. Default is False.
    :type enable_stream_output: Optional[bool]
    :param run_id: Run id will be set in operation context and used for session.
    :type run_id: Optional[str]
    :param kwargs: Other keyword arguments to create flow executor.
    :type kwargs: Any
    :return: The line result of executing the flow.
    :rtype: ~promptflow.executor._result.LineResult
    """
    flow_executor = FlowExecutor.create(flow_file, connections, working_dir, raise_ex=False, **kwargs)
    flow_executor.enable_streaming_for_llm_flow(lambda: enable_stream_output)
    with _change_working_dir(working_dir):
        # execute nodes in the flow except the aggregation nodes
        # TODO: remove index=0 after UX no longer requires a run id similar to batch runs
        # (run_id_index, eg. xxx_0) for displaying the interface
        line_result = flow_executor.exec_line(
            inputs, index=0, allow_generator_output=allow_generator_output, run_id=run_id
        )
        # persist the output to the output directory
        line_result.output = persist_multimedia_data(line_result.output, base_dir=working_dir, sub_dir=output_dir)
        if run_aggregation and line_result.aggregation_inputs:
            # convert inputs of aggregation to list type
            flow_inputs = {k: [v] for k, v in inputs.items()}
            aggregation_inputs = {k: [v] for k, v in line_result.aggregation_inputs.items()}
            aggregation_results = flow_executor.exec_aggregation(
                flow_inputs, aggregation_inputs=aggregation_inputs, run_id=run_id
            )
            line_result.node_run_infos = {**line_result.node_run_infos, **aggregation_results.node_run_infos}
            line_result.run_info.metrics = aggregation_results.metrics
        if isinstance(line_result.output, dict):
            # remove line_number from output
            line_result.output.pop(LINE_NUMBER_KEY, None)
        return line_result<|MERGE_RESOLUTION|>--- conflicted
+++ resolved
@@ -825,7 +825,7 @@
         run_tracker.persist_selected_node_runs(run_info, generator_output_nodes)
         run_tracker.allow_generator_types = allow_generator_output
         run_tracker.end_run(run_info.run_id, result=output)
-        aggregation_inputs = self._extract_aggregation_inputs(nodes_outputs)
+        aggregation_inputs = extract_aggregation_inputs(self._flow, nodes_outputs)
         return output, aggregation_inputs
 
     def _exec(
@@ -880,24 +880,6 @@
         output = {}
         aggregation_inputs = {}
         try:
-<<<<<<< HEAD
-            if validate_inputs:
-                inputs = FlowValidator.ensure_flow_inputs_type(flow=self._flow, inputs=inputs, idx=line_number)
-            inputs = load_multimedia_data(self._flow.inputs, inputs)
-            # Inputs are assigned after validation and multimedia data loading, instead of at the start of the flow run.
-            # This way, if validation or multimedia data loading fails, we avoid persisting invalid inputs.
-            run_info.inputs = inputs
-            output, nodes_outputs = self._traverse_nodes(inputs, context)
-            output = self._stringify_generator_output(output) if not allow_generator_output else output
-            # Persist the node runs for the nodes that have a generator output
-            generator_output_nodes = [
-                nodename for nodename, output in nodes_outputs.items() if isinstance(output, GeneratorType)
-            ]
-            run_tracker.persist_selected_node_runs(run_info, generator_output_nodes)
-            run_tracker.allow_generator_types = allow_generator_output
-            run_tracker.end_run(line_run_id, result=output)
-            aggregation_inputs = extract_aggregation_inputs(self._flow, nodes_outputs)
-=======
             output, aggregation_inputs = self._exec_inner_with_trace(
                 inputs,
                 run_info,
@@ -906,7 +888,6 @@
                 validate_inputs,
                 allow_generator_output,
             )
->>>>>>> 10c7e0cf
         except KeyboardInterrupt as ex:
             # Run will be cancelled when the process receives a SIGINT signal.
             # KeyboardInterrupt will be raised after asyncio finishes its signal handling
