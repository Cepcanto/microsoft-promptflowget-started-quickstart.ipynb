--- conflicted
+++ resolved
@@ -735,10 +735,7 @@
             values_for_otel = {
                 "batch_run_id": run_id,
                 "line_number": line_number,
-<<<<<<< HEAD
                 "line_run_id": f"{run_id}_{line_number}",
-=======
->>>>>>> a09016db
             }
         else:
             values_for_otel = {"line_run_id": run_id}
@@ -833,11 +830,7 @@
             output = result.output
             # enrich span with output
             enrich_span_with_output(span, output)
-<<<<<<< HEAD
-            enrich_span_with_openai_tokens(span, TraceType.FLOW)
-=======
             enrich_span_with_openai_tokens(span, trace_type=TraceType.FLOW)
->>>>>>> a09016db
             # set status
             span.set_status(StatusCode.OK)
             return result
