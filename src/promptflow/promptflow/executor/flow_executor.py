# ---------------------------------------------------------
# Copyright (c) Microsoft Corporation. All rights reserved.
# ---------------------------------------------------------
import copy
import functools
import inspect
import os
import uuid
from pathlib import Path
from threading import current_thread
from types import GeneratorType
from typing import AbstractSet, Any, Callable, Dict, List, Mapping, Optional, Tuple

import yaml

from promptflow._core.cache_manager import AbstractCacheManager
from promptflow._core.flow_execution_context import FlowExecutionContext
from promptflow._core.metric_logger import add_metric_logger, remove_metric_logger
from promptflow._core.openai_injector import inject_openai_api
from promptflow._core.operation_context import OperationContext
from promptflow._core.run_tracker import RunTracker
from promptflow._core.tool import ToolInvoker
from promptflow._core.tools_manager import ToolsManager
from promptflow._utils.context_utils import _change_working_dir
from promptflow._utils.logger_utils import logger
from promptflow._utils.utils import transpose
from promptflow.contracts.flow import Flow, InputAssignment, InputValueType, Node
from promptflow.contracts.run_info import FlowRunInfo, Status
from promptflow.contracts.run_mode import RunMode
from promptflow.exceptions import ErrorTarget, PromptflowException, SystemErrorException, ValidationException
from promptflow.executor import _input_assignment_parser
from promptflow.executor._errors import NodeConcurrencyNotFound, OutputReferenceSkipped
from promptflow.executor._flow_nodes_scheduler import (
    DEFAULT_CONCURRENCY_BULK,
    DEFAULT_CONCURRENCY_FLOW,
    FlowNodesScheduler,
)
from promptflow.executor._result import AggregationResult, BulkResult, LineResult
from promptflow.executor._tool_invoker import DefaultToolInvoker
from promptflow.executor._tool_resolver import ToolResolver
from promptflow.storage._run_storage import DummyRunStorage
from promptflow.executor.flow_validator import FlowValidator
from promptflow.storage import AbstractRunStorage

LINE_NUMBER_KEY = "line_number"  # Using the same key with portal.
LINE_TIMEOUT_SEC = 600


class FlowExecutor:
    """This class is used to execute a single flow for different inputs."""

    _DEFAULT_WORKER_COUNT = 16

    def __init__(
        self,
        flow: Flow,
        connections: dict,
        run_tracker: RunTracker,
        cache_manager: AbstractCacheManager,
        loaded_tools: Mapping[str, Callable],
        *,
        worker_count=None,
        raise_ex: bool = False,
        working_dir=None,
        line_timeout_sec=LINE_TIMEOUT_SEC,
        flow_file=None,
    ):
        # Inject OpenAI API to make sure traces and headers injection works and
        # update OpenAI API configs from environment variables.
        inject_openai_api()

        self._flow = flow
        self._flow_id = flow.id or str(uuid.uuid4())
        self._connections = connections
        self._aggregation_inputs_references = self._get_aggregation_inputs_properties(flow)
        self._aggregation_nodes = {node.name for node in self._flow.nodes if node.aggregation}
        if worker_count is not None:
            self._worker_count = worker_count
        else:
            try:
                worker_count = int(os.environ.get("PF_WORKER_COUNT", self._DEFAULT_WORKER_COUNT))
                self._worker_count = worker_count
            except Exception:
                self._worker_count = self._DEFAULT_WORKER_COUNT
        if self._worker_count <= 0:
            self._worker_count = self._DEFAULT_WORKER_COUNT
        self._run_tracker = run_tracker
        self._cache_manager = cache_manager
        self._loaded_tools = loaded_tools
        self._working_dir = working_dir
        self._line_timeout_sec = line_timeout_sec
        self._flow_file = flow_file
        try:
            self._tools_manager = ToolsManager(loaded_tools)
            tool_to_meta = {tool.name: tool for tool in flow.tools}
            custom_tools = {
                node.name: self._tools_manager._load_custom_tool(tool_to_meta[node.tool], node.name)
                for node in flow.nodes
                if not self._tools_manager.loaded(node.name)
            }
            self._tools_manager.load_tools(custom_tools)
        except PromptflowException as e:
            # For PromptflowException, we don't wrap it, because need generate ErrorResponse by inner exception.
            # Will try to find one common way to handle this case.
            raise e
        except Exception as e:
            raise ValueError(f"Failed to load custom tools for flow due to exception:\n {e}.") from e
        for node in flow.nodes:
            self._tools_manager.assert_loaded(node.name)
        self._raise_ex = raise_ex
        self._log_interval = 60
        self._processing_idx = None
        self._completed_idx = None
        # TODO: Improve the experience about configuring node concurrency.
        self._node_concurrency = DEFAULT_CONCURRENCY_BULK

    @classmethod
    def create(
        cls,
        flow_file: Path,
        connections: dict,
        working_dir: Optional[Path] = None,
        *,
        storage: Optional[AbstractRunStorage] = None,
        raise_ex: bool = True,
        node_override: Optional[Dict[str, Dict[str, Any]]] = None,
        line_timeout_sec: int = LINE_TIMEOUT_SEC,
    ) -> "FlowExecutor":
        working_dir = Flow._resolve_working_dir(flow_file, working_dir)
        flow = Flow.from_yaml(flow_file, working_dir=working_dir, gen_tool=False)
        if node_override:
            flow = flow._apply_node_overrides(node_override)
        flow = flow._apply_default_node_variants()
        package_tool_keys = [node.source.tool for node in flow.nodes if node.source and node.source.tool]
        tool_resolver = ToolResolver(working_dir, connections, package_tool_keys)

        with _change_working_dir(working_dir):
            resolved_tools = [tool_resolver.resolve_tool_by_node(node) for node in flow.nodes]
        flow = Flow(
            flow.id, flow.name, [r.node for r in resolved_tools], inputs=flow.inputs, outputs=flow.outputs, tools=[]
        )
        # ensure_flow_valid including validation + resolve
        # Todo: 1) split pure validation + resovle from below method 2) provide completed validation()
        flow = FlowValidator._validate_nodes_topology(flow)
        flow.outputs = FlowValidator._ensure_outputs_valid(flow)

        if storage is None:
            storage = DummyRunStorage()
        run_tracker = RunTracker(storage)

        cache_manager = AbstractCacheManager.init_from_env()

        ToolInvoker.activate(DefaultToolInvoker())

        return FlowExecutor(
            flow=flow,
            connections=connections,
            run_tracker=run_tracker,
            cache_manager=cache_manager,
            loaded_tools={r.node.name: r.callable for r in resolved_tools},
            raise_ex=raise_ex,
            working_dir=working_dir,
            line_timeout_sec=line_timeout_sec,
            flow_file=flow_file,
        )

    @classmethod
    def load_and_exec_node(
        cls,
        flow_file: Path,
        node_name: str,
        *,
        flow_inputs: Optional[Mapping[str, Any]] = None,
        dependency_nodes_outputs: Optional[Mapping[str, Any]] = None,
        connections: Optional[dict] = None,
        working_dir: Optional[Path] = None,
        raise_ex: bool = False,
    ):
        OperationContext.get_instance().run_mode = RunMode.SingleNode.name
        dependency_nodes_outputs = dependency_nodes_outputs or {}

        # Load the node from the flow file
        working_dir = Flow._resolve_working_dir(flow_file, working_dir)
        with open(working_dir / flow_file, "r") as fin:
            flow = Flow.deserialize(yaml.safe_load(fin))
        node = flow.get_node(node_name)
        if node is None:
            raise ValueError(f"Node {node_name} not found in flow {flow_file}.")
        if not node.source or not node.type:
            raise ValueError(f"Node {node_name} is not a valid node in flow {flow_file}.")

        converted_flow_inputs_for_node = FlowValidator.convert_flow_inputs_for_node(flow, node, flow_inputs)
        package_tool_keys = [node.source.tool] if node.source and node.source.tool else []
        tool_resolver = ToolResolver(working_dir, connections, package_tool_keys)
        resolved_node = tool_resolver.resolve_tool_by_node(node)

        # Prepare callable and real inputs here

        resolved_inputs = {}
        for k, v in resolved_node.node.inputs.items():
            value = _input_assignment_parser.parse_value(v, dependency_nodes_outputs, converted_flow_inputs_for_node)
            resolved_inputs[k] = value
            if resolved_node.node.aggregation:
                # For aggregation node, we need to convert value to list.
                if (
                    v.value_type == InputValueType.FLOW_INPUT
                    or v.value_type == InputValueType.NODE_REFERENCE
                    and flow.is_normal_node(v.value)
                ):
                    resolved_inputs[k] = [value]

        # Note that the init args are only used when resolving the tool,
        # so we need to remove them from the inputs before invoking.
        resolved_inputs = {k: v for k, v in resolved_inputs.items() if k not in resolved_node.init_args}

        # TODO: Simplify the logic here
        run_tracker = RunTracker(DummyRunStorage())
        with run_tracker.node_log_manager:
            ToolInvoker.activate(DefaultToolInvoker())

            # Will generate node run in context
            context = FlowExecutionContext(
                name=flow.name,
                run_tracker=run_tracker,
                cache_manager=AbstractCacheManager.init_from_env(),
            )
            context.current_node = node
            context.start()
            try:
                resolved_node.callable(**resolved_inputs)
            except Exception:
                if raise_ex:
                    raise
            finally:
                context.end()
            node_runs = run_tracker.collect_node_runs()
            if len(node_runs) != 1:
                # Should not happen except there is bug in run_tracker or thread control.
                raise NodeResultCountNotMatch("Expecting eactly one node run.")
            return node_runs[0]

    @staticmethod
    def update_environment_variables_with_connections(connections: dict):
        from promptflow._sdk._utils import update_environment_variables_with_connections

        return update_environment_variables_with_connections(connections)

    def convert_flow_input_types(self, inputs: dict):
        """
        Convert flow inputs type if existing. Ignore missing inputs.

        return:
            type converted inputs
        """
        return FlowValidator.resolve_flow_inputs_type(self._flow, inputs)

    @property
    def _default_inputs_mapping(self):
        return {key: f"${{data.{key}}}" for key in self._flow.inputs}

    @property
    def has_aggregation_node(self):
        return len(self._aggregation_nodes) > 0

    @property
    def aggregation_nodes(self):
        return self._aggregation_nodes

    @staticmethod
    def _get_aggregation_inputs_properties(flow: Flow) -> AbstractSet[str]:
        normal_node_names = {node.name for node in flow.nodes if flow.is_normal_node(node.name)}
        properties = set()
        for node in flow.nodes:
            if node.name in normal_node_names:
                continue
            for value in node.inputs.values():
                if not value.value_type == InputValueType.NODE_REFERENCE:
                    continue
                if value.value in normal_node_names:
                    properties.add(value.serialize())
        return properties

    def _collect_lines(self, indexes: List[int], kvs: Mapping[str, List]) -> Mapping[str, List]:
        """Collect the values from the kvs according to the indexes."""
        return {k: [v[i] for i in indexes] for k, v in kvs.items()}

    def _fill_lines(self, idxes, values, nlines):
        """Fill the values into the result list according to the indexes."""
        result = [None] * nlines
        for idx, value in zip(idxes, values):
            result[idx] = value
        return result

    def _handle_line_failures(self, run_infos: List[FlowRunInfo], raise_on_line_failure: bool = False):
        failed = [i for i, r in enumerate(run_infos) if r.status == Status.Failed]
        failed_msg = None
        if len(failed) > 0:
            failed_indexes = ",".join([str(i) for i in failed])
            first_fail_exception = run_infos[failed[0]].error["message"]
            if raise_on_line_failure:
                failed_msg = "Flow run failed due to the error: " + first_fail_exception
                raise Exception(failed_msg)

            failed_msg = (
                f"{len(failed)}/{len(run_infos)} flow run failed, indexes: [{failed_indexes}],"
                f" exception of index {failed[0]}: {first_fail_exception}"
            )
            logger.error(failed_msg)

    def _exec_batch_with_threads(
        self, batch_inputs: List[dict], run_id, validate_inputs: bool = True, variant_id: str = ""
    ) -> List[LineResult]:
        nlines = len(batch_inputs)
        line_number = [
            batch_input["line_number"] for batch_input in batch_inputs if "line_number" in batch_input.keys()
        ]
        has_line_number = len(line_number) > 0
        if not has_line_number:
            line_number = [i for i in range(nlines)]

        # TODO: Such scenario only occurs in legacy scenarios, will be deprecated.
        has_duplicates = len(line_number) != len(set(line_number))
        if has_duplicates:
            line_number = [i for i in range(nlines)]

        result_list = []

        from ._line_execution_process_pool import LineExecutionProcessPool

        with LineExecutionProcessPool(
            self,
            nlines,
            run_id,
            variant_id,
            validate_inputs,
        ) as pool:
            result_list = pool.run(zip(line_number, batch_inputs))

        return sorted(result_list, key=lambda r: r.run_info.index)

    def _exec_aggregation_with_bulk_results(
        self,
        batch_inputs: List[dict],
        results: List[LineResult],
        run_id=None,
    ) -> AggregationResult:
        if not self.aggregation_nodes:
            return AggregationResult({}, {}, {})

        logger.info("Executing aggregation nodes...")

        run_infos = [r.run_info for r in results]
        succeeded = [i for i, r in enumerate(run_infos) if r.status == Status.Completed]

        succeeded_batch_inputs = [batch_inputs[i] for i in succeeded]
        resolved_succeeded_batch_inputs = [
            FlowValidator.ensure_flow_inputs_type(flow=self._flow, inputs=input) for input in succeeded_batch_inputs
        ]

        succeeded_inputs = transpose(resolved_succeeded_batch_inputs, keys=list(self._flow.inputs.keys()))

        aggregation_inputs = transpose(
            [result.aggregation_inputs for result in results],
            keys=self._aggregation_inputs_references,
        )
        succeeded_aggregation_inputs = self._collect_lines(succeeded, aggregation_inputs)
        try:
            aggr_results = self._exec_aggregation(succeeded_inputs, succeeded_aggregation_inputs, run_id)
            logger.info("Finish executing aggregation nodes.")
            return aggr_results
        except PromptflowException as e:
            # For PromptflowException, we already do classification, so throw directly.
            raise e
        except Exception as e:
            raise Exception(f"Failed to run aggregation nodes:\n {e}.") from e

    @staticmethod
    def _try_get_aggregation_input(val: InputAssignment, aggregation_inputs: dict):
        if val.value_type != InputValueType.NODE_REFERENCE:
            return val
        serialized_val = val.serialize()
        if serialized_val not in aggregation_inputs:
            return val
        return InputAssignment(value=aggregation_inputs[serialized_val])

    def get_status_summary(self, run_id: str):
        return self._run_tracker.get_status_summary(run_id)

    def exec_aggregation(
        self,
        inputs: Mapping[str, Any],
        aggregation_inputs: Mapping[str, Any],
        run_id=None,
        node_concurrency=DEFAULT_CONCURRENCY_FLOW,
    ) -> AggregationResult:
        self._node_concurrency = node_concurrency
        with self._run_tracker.node_log_manager:
            return self._exec_aggregation(inputs, aggregation_inputs, run_id)

    def _exec_aggregation(
        self,
        inputs: Mapping[str, Any],
        aggregation_inputs: Mapping[str, Any],
        run_id=None,
    ) -> AggregationResult:
        if not self._flow.has_aggregation_node:
            return AggregationResult({}, {}, {})
        run_id = run_id or str(uuid.uuid4())
        nodes = [copy.deepcopy(node) for node in self._flow.nodes if node.aggregation]
        # Update the inputs of the aggregation nodes with the aggregation inputs.
        for node in nodes:
            node.inputs = {
                k: FlowExecutor._try_get_aggregation_input(v, aggregation_inputs) for k, v in node.inputs.items()
            }

        # TODO: Use a new run tracker to avoid memory increase infinitely.
        run_tracker = self._run_tracker
        context = FlowExecutionContext(
            name=self._flow.name,
            run_tracker=run_tracker,
            cache_manager=self._cache_manager,
            run_id=run_id,
            flow_id=self._flow_id,
        )
        metrics = {}

        def _log_metric(key, value):
            metrics[key] = value

        add_metric_logger(_log_metric)
        try:
            self._submit_to_scheduler(context, inputs, nodes)
            node_run_infos = run_tracker.collect_child_node_runs(run_id)
            # Output is set as an empty dict, because the aggregation outputs story is not finalized.
            return AggregationResult({}, metrics, {run.node: run for run in node_run_infos})
        finally:
            remove_metric_logger(_log_metric)

    def exec(self, inputs: dict, node_concurency=DEFAULT_CONCURRENCY_FLOW) -> dict:
        self._node_concurrency = node_concurency
        result = self._exec(inputs)
        #  TODO: remove this line once serving directly calling self.exec_line
        self._add_line_results([result])
        return result.output or {}

    def _exec_in_thread(self, args) -> LineResult:
        inputs, run_id, line_number, variant_id, validate_inputs = args
        thread_name = current_thread().name
        self._processing_idx[line_number] = thread_name
        self._run_tracker._activate_in_context()
        results = self._exec(
            inputs, run_id=run_id, line_number=line_number, variant_id=variant_id, validate_inputs=validate_inputs
        )
        self._run_tracker._deactivate_in_context()
        self._processing_idx.pop(line_number)
        self._completed_idx[line_number] = thread_name
        return results

    def _extract_aggregation_inputs(self, nodes_outputs: dict):
        return {
            prop: self._extract_aggregation_input(nodes_outputs, prop) for prop in self._aggregation_inputs_references
        }

    def _extract_aggregation_input(self, nodes_outputs: dict, aggregation_input_property: str):
        assign = InputAssignment.deserialize(aggregation_input_property)
        return _input_assignment_parser.parse_value(assign, nodes_outputs, {})

    def exec_line(
        self,
        inputs: Mapping[str, Any],
        index: Optional[int] = None,
        run_id: Optional[str] = None,
        variant_id: str = "",
        validate_inputs: bool = True,
        node_concurrency=DEFAULT_CONCURRENCY_FLOW,
        allow_generator_output: bool = False,
    ) -> LineResult:
        self._node_concurrency = node_concurrency
        # For flow run, validate inputs as default
        with self._run_tracker.node_log_manager:
            # exec_line interface may be called by exec_bulk, so we only set run_mode as flow run when
            # it is not set.
            operation_context = OperationContext.get_instance()
            operation_context.run_mode = operation_context.get("run_mode", None) or RunMode.Test.name
            line_result = self._exec(
                inputs,
                run_id=run_id,
                line_number=index,
                variant_id=variant_id,
                validate_inputs=validate_inputs,
                allow_generator_output=allow_generator_output,
            )
        #  Return line result with index
        if index is not None and isinstance(line_result.output, dict):
            line_result.output[LINE_NUMBER_KEY] = index
        return line_result

    def _add_line_results(self, line_results: List[LineResult]):
        self._run_tracker._flow_runs.update({result.run_info.run_id: result.run_info for result in line_results})
        self._run_tracker._node_runs.update(
            {
                node_run_info.run_id: node_run_info
                for result in line_results
                for node_run_info in result.node_run_infos.values()
            }
        )

    def exec_bulk(
        self,
        inputs: List[Dict[str, Any]],
        run_id: str = None,
        validate_inputs: bool = True,
        raise_on_line_failure: bool = False,
        node_concurrency=DEFAULT_CONCURRENCY_BULK,
    ) -> BulkResult:
        """
        The entry points for bulk run execution

        Parameters
        ----------
        inputs:
            The batch inputs for the flow in the executor
        run_id:
            parent run id for current flow run, if any
            Todo: discuss with sdk if we keep this
        validate_inputs:
            flag to indicate if do inputs data validation
        raise_on_line_failure:
            flag to indicate if raise exception if line execution failed for bulk run

        Returns
        -------
            BulkResults including flow results and metrics
        """
        self._node_concurrency = node_concurrency
        run_id = run_id or str(uuid.uuid4())
        with self._run_tracker.node_log_manager:
            OperationContext.get_instance().run_mode = RunMode.Batch.name
            line_results = self._exec_batch_with_threads(inputs, run_id, validate_inputs=validate_inputs)
            self._add_line_results(line_results)  # For bulk run, currently we need to add line results to run_tracker
            self._handle_line_failures([r.run_info for r in line_results], raise_on_line_failure)
            aggr_results = self._exec_aggregation_with_bulk_results(inputs, line_results, run_id)
        outputs = [
            {LINE_NUMBER_KEY: r.run_info.index, **r.output}
            for r in line_results
            if r.run_info.status == Status.Completed
        ]
        return BulkResult(
            outputs=outputs,
            metrics=aggr_results.metrics,
            line_results=line_results,
            aggr_results=aggr_results,
        )

    def validate_and_apply_inputs_mapping(self, inputs, inputs_mapping):
        inputs_mapping = self._complete_inputs_mapping_by_default_value(inputs_mapping)
        resolved_inputs = self._apply_inputs_mapping_for_all_lines(inputs, inputs_mapping)
        return resolved_inputs

    def _complete_inputs_mapping_by_default_value(self, inputs_mapping):
        inputs_mapping = inputs_mapping or {}
        result_mapping = self._default_inputs_mapping
        result_mapping.update(inputs_mapping)
        return result_mapping

    def _exec(
        self,
        inputs: Mapping[str, Any],
        run_id: Optional[str] = None,
        line_number: Optional[int] = None,
        variant_id: str = "",
        validate_inputs: bool = False,
        allow_generator_output: bool = False,
    ) -> LineResult:
        """
        execute line run

        Args:
            inputs (Mapping): flow inputs
            run_id: the id to identify the flow run
            line_number: line number for batch inputs
            validate_inputs:
                Flag to indicate if input validation needed. It is used along with "_raise_ex" to
                define if exception shall be raised if inputs validation (type check, etc) failed
                The flag is True for Flow Run, False for bulk run as default
            allow_generator_output:
                Flag to indicate if generator output is allowed.


        Returns:
            LineResult: Line run result
        """
        run_id = run_id or str(uuid.uuid4())
        line_run_id = run_id if line_number is None else f"{run_id}_{line_number}"
        run_tracker = RunTracker(
            self._run_tracker._storage, self._run_tracker._run_mode, self._run_tracker.node_log_manager
        )
        # We need to copy the allow_generator_types from the original run_tracker.
        run_tracker.allow_generator_types = self._run_tracker.allow_generator_types
        run_info: FlowRunInfo = run_tracker.start_flow_run(
            flow_id=self._flow_id,
            root_run_id=run_id,
            run_id=line_run_id,
            parent_run_id=run_id,
            inputs={k: inputs[k] for k in self._flow.inputs if k in inputs},
            index=line_number,
            variant_id=variant_id,
        )
        context = FlowExecutionContext(
            name=self._flow.name,
            run_tracker=run_tracker,
            cache_manager=self._cache_manager,
            run_id=run_id,
            flow_id=self._flow_id,
            line_number=line_number,
            variant_id=variant_id,
        )
        output = {}
        aggregation_inputs = {}
        try:
            if validate_inputs:
                inputs = FlowValidator.ensure_flow_inputs_type(flow=self._flow, inputs=inputs, idx=line_number)
            output, nodes_outputs = self._traverse_nodes(inputs, context)
            output = self._stringify_generator_output(output) if not allow_generator_output else output
            run_tracker.allow_generator_types = allow_generator_output
            run_tracker.end_run(line_run_id, result=output)
            aggregation_inputs = self._extract_aggregation_inputs(nodes_outputs)
        except Exception as e:
            run_tracker.end_run(line_run_id, ex=e)
            if self._raise_ex:
                raise
        finally:
            run_tracker._update_flow_run_info_with_node_runs(run_info)
            run_tracker.persist_flow_run(run_info)
        node_run_infos = run_tracker.collect_child_node_runs(line_run_id)
        node_runs = {node_run.node: node_run for node_run in node_run_infos}
        return LineResult(output, aggregation_inputs, run_info, node_runs)

<<<<<<< HEAD
    def extract_outputs(self, nodes_outputs, skipped_nodes, flow_inputs):
=======
    def _extract_outputs(self, nodes_outputs, flow_inputs):
>>>>>>> 0b8baeaa
        outputs = {}
        for name, output in self._flow.outputs.items():
            if output.reference.value_type == InputValueType.LITERAL:
                outputs[name] = output.reference.value
                continue
            if output.reference.value_type == InputValueType.FLOW_INPUT:
                outputs[name] = flow_inputs[output.reference.value]
                continue
            if output.reference.value_type != InputValueType.NODE_REFERENCE:
                raise NotImplementedError(f"Unsupported output type {output.reference.value_type}")
            node = next((n for n in self._flow.nodes if n.name == output.reference.value), None)
            if not node:
                raise ValueError(f"Invalid node name {output.reference.value}")
            if node.aggregation:
                # Note that the reduce node referenced in the output is not supported.
                continue
            if node.name not in nodes_outputs:
                if node.name in skipped_nodes:
                    raise OutputReferenceSkipped(
                        "Failed to extract output because the reference "
                        f"node {output.reference.value!r} has been skipped.")
                raise ValueError(f"Node {output.reference.value} not found in results.")
            node_result = nodes_outputs[output.reference.value]
            outputs[name] = _input_assignment_parser.parse_node_property(
                output.reference.value, node_result, output.reference.property
            )
        return outputs

    def _traverse_nodes(self, inputs, context: FlowExecutionContext) -> Tuple[dict, dict]:
        batch_nodes = [node for node in self._flow.nodes if not node.aggregation]
        outputs = {}
<<<<<<< HEAD
        nodes_outputs, skipped_nodes = self._submit_to_scheduler(context, inputs, batch_nodes)
        outputs = self.extract_outputs(nodes_outputs, skipped_nodes, inputs)
=======
        nodes_outputs = self._submit_to_scheduler(context, inputs, batch_nodes)
        outputs = self._extract_outputs(nodes_outputs, inputs)
>>>>>>> 0b8baeaa
        return outputs, nodes_outputs

    def _stringify_generator_output(self, outputs: dict):
        for k, v in outputs.items():
            if isinstance(v, GeneratorType):
                outputs[k] = "".join(str(chuck) for chuck in v)

        return outputs

    def _submit_to_scheduler(self, context: FlowExecutionContext, inputs, nodes: List[Node]) -> Tuple[dict, dict]:
        if not isinstance(self._node_concurrency, int):
            raise NodeConcurrencyNotFound("Need to set node concurrency as using flow executor.")
        return FlowNodesScheduler(self._tools_manager).execute(context, inputs, nodes, self._node_concurrency)

    @staticmethod
    def apply_inputs_mapping(
        inputs: Mapping[str, Mapping[str, Any]],
        inputs_mapping: Mapping[str, str],
    ) -> Dict[str, Any]:
        """Apply inputs mapping to inputs for new contract.

        For example:
        inputs: {
            "data": {"answer": 123, "question": "dummy"},
            "baseline": {"answer": 322},
        }
        inputs_mapping: {
            "question": "${data.question}",  # Question from the data
            "groundtruth": "${data.answer}",  # Answer from the data
            "baseline": "${baseline.answer}",  # Answer from the baseline
            "deployment_name": "text-davinci-003",  # literal value
        }

        Returns: {
            "question": "dummy",
            "groundtruth": 123,
            "baseline": 322,
            "deployment_name": "text-davinci-003",
        }
        """
        import re

        result = {}
        notfound_mapping_relations = []
        for map_to_key, map_value in inputs_mapping.items():
            # Ignore reserved key configuration from inputs mapping.
            if map_to_key == LINE_NUMBER_KEY:
                continue
            if not isinstance(map_value, str):  # All non-string values are literal values.
                result[map_to_key] = map_value
                continue
            match = re.search(r"^\${([^{}]+)}$", map_value)
            if match is not None:
                pattern = match.group(1)
                # Could also try each paire of key value from inputs to match the pattern.
                # But split pattern by '.' is one deterministic way.
                # So, give key with less '.' higher priority.
                splitted_str = pattern.split(".")
                find_match = False
                for i in range(1, len(splitted_str)):
                    key = ".".join(splitted_str[:i])
                    source = ".".join(splitted_str[i:])
                    if key in inputs and source in inputs[key]:
                        find_match = True
                        result[map_to_key] = inputs[key][source]
                        break
                if not find_match:
                    notfound_mapping_relations.append(map_value)
            else:
                result[map_to_key] = map_value  # Literal value
        # Return all not found mapping relations in one exception to provide better debug experience.
        if notfound_mapping_relations:
            raise MappingSourceNotFound(
                f"Couldn't find these mapping relations: {', '.join(notfound_mapping_relations)}. "
                "Please make sure your input mapping keys and values match your YAML input section and input data. "
                "If a mapping value has a '${data' prefix, it might be generated from the YAML input section, "
                "and you may need to manually assign input mapping based on your input data."
            )
        # For PRS scenario, apply_inputs_mapping will be used for exec_line and line_number is not necessary.
        if LINE_NUMBER_KEY in inputs:
            result[LINE_NUMBER_KEY] = inputs[LINE_NUMBER_KEY]
        return result

    @staticmethod
    def _merge_input_dicts_by_line(
        input_dict: Mapping[str, List[Mapping[str, Any]]],
    ) -> List[Mapping[str, Mapping[str, Any]]]:
        for input_key, list_of_one_input in input_dict.items():
            if len(list_of_one_input) == 0:
                raise EmptyInputListError(f"List from key '{input_key}' is empty.")

        # Check if line numbers are aligned.
        all_lengths_without_line_number = {
            input_key: len(list_of_one_input)
            for input_key, list_of_one_input in input_dict.items()
            if not any(LINE_NUMBER_KEY in one_item for one_item in list_of_one_input)
        }
        if len(set(all_lengths_without_line_number.values())) > 1:
            raise LineNumberNotAlign(
                "Line numbers are not aligned. Some lists have dictionaries missing the 'line_number' key, "
                f"and the lengths of these lists are different. List lengths: {all_lengths_without_line_number}"
            )

        # Collect each line item from each input.
        tmp_dict = {}
        for input_key, list_of_one_input in input_dict.items():
            if input_key in all_lengths_without_line_number:
                # Assume line_number start from 0.
                for index, one_line_item in enumerate(list_of_one_input):
                    if index not in tmp_dict:
                        tmp_dict[index] = {}
                    tmp_dict[index][input_key] = one_line_item
            else:
                for one_line_item in list_of_one_input:
                    if LINE_NUMBER_KEY in one_line_item:
                        index = one_line_item[LINE_NUMBER_KEY]
                        if index not in tmp_dict:
                            tmp_dict[index] = {}
                        tmp_dict[index][input_key] = one_line_item
        result = []
        for line, valus_for_one_line in tmp_dict.items():
            # Missing input is not acceptable line.
            if len(valus_for_one_line) != len(input_dict):
                continue
            valus_for_one_line[LINE_NUMBER_KEY] = line
            result.append(valus_for_one_line)
        return result

    @staticmethod
    def _apply_inputs_mapping_for_all_lines(
        input_dict: Mapping[str, List[Mapping[str, Any]]],
        inputs_mapping: Mapping[str, str],
    ) -> List[Dict[str, Any]]:
        """Apply inputs mapping to all input lines.

        For example:
        input_dict = {
            'data': [{'question': 'q1', 'answer': 'ans1'}, {'question': 'q2', 'answer': 'ans2'}],
            'baseline': [{'answer': 'baseline_ans1'}, {'answer': 'baseline_ans2'}],
            'output': [{'answer': 'output_ans1', 'line_number': 0}, {'answer': 'output_ans2', 'line_number': 1}],
        }
        inputs_mapping: {
            "question": "${data.question}",  # Question from the data
            "groundtruth": "${data.answer}",  # Answer from the data
            "baseline": "${baseline.answer}",  # Answer from the baseline
            "deployment_name": "text-davinci-003",  # literal value
            "answer": "${output.answer}",  # Answer from the output
            "line_number": "${output.line_number}",  # Answer from the output
        }

        Returns:
        [{
            "question": "q1",
            "groundtruth": "ans1",
            "baseline": "baseline_ans1",
            "answer": "output_ans1",
            "deployment_name": "text-davinci-003",
            "line_number": 0,
        },
        {
            "question": "q2",
            "groundtruth": "ans2",
            "baseline": "baseline_ans2",
            "answer": "output_ans2",
            "deployment_name": "text-davinci-003",
            "line_number": 1,
        }]
        """
        if inputs_mapping is None:
            # This exception should not happen since we should use default inputs_mapping if not provided.
            raise NoneInputsMappingIsNotSupported("Inputs mapping is None.")
        merged_list = FlowExecutor._merge_input_dicts_by_line(input_dict)
        if len(merged_list) == 0:
            raise EmptyInputAfterMapping("Input data does not contain a complete line. Please check your input.")

        result = [FlowExecutor.apply_inputs_mapping(item, inputs_mapping) for item in merged_list]
        return result

    def enable_streaming_for_llm_flow(self, stream_required: Callable[[], bool]):
        """Enable the LLM node that is connected to output to return streaming results controlled by stream_required.

        If the stream_required callback returns True, the LLM node will return a generator of strings.
        Otherwise, the LLM node will return a string.
        """
        for node in self._flow.nodes:
            if (
                self._flow.is_llm_node(node)
                and self._flow.is_referenced_by_flow_output(node)
                and not self._flow.is_referenced_by_other_node(node)
            ):
                self._tools_manager.wrap_tool(node.name, wrapper=_inject_stream_options(stream_required))

    def ensure_flow_is_serializable(self):
        """Ensure that the flow is serializable.

        Some of the nodes may return a generator of strings to create streaming outputs.
        This is useful when the flow is deployed as a web service.
        However, in the interactive mode, the executor assumes that the node result is JSON serializable.

        This method adds a wrapper to each node in the flow
        to consume the streaming outputs and merge them into a string for executor usage.
        """
        for node in self._flow.nodes:
            self._tools_manager.wrap_tool(node.name, wrapper=_ensure_node_result_is_serializable)


def _inject_stream_options(should_stream: Callable[[], bool]):
    """Inject the stream options to the decorated function.

    AzureOpenAI.completion and AzureOpenAI.chat tools support both stream and non-stream mode.
    The stream mode is controlled by the "stream" parameter.
    """

    def stream_option_decorator(f):
        # We only wrap the function if it has a "stream" parameter
        signature = inspect.signature(f)
        if "stream" not in signature.parameters:
            return f

        @functools.wraps(f)
        def wrapper(*args, **kwargs):
            kwargs = kwargs or {}
            kwargs.update(stream=should_stream())

            return f(*args, **kwargs)

        return wrapper

    return stream_option_decorator


def enable_streaming_for_llm_tool(f):
    """Enable the stream mode for LLM tools that supports it.

    AzureOpenAI.completion and AzureOpenAI.chat tools support both stream and non-stream mode.
    The stream mode is turned off by default. Use this wrapper to turn it on.
    """

    # We only wrap the function if it has a "stream" parameter
    signature = inspect.signature(f)
    if "stream" not in signature.parameters:
        return f

    @functools.wraps(f)
    def wrapper(*args, **kwargs):
        kwargs = kwargs or {}
        kwargs.update(stream=True)

        return f(*args, **kwargs)

    return wrapper


def _ensure_node_result_is_serializable(f):
    """Ensure the node result is serializable.

    Some of the nodes may return a generator of strings to create streaming outputs.
    This is useful when the flow is deployed as a web service.
    However, in the interactive mode, the executor assumes that the node result is JSON serializable.

    This wrapper ensures the node result is serializable
    by consuming the data from the generator and merging them into a string.
    """

    @functools.wraps(f)
    def wrapper(*args, **kwargs):
        result = f(*args, **kwargs)
        if isinstance(result, GeneratorType):
            result = "".join(str(trunk) for trunk in result)
        return result

    return wrapper


class InputMappingError(ValidationException):
    def __init__(self, message, target=ErrorTarget.FLOW_EXECUTOR):
        super().__init__(message=message, target=target)


class LineNumberNotAlign(InputMappingError):
    pass


class MappingSourceNotFound(InputMappingError):
    pass


class EmptyInputListError(InputMappingError):
    pass


class EmptyInputAfterMapping(InputMappingError):
    pass


class NoneInputsMappingIsNotSupported(SystemErrorException):
    pass


class NodeResultCountNotMatch(SystemErrorException):
    pass<|MERGE_RESOLUTION|>--- conflicted
+++ resolved
@@ -38,9 +38,9 @@
 from promptflow.executor._result import AggregationResult, BulkResult, LineResult
 from promptflow.executor._tool_invoker import DefaultToolInvoker
 from promptflow.executor._tool_resolver import ToolResolver
-from promptflow.storage._run_storage import DummyRunStorage
 from promptflow.executor.flow_validator import FlowValidator
 from promptflow.storage import AbstractRunStorage
+from promptflow.storage._run_storage import DummyRunStorage
 
 LINE_NUMBER_KEY = "line_number"  # Using the same key with portal.
 LINE_TIMEOUT_SEC = 600
@@ -636,11 +636,7 @@
         node_runs = {node_run.node: node_run for node_run in node_run_infos}
         return LineResult(output, aggregation_inputs, run_info, node_runs)
 
-<<<<<<< HEAD
-    def extract_outputs(self, nodes_outputs, skipped_nodes, flow_inputs):
-=======
-    def _extract_outputs(self, nodes_outputs, flow_inputs):
->>>>>>> 0b8baeaa
+    def _extract_outputs(self, nodes_outputs, skipped_nodes, flow_inputs):
         outputs = {}
         for name, output in self._flow.outputs.items():
             if output.reference.value_type == InputValueType.LITERAL:
@@ -661,7 +657,8 @@
                 if node.name in skipped_nodes:
                     raise OutputReferenceSkipped(
                         "Failed to extract output because the reference "
-                        f"node {output.reference.value!r} has been skipped.")
+                        f"node {output.reference.value!r} has been skipped."
+                    )
                 raise ValueError(f"Node {output.reference.value} not found in results.")
             node_result = nodes_outputs[output.reference.value]
             outputs[name] = _input_assignment_parser.parse_node_property(
@@ -672,13 +669,8 @@
     def _traverse_nodes(self, inputs, context: FlowExecutionContext) -> Tuple[dict, dict]:
         batch_nodes = [node for node in self._flow.nodes if not node.aggregation]
         outputs = {}
-<<<<<<< HEAD
         nodes_outputs, skipped_nodes = self._submit_to_scheduler(context, inputs, batch_nodes)
-        outputs = self.extract_outputs(nodes_outputs, skipped_nodes, inputs)
-=======
-        nodes_outputs = self._submit_to_scheduler(context, inputs, batch_nodes)
-        outputs = self._extract_outputs(nodes_outputs, inputs)
->>>>>>> 0b8baeaa
+        outputs = self._extract_outputs(nodes_outputs, skipped_nodes, inputs)
         return outputs, nodes_outputs
 
     def _stringify_generator_output(self, outputs: dict):
