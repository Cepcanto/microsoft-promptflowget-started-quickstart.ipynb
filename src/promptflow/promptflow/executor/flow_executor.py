# ---------------------------------------------------------
# Copyright (c) Microsoft Corporation. All rights reserved.
# ---------------------------------------------------------

import asyncio
import copy
import functools
import inspect
import os
import uuid
from pathlib import Path
from threading import current_thread
from types import GeneratorType
from typing import Any, Callable, Dict, List, Mapping, Optional, Tuple

from opentelemetry.trace.status import StatusCode

from promptflow._constants import LINE_NUMBER_KEY
from promptflow._core._errors import NotSupported, UnexpectedError
from promptflow._core.cache_manager import AbstractCacheManager
from promptflow._core.flow_execution_context import FlowExecutionContext
from promptflow._core.metric_logger import add_metric_logger, remove_metric_logger
from promptflow._core.openai_injector import inject_openai_api
from promptflow._core.operation_context import OperationContext
from promptflow._core.run_tracker import RunTracker
from promptflow._core.tool import STREAMING_OPTION_PARAMETER_ATTR
from promptflow._core.tools_manager import ToolsManager
<<<<<<< HEAD
from promptflow._core.tracer import entry_trace
=======
from promptflow._core.tracer import enrich_span_with_input, enrich_span_with_output, open_telemetry_tracer
>>>>>>> 02222794
from promptflow._utils.context_utils import _change_working_dir
from promptflow._utils.execution_utils import (
    apply_default_value_for_input,
    collect_lines,
    get_aggregation_inputs_properties,
)
from promptflow._utils.logger_utils import flow_logger, logger
from promptflow._utils.multimedia_utils import (
    load_multimedia_data,
    load_multimedia_data_recursively,
    persist_multimedia_data,
)
from promptflow._utils.utils import get_int_env_var, transpose
from promptflow._utils.yaml_utils import load_yaml
from promptflow.contracts.flow import Flow, FlowInputDefinition, InputAssignment, InputValueType, Node
from promptflow.contracts.run_info import FlowRunInfo, Status
from promptflow.contracts.run_mode import RunMode
from promptflow.contracts.trace import TraceType
from promptflow.exceptions import PromptflowException
from promptflow.executor import _input_assignment_parser
from promptflow.executor._async_nodes_scheduler import AsyncNodesScheduler
from promptflow.executor._errors import NodeOutputNotFound, OutputReferenceNotExist, SingleNodeValidationError
from promptflow.executor._flow_nodes_scheduler import (
    DEFAULT_CONCURRENCY_BULK,
    DEFAULT_CONCURRENCY_FLOW,
    FlowNodesScheduler,
)
from promptflow.executor._result import AggregationResult, LineResult
from promptflow.executor._tool_resolver import ToolResolver
from promptflow.executor.flow_validator import FlowValidator
from promptflow.storage import AbstractRunStorage
from promptflow.storage._run_storage import DefaultRunStorage


class FlowExecutor:
    """This class is used to execute a single flow for different inputs.

    :param flow: The flow to be executed.
    :type flow: ~promptflow.contracts.flow.Flow
    :param connections: The connections to be used for the flow.
    :type connections: dict
    :param run_tracker: The run tracker to be used for the flow.
    :type run_tracker: ~promptflow._core.run_tracker.RunTracker
    :param cache_manager: The cache manager to be used for the flow.
    :type cache_manager: ~promptflow._core.cache_manager.AbstractCacheManager
    :param loaded_tools: The loaded tools to be used for the flow.
    :type loaded_tools: Mapping[str, Callable]
    :param worker_count: The number of workers to be used for the flow. Default is 16.
    :type worker_count: Optional[int]
    :param raise_ex: Whether to raise exceptions or not. Default is False.
    :type raise_ex: Optional[bool]
    :param working_dir: The working directory to be used for the flow. Default is None.
    :type working_dir: Optional[str]
    :param line_timeout_sec: The line timeout in seconds to be used for the flow. Default is LINE_TIMEOUT_SEC.
    :type line_timeout_sec: Optional[int]
    :param flow_file: The flow file to be used for the flow. Default is None.
    :type flow_file: Optional[Path]
    """

    def __init__(
        self,
        flow: Flow,
        connections: dict,
        run_tracker: RunTracker,
        cache_manager: AbstractCacheManager,
        loaded_tools: Mapping[str, Callable],
        *,
        raise_ex: bool = False,
        working_dir=None,
        line_timeout_sec=None,
        flow_file=None,
    ):
        """Initialize a FlowExecutor object.

        :param flow: The Flow object to execute.
        :type flow: ~promptflow.contracts.flow.Flow
        :param connections: The connections between nodes in the Flow.
        :type connections: dict
        :param run_tracker: The RunTracker object to track the execution of the Flow.
        :type run_tracker: ~promptflow._core.run_tracker.RunTracker
        :param cache_manager: The AbstractCacheManager object to manage caching of results.
        :type cache_manager: ~promptflow._core.cache_manager.AbstractCacheManager
        :param loaded_tools: A mapping of tool names to their corresponding functions.
        :type loaded_tools: Mapping[str, Callable]
        :param raise_ex: Whether to raise an exception if an error occurs during execution.
        :type raise_ex: bool
        :param working_dir: The working directory to use for execution.
        :type working_dir: str or None
        :param line_timeout_sec: The maximum time to wait for a line of output from a node.
        :type line_timeout_sec: int or None
        :param flow_file: The path to the file containing the Flow definition.
        :type flow_file: str or None
        """
        # Inject OpenAI API to make sure traces and headers injection works and
        # update OpenAI API configs from environment variables.
        inject_openai_api()

        self._flow = flow
        self._flow_id = flow.id or str(uuid.uuid4())
        self._connections = connections
        self._aggregation_inputs_references = get_aggregation_inputs_properties(flow)
        self._aggregation_nodes = {node.name for node in self._flow.nodes if node.aggregation}
        self._run_tracker = run_tracker
        self._cache_manager = cache_manager
        self._loaded_tools = loaded_tools
        self._working_dir = working_dir
        self._line_timeout_sec = line_timeout_sec or get_int_env_var("PF_LINE_TIMEOUT_SEC")
        self._flow_file = flow_file
        try:
            self._tools_manager = ToolsManager(loaded_tools)
            tool_to_meta = {tool.name: tool for tool in flow.tools}
            custom_tools = {
                node.name: self._tools_manager._load_custom_tool(tool_to_meta[node.tool], node.name)
                for node in flow.nodes
                if not self._tools_manager.loaded(node.name)
            }
            self._tools_manager.load_tools(custom_tools)
        except PromptflowException as e:
            # For PromptflowException, we don't wrap it, because need generate ErrorResponse by inner exception.
            # Will try to find one common way to handle this case.
            raise e
        except Exception as e:
            raise ValueError(f"Failed to load custom tools for flow due to exception:\n {e}.") from e
        for node in flow.nodes:
            self._tools_manager.assert_loaded(node.name)
        self._raise_ex = raise_ex
        self._log_interval = 60
        self._processing_idx = None
        self._completed_idx = None
        # TODO: Improve the experience about configuring node concurrency.
        self._node_concurrency = DEFAULT_CONCURRENCY_BULK

    @classmethod
    def create(
        cls,
        flow_file: Path,
        connections: dict,
        working_dir: Optional[Path] = None,
        *,
        entry: Optional[str] = None,
        storage: Optional[AbstractRunStorage] = None,
        raise_ex: bool = True,
        node_override: Optional[Dict[str, Dict[str, Any]]] = None,
        line_timeout_sec: Optional[int] = None,
    ) -> "FlowExecutor":
        """Create a new instance of FlowExecutor.

        :param flow_file: The path to the flow file.
        :type flow_file: Path
        :param connections: The connections to be used for the flow.
        :type connections: dict
        :param working_dir: The working directory to be used for the flow. Default is None.
        :type working_dir: Optional[str]
        :param func: The function to be used for the flow if .py is provided. Default is None.
        :type func: Optional[str]
        :param storage: The storage to be used for the flow. Default is None.
        :type storage: Optional[~promptflow.storage.AbstractRunStorage]
        :param raise_ex: Whether to raise exceptions or not. Default is True.
        :type raise_ex: Optional[bool]
        :param node_override: The node overrides to be used for the flow. Default is None.
        :type node_override: Optional[Dict[str, Dict[str, Any]]]
        :param line_timeout_sec: The line timeout in seconds to be used for the flow. Default is LINE_TIMEOUT_SEC.
        :type line_timeout_sec: Optional[int]
        :return: A new instance of FlowExecutor.
        :rtype: ~promptflow.executor.flow_executor.FlowExecutor
        """
        if cls._is_eager_flow_yaml(flow_file, working_dir):
            from ._script_executor import ScriptExecutor

            return ScriptExecutor(
                flow_file=Path(flow_file),
                working_dir=working_dir,
                storage=storage,
            )
        else:
            flow = Flow.from_yaml(flow_file, working_dir=working_dir)
            return cls._create_from_flow(
                flow_file=flow_file,
                flow=flow,
                connections=connections,
                working_dir=working_dir,
                storage=storage,
                raise_ex=raise_ex,
                node_override=node_override,
                line_timeout_sec=line_timeout_sec,
            )

    @classmethod
    def _create_from_flow(
        cls,
        flow: Flow,
        connections: dict,
        working_dir: Optional[Path],
        *,
        flow_file: Optional[Path] = None,
        storage: Optional[AbstractRunStorage] = None,
        raise_ex: bool = True,
        node_override: Optional[Dict[str, Dict[str, Any]]] = None,
        line_timeout_sec: Optional[int] = None,
    ):
        logger.debug("Start initializing the flow executor.")
        working_dir = Flow._resolve_working_dir(flow_file, working_dir)
        if node_override:
            flow = flow._apply_node_overrides(node_override)
        flow = flow._apply_default_node_variants()
        package_tool_keys = [node.source.tool for node in flow.nodes if node.source and node.source.tool]
        tool_resolver = ToolResolver(working_dir, connections, package_tool_keys)

        with _change_working_dir(working_dir):
            resolved_tools = [tool_resolver.resolve_tool_by_node(node) for node in flow.nodes]
        flow = Flow(
            flow.id, flow.name, [r.node for r in resolved_tools], inputs=flow.inputs, outputs=flow.outputs, tools=[]
        )
        # ensure_flow_valid including validation + resolve
        # Todo: 1) split pure validation + resolve from below method 2) provide completed validation()
        flow = FlowValidator._validate_nodes_topology(flow)
        flow.outputs = FlowValidator._ensure_outputs_valid(flow)

        if storage is None:
            storage = DefaultRunStorage()
        run_tracker = RunTracker(storage)

        cache_manager = AbstractCacheManager.init_from_env()

        executor = FlowExecutor(
            flow=flow,
            connections=connections,
            run_tracker=run_tracker,
            cache_manager=cache_manager,
            loaded_tools={r.node.name: r.callable for r in resolved_tools},
            raise_ex=raise_ex,
            working_dir=working_dir,
            line_timeout_sec=line_timeout_sec,
            flow_file=flow_file,
        )
        logger.debug("The flow executor is initialized successfully.")
        return executor

    @classmethod
    def _is_eager_flow_yaml(cls, flow_file: Path, working_dir: Optional[Path] = None):
        if Path(flow_file).suffix.lower() in [".yaml", ".yml"]:
            flow_file = working_dir / flow_file if working_dir else flow_file
            with open(flow_file, "r", encoding="utf-8") as fin:
                flow_dag = load_yaml(fin)
            if "entry" in flow_dag:
                return True
        return False

    @classmethod
    def load_and_exec_node(
        cls,
        flow_file: Path,
        node_name: str,
        *,
        storage: AbstractRunStorage = None,
        output_sub_dir: Optional[str] = None,
        flow_inputs: Optional[Mapping[str, Any]] = None,
        dependency_nodes_outputs: Optional[Mapping[str, Any]] = None,
        connections: Optional[dict] = None,
        working_dir: Optional[Path] = None,
        raise_ex: bool = False,
    ):
        """Load and execute a single node from the flow.

        :param flow_file: The path to the flow file.
        :type flow_file: Path
        :param node_name: The name of the node to be executed.
        :type node_name: str
        :param storage: The storage to be used for the flow.
        :type storage: Optional[~promptflow.storage.AbstractRunStorage]
        :param output_sub_dir: The directory to persist image for the flow. Keep it only for backward compatibility.
        :type output_sub_dir: Optional[str]
        :param flow_inputs: The inputs to be used for the flow. Default is None.
        :type flow_inputs: Optional[Mapping[str, Any]]
        :param dependency_nodes_outputs: The outputs of the dependency nodes. Default is None.
        :type dependency_nodes_outputs: Optional[Mapping[str, Any]
        :param connections: The connections to be used for the flow. Default is None.
        :type connections: Optional[dict]
        :param working_dir: The working directory to be used for the flow. Default is None.
        :type working_dir: Optional[str]
        :param raise_ex: Whether to raise exceptions or not. Default is False.
        :type raise_ex: Optional[bool]
        """
        # Inject OpenAI API to make sure traces and headers injection works and
        # update OpenAI API configs from environment variables.
        inject_openai_api()

        OperationContext.get_instance().run_mode = RunMode.SingleNode.name
        dependency_nodes_outputs = dependency_nodes_outputs or {}

        # Load the node from the flow file
        working_dir = Flow._resolve_working_dir(flow_file, working_dir)
        with open(working_dir / flow_file, "r") as fin:
            flow = Flow.deserialize(load_yaml(fin))
        node = flow.get_node(node_name)
        if node is None:
            raise SingleNodeValidationError(
                message_format=(
                    "Validation failed when attempting to execute the node. "
                    "Node '{node_name}' is not found in flow '{flow_file}'. "
                    "Please change node name or correct the flow file."
                ),
                node_name=node_name,
                flow_file=flow_file,
            )
        if not node.source or not node.type:
            raise SingleNodeValidationError(
                message_format=(
                    "Validation failed when attempting to execute the node. "
                    "Properties 'source' or 'type' are not specified for Node '{node_name}' in flow '{flow_file}'. "
                    "Please make sure these properties are in place and try again."
                ),
                node_name=node_name,
                flow_file=flow_file,
            )
        # Only load the node's referenced flow inputs
        node_referenced_flow_inputs = FlowExecutor._get_node_referenced_flow_inputs(node, flow.inputs)
        inputs_with_default_value = apply_default_value_for_input(node_referenced_flow_inputs, flow_inputs)
        converted_flow_inputs_for_node = FlowValidator.convert_flow_inputs_for_node(
            flow, node, inputs_with_default_value
        )
        inputs = load_multimedia_data(node_referenced_flow_inputs, converted_flow_inputs_for_node)
        dependency_nodes_outputs = load_multimedia_data_recursively(dependency_nodes_outputs)
        package_tool_keys = [node.source.tool] if node.source and node.source.tool else []
        tool_resolver = ToolResolver(working_dir, connections, package_tool_keys)
        resolved_node = tool_resolver.resolve_tool_by_node(node)

        # Prepare callable and real inputs here

        resolved_inputs = {}
        for k, v in resolved_node.node.inputs.items():
            value = _input_assignment_parser.parse_value(v, dependency_nodes_outputs, inputs)
            resolved_inputs[k] = value
            if resolved_node.node.aggregation:
                # For aggregation node, we need to convert value to list.
                if (
                    v.value_type == InputValueType.FLOW_INPUT
                    or v.value_type == InputValueType.NODE_REFERENCE
                    and flow.is_normal_node(v.value)
                ):
                    resolved_inputs[k] = [value]

        # Note that the init args are only used when resolving the tool,
        # so we need to remove them from the inputs before invoking.
        resolved_inputs = {k: v for k, v in resolved_inputs.items() if k not in resolved_node.init_args}

        if storage is None:
            sub_dir = "." if output_sub_dir is None else output_sub_dir
            storage = DefaultRunStorage(base_dir=working_dir, sub_dir=Path(sub_dir))
        run_tracker = RunTracker(storage)
        with run_tracker.node_log_manager:
            # Will generate node run in context
            context = FlowExecutionContext(
                name=flow.name,
                run_tracker=run_tracker,
                cache_manager=AbstractCacheManager.init_from_env(),
            )

            try:
                if inspect.iscoroutinefunction(resolved_node.callable):
                    asyncio.run(
                        context.invoke_tool_async(resolved_node.node, resolved_node.callable, kwargs=resolved_inputs),
                    )
                else:
                    context.invoke_tool(resolved_node.node, resolved_node.callable, kwargs=resolved_inputs)
            except Exception:
                if raise_ex:  # Only raise exception when raise_ex is True
                    raise

            node_runs = run_tracker.collect_node_runs()
            if len(node_runs) != 1:
                # Should not happen except there is bug in run_tracker or thread control.
                raise UnexpectedError(
                    message_format=(
                        "Single node execution failed. Expected one node result, "
                        "but received {node_result_num}. Please contact support for further assistance."
                    ),
                    node_result_num=len(node_runs),
                )
            return node_runs[0]

    @staticmethod
    def update_environment_variables_with_connections(connections: dict):
        """Update environment variables with connections.

        :param connections: A dictionary containing connection information.
        :type connections: dict
        :return: A dictionary containing updated environment variables.
        :rtype: dict
        """
        from promptflow._sdk._utils import update_environment_variables_with_connections

        return update_environment_variables_with_connections(connections)

    def convert_flow_input_types(self, inputs: dict) -> Mapping[str, Any]:
        """Convert the input types of the given inputs dictionary to match the expected types of the flow.

        :param inputs: A dictionary containing the inputs to the flow.
        :type inputs: dict
        :return: A dictionary containing the converted inputs.
        :rtype: Mapping[str, Any]
        """
        return FlowValidator.resolve_flow_inputs_type(self._flow, inputs)

    @property
    def _default_inputs_mapping(self):
        return {key: f"${{data.{key}}}" for key in self._flow.inputs}

    @property
    def has_aggregation_node(self) -> bool:
        """Check if the flow executor has any aggregation nodes.

        :return: True if the flow executor has at least one aggregation node, False otherwise.
        :rtype: bool
        """
        return len(self._aggregation_nodes) > 0

    @property
    def aggregation_nodes(self):
        """Get the aggregation nodes of the flow executor.

        :return: A list of aggregation nodes.
        :rtype: list
        """
        return self._aggregation_nodes

    def _fill_lines(self, indexes, values, nlines):
        """Fill the values into the result list according to the indexes."""
        result = [None] * nlines
        for idx, value in zip(indexes, values):
            result[idx] = value
        return result

    def _exec_aggregation_with_bulk_results(
        self,
        batch_inputs: List[dict],
        results: List[LineResult],
        run_id=None,
    ) -> AggregationResult:
        if not self.aggregation_nodes:
            return AggregationResult({}, {}, {})

        logger.info("Executing aggregation nodes...")

        run_infos = [r.run_info for r in results]
        succeeded = [i for i, r in enumerate(run_infos) if r.status == Status.Completed]

        succeeded_batch_inputs = [batch_inputs[i] for i in succeeded]
        resolved_succeeded_batch_inputs = [
            FlowValidator.ensure_flow_inputs_type(flow=self._flow, inputs=input) for input in succeeded_batch_inputs
        ]

        succeeded_inputs = transpose(resolved_succeeded_batch_inputs, keys=list(self._flow.inputs.keys()))

        aggregation_inputs = transpose(
            [result.aggregation_inputs for result in results],
            keys=self._aggregation_inputs_references,
        )
        succeeded_aggregation_inputs = collect_lines(succeeded, aggregation_inputs)
        try:
            aggr_results = self._exec_aggregation(succeeded_inputs, succeeded_aggregation_inputs, run_id)
            logger.info("Finish executing aggregation nodes.")
            return aggr_results
        except PromptflowException as e:
            # For PromptflowException, we already do classification, so throw directly.
            raise e
        except Exception as e:
            error_type_and_message = f"({e.__class__.__name__}) {e}"
            raise UnexpectedError(
                message_format=(
                    "Unexpected error occurred while executing the aggregated nodes. "
                    "Please fix or contact support for assistance. The error details: {error_type_and_message}."
                ),
                error_type_and_message=error_type_and_message,
            ) from e

    @staticmethod
    def _try_get_aggregation_input(val: InputAssignment, aggregation_inputs: dict):
        if val.value_type != InputValueType.NODE_REFERENCE:
            return val
        serialized_val = val.serialize()
        if serialized_val not in aggregation_inputs:
            return val
        return InputAssignment(value=aggregation_inputs[serialized_val])

    def get_status_summary(self, run_id: str):
        """Get a summary of the status of a given run.

        :param run_id: The ID of the run to get the status summary for.
        :type run_id: str
        :return: A summary of the status of the given run.
        :rtype: str
        """
        return self._run_tracker.get_status_summary(run_id)

    def exec_aggregation(
        self,
        inputs: Mapping[str, Any],
        aggregation_inputs: Mapping[str, Any],
        run_id=None,
        node_concurrency=DEFAULT_CONCURRENCY_FLOW,
    ) -> AggregationResult:
        """Execute the aggregation node of the flow.

        :param inputs: A mapping of input names to their values.
        :type inputs: Mapping[str, Any]
        :param aggregation_inputs: A mapping of aggregation input names to their values.
        :type aggregation_inputs: Mapping[str, Any]
        :param run_id: The ID of the current run, if any.
        :type run_id: Optional[str]
        :param node_concurrency: The maximum number of nodes that can be executed concurrently.
        :type node_concurrency: int
        :return: The result of the aggregation node.
        :rtype: ~promptflow.executor._result.AggregationResult
        :raises: FlowError if the inputs or aggregation_inputs are invalid.
        """
        self._node_concurrency = node_concurrency
        aggregated_flow_inputs = dict(inputs or {})
        aggregation_inputs = dict(aggregation_inputs or {})
        FlowValidator._validate_aggregation_inputs(aggregated_flow_inputs, aggregation_inputs)
        aggregated_flow_inputs = self._apply_default_value_for_aggregation_input(
            self._flow.inputs, aggregated_flow_inputs, aggregation_inputs
        )

        # Resolve aggregated_flow_inputs from list of strings to list of objects, whose type is specified in yaml file.
        # TODO: For now, we resolve type for batch run's aggregation input in _exec_aggregation_with_bulk_results.
        # If we decide to merge the resolve logic into one place, remember to take care of index for batch run.
        resolved_aggregated_flow_inputs = FlowValidator.resolve_aggregated_flow_inputs_type(
            self._flow, aggregated_flow_inputs
        )
        with self._run_tracker.node_log_manager:
            return self._exec_aggregation(resolved_aggregated_flow_inputs, aggregation_inputs, run_id)

    @staticmethod
    def _apply_default_value_for_aggregation_input(
        inputs: Dict[str, FlowInputDefinition],
        aggregated_flow_inputs: Mapping[str, Any],
        aggregation_inputs: Mapping[str, Any],
    ):
        aggregation_lines = 1
        if aggregated_flow_inputs.values():
            one_input_value = list(aggregated_flow_inputs.values())[0]
            aggregation_lines = len(one_input_value)
        # If aggregated_flow_inputs is empty, we should use aggregation_inputs to get the length.
        elif aggregation_inputs.values():
            one_input_value = list(aggregation_inputs.values())[0]
            aggregation_lines = len(one_input_value)
        for key, value in inputs.items():
            if key not in aggregated_flow_inputs and (value and value.default is not None):
                aggregated_flow_inputs[key] = [value.default] * aggregation_lines
        return aggregated_flow_inputs

    def _exec_aggregation(
        self,
        inputs: Mapping[str, Any],
        aggregation_inputs: Mapping[str, Any],
        run_id=None,
    ) -> AggregationResult:
        if not self._flow.has_aggregation_node:
            return AggregationResult({}, {}, {})
        run_id = run_id or str(uuid.uuid4())
        nodes = [copy.deepcopy(node) for node in self._flow.nodes if node.aggregation]
        # Update the inputs of the aggregation nodes with the aggregation inputs.
        for node in nodes:
            node.inputs = {
                k: FlowExecutor._try_get_aggregation_input(v, aggregation_inputs) for k, v in node.inputs.items()
            }
        # Load multimedia data for the flow inputs of aggregation nodes.
        inputs = load_multimedia_data(self._flow.inputs, inputs)

        # TODO: Use a new run tracker to avoid memory increase infinitely.
        run_tracker = self._run_tracker
        context = FlowExecutionContext(
            name=self._flow.name,
            run_tracker=run_tracker,
            cache_manager=self._cache_manager,
            run_id=run_id,
            flow_id=self._flow_id,
        )
        metrics = {}

        def _log_metric(key, value):
            metrics[key] = value

        add_metric_logger(_log_metric)
        try:
            self._submit_to_scheduler(context, inputs, nodes)
            node_run_infos = run_tracker.collect_child_node_runs(run_id)
            # Output is set as an empty dict, because the aggregation outputs story is not finalized.
            return AggregationResult({}, metrics, {run.node: run for run in node_run_infos})
        except Exception:
            if self._raise_ex:
                raise
            node_run_infos = run_tracker.collect_child_node_runs(run_id)
            return AggregationResult({}, metrics, {run.node: run for run in node_run_infos})
        finally:
            remove_metric_logger(_log_metric)

    def exec(self, inputs: dict, node_concurrency=DEFAULT_CONCURRENCY_FLOW) -> dict:
        """Executes the flow with the given inputs and returns the output.

        :param inputs: A dictionary containing the input values for the flow.
        :type inputs: dict
        :param node_concurrency: The maximum number of nodes that can be executed concurrently.
        :type node_concurrency: int
        :return: A dictionary containing the output values of the flow.
        :rtype: dict
        """
        self._node_concurrency = node_concurrency
        inputs = apply_default_value_for_input(self._flow.inputs, inputs)
        result = self._exec_with_trace(inputs)
        #  TODO: remove this line once serving directly calling self.exec_line
        self._add_line_results([result])
        return result.output or {}

    def _exec_in_thread(self, args) -> LineResult:
        inputs, run_id, line_number, variant_id, validate_inputs = args
        thread_name = current_thread().name
        self._processing_idx[line_number] = thread_name
        self._run_tracker._activate_in_context()
        results = self._exec_with_trace(
            inputs, run_id=run_id, line_number=line_number, variant_id=variant_id, validate_inputs=validate_inputs
        )
        self._run_tracker._deactivate_in_context()
        self._processing_idx.pop(line_number)
        self._completed_idx[line_number] = thread_name
        return results

    def _extract_aggregation_inputs(self, nodes_outputs: dict):
        return {
            prop: self._extract_aggregation_input(nodes_outputs, prop) for prop in self._aggregation_inputs_references
        }

    def _extract_aggregation_input(self, nodes_outputs: dict, aggregation_input_property: str):
        assign = InputAssignment.deserialize(aggregation_input_property)
        return _input_assignment_parser.parse_value(assign, nodes_outputs, {})

    def exec_line(
        self,
        inputs: Mapping[str, Any],
        index: Optional[int] = None,
        run_id: Optional[str] = None,
        variant_id: str = "",
        validate_inputs: bool = True,
        node_concurrency=DEFAULT_CONCURRENCY_FLOW,
        allow_generator_output: bool = False,
        line_timeout_sec: Optional[int] = None,
    ) -> LineResult:
        """Execute a single line of the flow.

        :param inputs: The input values for the line.
        :type inputs: Mapping[str, Any]
        :param index: The index of the line to execute.
        :type index: Optional[int]
        :param run_id: The ID of the flow run.
        :type run_id: Optional[str]
        :param variant_id: The ID of the variant to execute.
        :type variant_id: str
        :param validate_inputs: Whether to validate the input values.
        :type validate_inputs: bool
        :param node_concurrency: The maximum number of nodes that can be executed concurrently.
        :type node_concurrency: int
        :param allow_generator_output: Whether to allow generator output.
        :type allow_generator_output: bool
        :param line_timeout_sec: The maximum time to wait for a line of output.
        :type line_timeout_sec: Optional[int]
        :return: The result of executing the line.
        :rtype: ~promptflow.executor._result.LineResult
        """
        self._node_concurrency = node_concurrency
        # TODO: Pass line_timeout_sec to flow node scheduler instead of updating self._line_timeout_sec
        self._line_timeout_sec = line_timeout_sec or self._line_timeout_sec
        inputs = apply_default_value_for_input(self._flow.inputs, inputs)
        # For flow run, validate inputs as default
        with self._run_tracker.node_log_manager:
            # exec_line interface may be called when executing a batch run, so we only set run_mode as flow run when
            # it is not set.
            run_id = run_id or str(uuid.uuid4())
            self._update_operation_context(run_id)
            line_result = self._exec_with_trace(
                inputs,
                run_id=run_id,
                line_number=index,
                variant_id=variant_id,
                validate_inputs=validate_inputs,
                allow_generator_output=allow_generator_output,
            )
        #  Return line result with index
        if index is not None and isinstance(line_result.output, dict):
            line_result.output[LINE_NUMBER_KEY] = index
        return line_result

    def _update_operation_context(self, run_id: str):
        operation_context = OperationContext.get_instance()
        operation_context.run_mode = operation_context.get("run_mode", None) or RunMode.Test.name
        operation_context.update({"flow_id": self._flow_id, "root_run_id": run_id})
        if operation_context.run_mode == RunMode.Test.name:
            operation_context._add_otel_attributes("line_run_id", run_id)

    def _add_line_results(self, line_results: List[LineResult], run_tracker: Optional[RunTracker] = None):
        run_tracker = run_tracker or self._run_tracker
        run_tracker._flow_runs.update({result.run_info.run_id: result.run_info for result in line_results})
        run_tracker._node_runs.update(
            {
                node_run_info.run_id: node_run_info
                for result in line_results
                for node_run_info in result.node_run_infos.values()
            }
        )

    @staticmethod
    def _get_node_referenced_flow_inputs(
        node, flow_inputs: Dict[str, FlowInputDefinition]
    ) -> Dict[str, FlowInputDefinition]:
        node_referenced_flow_inputs = {}
        for _, value in node.inputs.items():
            # Only add flow input to node_referenced_flow_inputs when it is exist and referenced by node.
            # If flow input is not exist, we will raise exception in FlowValidator.convert_flow_inputs_for_node.
            if value.value_type == InputValueType.FLOW_INPUT and value.value in flow_inputs:
                node_referenced_flow_inputs[value.value] = flow_inputs[value.value]
        return node_referenced_flow_inputs

<<<<<<< HEAD
    @entry_trace
=======
    def _exec_with_trace(
        self,
        inputs: Mapping[str, Any],
        run_id: Optional[str] = None,
        line_number: Optional[int] = None,
        variant_id: str = "",
        validate_inputs: bool = False,
        allow_generator_output: bool = False,
    ) -> LineResult:
        """execute line run with trace

        This method is similar to `_exec`, but it also includes tracing functionality.
        It starts a new span, enriches it with input and output data, and sets the span status.

        Args:
            inputs (Mapping): flow inputs
            run_id: the id to identify the flow run
            line_number: line number for batch inputs
            variant_id: variant id for the line run
            validate_inputs:
                Flag to indicate if input validation needed. It is used along with "_raise_ex" to
                define if exception shall be raised if inputs validation (type check, etc) failed
                The flag is True for Flow Run, False for bulk run as default
            allow_generator_output:
                Flag to indicate if generator output is allowed.

        Returns:
            LineResult: Line run result
        """
        with open_telemetry_tracer.start_as_current_span("promptflow.flow") as span:
            # initialize span
            span.set_attributes(
                {
                    "framework": "promptflow",
                    "span_type": TraceType.FLOW.value,
                }
            )
            # enrich span with input
            enrich_span_with_input(span, inputs)
            # invoke
            result = self._exec(
                inputs,
                run_id=run_id,
                line_number=line_number,
                variant_id=variant_id,
                validate_inputs=validate_inputs,
                allow_generator_output=allow_generator_output,
            )
            # extract output from result
            output = result.output
            # enrich span with output
            enrich_span_with_output(span, output)
            # set status
            span.set_status(StatusCode.OK)
            return result

>>>>>>> 02222794
    def _exec(
        self,
        inputs: Mapping[str, Any],
        run_id: Optional[str] = None,
        line_number: Optional[int] = None,
        variant_id: str = "",
        validate_inputs: bool = False,
        allow_generator_output: bool = False,
    ) -> LineResult:
        """execute line run

        Args:
            inputs (Mapping): flow inputs
            run_id: the id to identify the flow run
            line_number: line number for batch inputs
            validate_inputs:
                Flag to indicate if input validation needed. It is used along with "_raise_ex" to
                define if exception shall be raised if inputs validation (type check, etc) failed
                The flag is True for Flow Run, False for bulk run as default
            allow_generator_output:
                Flag to indicate if generator output is allowed.


        Returns:
            LineResult: Line run result
        """
        line_run_id = run_id if line_number is None else f"{run_id}_{line_number}"
        run_tracker = RunTracker(
            self._run_tracker._storage, self._run_tracker._run_mode, self._run_tracker.node_log_manager
        )
        # We need to copy the allow_generator_types from the original run_tracker.
        run_tracker.allow_generator_types = self._run_tracker.allow_generator_types
        run_info: FlowRunInfo = run_tracker.start_flow_run(
            flow_id=self._flow_id,
            root_run_id=run_id,
            run_id=line_run_id,
            parent_run_id=run_id,
            inputs={k: inputs[k] for k in self._flow.inputs if k in inputs},
            index=line_number,
            variant_id=variant_id,
        )
        context = FlowExecutionContext(
            name=self._flow.name,
            run_tracker=run_tracker,
            cache_manager=self._cache_manager,
            run_id=run_id,
            flow_id=self._flow_id,
            line_number=line_number,
            variant_id=variant_id,
        )
        output = {}
        aggregation_inputs = {}
        try:
            if validate_inputs:
                inputs = FlowValidator.ensure_flow_inputs_type(flow=self._flow, inputs=inputs, idx=line_number)
            inputs = load_multimedia_data(self._flow.inputs, inputs)
            # Make sure the run_info with converted inputs results rather than original inputs
            run_info.inputs = inputs
            output, nodes_outputs = self._traverse_nodes(inputs, context)
            output = self._stringify_generator_output(output) if not allow_generator_output else output
            # Persist the node runs for the nodes that have a generator output
            generator_output_nodes = [
                nodename for nodename, output in nodes_outputs.items() if isinstance(output, GeneratorType)
            ]
            run_tracker.persist_selected_node_runs(run_info, generator_output_nodes)
            run_tracker.allow_generator_types = allow_generator_output
            run_tracker.end_run(line_run_id, result=output)
            aggregation_inputs = self._extract_aggregation_inputs(nodes_outputs)
        except KeyboardInterrupt as ex:
            # Run will be cancelled when the process receives a SIGINT signal.
            # KeyboardInterrupt will be raised after asyncio finishes its signal handling
            # End run with the KeyboardInterrupt exception, so that its status will be Canceled
            flow_logger.info("Received KeyboardInterrupt, cancel the run.")
            run_tracker.end_run(line_run_id, ex=ex)
            raise
        except Exception as e:
            run_tracker.end_run(line_run_id, ex=e)
            if self._raise_ex:
                raise
        finally:
            run_tracker._update_flow_run_info_with_node_runs(run_info)
            run_tracker.persist_flow_run(run_info)
        node_run_infos = run_tracker.collect_child_node_runs(line_run_id)
        node_runs = {node_run.node: node_run for node_run in node_run_infos}
        return LineResult(output, aggregation_inputs, run_info, node_runs)

    def _extract_outputs(self, nodes_outputs, bypassed_nodes, flow_inputs):
        outputs = {}
        for name, output in self._flow.outputs.items():
            if output.reference.value_type == InputValueType.LITERAL:
                outputs[name] = output.reference.value
                continue
            if output.reference.value_type == InputValueType.FLOW_INPUT:
                outputs[name] = flow_inputs[output.reference.value]
                continue
            if output.reference.value_type != InputValueType.NODE_REFERENCE:
                raise NotSupported(
                    message_format=(
                        "The output type '{output_type}' is currently unsupported. "
                        "Please choose from available types: '{supported_output_type}' and try again."
                    ),
                    output_type=output.reference.value_type.value
                    if hasattr(output.reference.value_type, "value")
                    else output.reference.value_type,
                    supported_output_type=[output_type.value for output_type in InputValueType],
                )
            node = next((n for n in self._flow.nodes if n.name == output.reference.value), None)
            if not node:
                raise OutputReferenceNotExist(
                    message_format=(
                        "The output '{output_name}' for flow is incorrect. The node '{node_name}' "
                        "referenced by the output '{output_name}' can not found in flow. "
                        "Please rectify the error in your flow and try again."
                    ),
                    node_name=output.reference.value,
                    output_name=name,
                )
            if node.aggregation:
                # Note that the reduce node referenced in the output is not supported.
                continue
            if node.name not in nodes_outputs:
                raise NodeOutputNotFound(
                    message_format=(
                        "The output '{output_name}' for flow is incorrect. "
                        "No outputs found for node '{node_name}'. Please review the problematic "
                        "output and rectify the error."
                    ),
                    output_name=name,
                    node_name=node.name,
                )
            if output.reference.value in bypassed_nodes:
                flow_logger.warning(
                    f"The node referenced by output:'{output.reference.value}' is bypassed, which is not recommended."
                )
            node_result = nodes_outputs[output.reference.value]
            outputs[name] = _input_assignment_parser.parse_node_property(
                output.reference.value, node_result, output.reference.property
            )
        return outputs

    def _should_use_async(self):
        return (
            all(inspect.iscoroutinefunction(f) for f in self._tools_manager._tools.values())
            or os.environ.get("PF_USE_ASYNC", "false").lower() == "true"
        )

    def _traverse_nodes(self, inputs, context: FlowExecutionContext) -> Tuple[dict, dict]:
        batch_nodes = [node for node in self._flow.nodes if not node.aggregation]
        outputs = {}
        #  TODO: Use a mixed scheduler to support both async and thread pool mode.
        if self._should_use_async():
            flow_logger.info("Start executing nodes in async mode.")
            scheduler = AsyncNodesScheduler(self._tools_manager, self._node_concurrency)
            nodes_outputs, bypassed_nodes = asyncio.run(scheduler.execute(batch_nodes, inputs, context))
        else:
            flow_logger.info("Start executing nodes in thread pool mode.")
            nodes_outputs, bypassed_nodes = self._submit_to_scheduler(context, inputs, batch_nodes)
        outputs = self._extract_outputs(nodes_outputs, bypassed_nodes, inputs)
        return outputs, nodes_outputs

    def _stringify_generator_output(self, outputs: dict):
        for k, v in outputs.items():
            if isinstance(v, GeneratorType):
                outputs[k] = "".join(str(chuck) for chuck in v)

        return outputs

    def _submit_to_scheduler(self, context: FlowExecutionContext, inputs, nodes: List[Node]) -> Tuple[dict, dict]:
        if not isinstance(self._node_concurrency, int):
            raise UnexpectedError(
                message_format=(
                    "Flow execution failed. To proceed, ensure that a valid node concurrency value is set. "
                    "The current value is {current_value}. Please contact support for further assistance."
                ),
                current_value=self._node_concurrency,
            )
        return FlowNodesScheduler(
            self._tools_manager,
            inputs,
            nodes,
            self._node_concurrency,
            context,
        ).execute(self._line_timeout_sec)

    @staticmethod
    def apply_inputs_mapping(
        inputs: Mapping[str, Mapping[str, Any]],
        inputs_mapping: Mapping[str, str],
    ) -> Dict[str, Any]:
        # TODO: This function will be removed after the batch engine refactoring is completed.
        from promptflow._utils.inputs_mapping_utils import apply_inputs_mapping

        return apply_inputs_mapping(inputs, inputs_mapping)

    def enable_streaming_for_llm_flow(self, stream_required: Callable[[], bool]):
        """Enable the LLM node that is connected to output to return streaming results controlled by `stream_required`.

        If the stream_required callback returns True, the LLM node will return a generator of strings.
        Otherwise, the LLM node will return a string.

        :param stream_required: A callback that takes no arguments and returns a boolean value indicating whether \
        streaming results should be enabled for the LLM node.
        :type stream_required: Callable[[], bool]

        :return: None
        """
        for node in self._flow.nodes:
            streaming_option_parameter = self._parse_streaming_option_parameter(node)
            if (
                streaming_option_parameter is not None
                and self._flow.is_referenced_by_flow_output(node)
                and not self._flow.is_referenced_by_other_node(node)
            ):
                wrapper = _inject_stream_options(stream_required, streaming_option_parameter)
                self._tools_manager.wrap_tool(node.name, wrapper=wrapper)

    def _parse_streaming_option_parameter(self, node: Node) -> Optional[str]:
        if self._flow.is_llm_node(node):
            return "stream"
        tool_function = self._tools_manager.get_tool(node.name)
        return getattr(tool_function, STREAMING_OPTION_PARAMETER_ATTR, None)

    def ensure_flow_is_serializable(self):
        """Ensure that the flow is serializable.

        Some of the nodes may return a generator of strings to create streaming outputs.
        This is useful when the flow is deployed as a web service.
        However, in the interactive mode, the executor assumes that the node result is JSON serializable.

        This method adds a wrapper to each node in the flow
        to consume the streaming outputs and merge them into a string for executor usage.

        :return: None
        """
        for node in self._flow.nodes:
            self._tools_manager.wrap_tool(node.name, wrapper=_ensure_node_result_is_serializable)


def _inject_stream_options(should_stream: Callable[[], bool], streaming_option_parameter="stream"):
    """Inject the stream options to the decorated function.

    AzureOpenAI.completion and AzureOpenAI.chat tools support both stream and non-stream mode.
    The stream mode is controlled by the "stream" parameter.
    """

    def stream_option_decorator(f):
        # We only wrap the function if it has a "stream" parameter
        signature = inspect.signature(f)
        if streaming_option_parameter not in signature.parameters:
            return f

        @functools.wraps(f)
        def wrapper(*args, **kwargs):
            kwargs = kwargs or {}
            kwargs.update({streaming_option_parameter: should_stream()})

            return f(*args, **kwargs)

        return wrapper

    return stream_option_decorator


def enable_streaming_for_llm_tool(f):
    """Enable the stream mode for LLM tools that support it.

    :param f: The function to wrap.
    :type f: function
    :return: The wrapped function.
    :rtype: function

    AzureOpenAI.completion and AzureOpenAI.chat tools support both stream and non-stream mode.
    The stream mode is turned off by default. Use this wrapper to turn it on.
    """

    # We only wrap the function if it has a "stream" parameter
    signature = inspect.signature(f)
    if "stream" not in signature.parameters:
        return f

    @functools.wraps(f)
    def wrapper(*args, **kwargs):
        kwargs = kwargs or {}
        kwargs.update(stream=True)

        return f(*args, **kwargs)

    return wrapper


def _ensure_node_result_is_serializable(f):
    """Ensure the node result is serializable.

    Some of the nodes may return a generator of strings to create streaming outputs.
    This is useful when the flow is deployed as a web service.
    However, in the interactive mode, the executor assumes that the node result is JSON serializable.

    This wrapper ensures the node result is serializable
    by consuming the data from the generator and merging them into a string.
    """

    @functools.wraps(f)
    def wrapper(*args, **kwargs):
        result = f(*args, **kwargs)
        if isinstance(result, GeneratorType):
            result = "".join(str(trunk) for trunk in result)
        return result

    return wrapper


def execute_flow(
    flow_file: Path,
    working_dir: Path,
    output_dir: Path,
    connections: dict,
    inputs: Mapping[str, Any],
    *,
    run_aggregation: bool = True,
    enable_stream_output: bool = False,
    allow_generator_output: bool = False,  # TODO: remove this
    **kwargs,
) -> LineResult:
    """Execute the flow, including aggregation nodes.

    :param flow_file: The path to the flow file.
    :type flow_file: Path
    :param working_dir: The working directory of the flow.
    :type working_dir: Path
    :param output_dir: Relative path relative to working_dir.
    :type output_dir: Path
    :param connections: A dictionary containing connection information.
    :type connections: dict
    :param inputs: A dictionary containing the input values for the flow.
    :type inputs: Mapping[str, Any]
    :param enable_stream_output: Whether to allow stream (generator) output for flow output. Default is False.
    :type enable_stream_output: Optional[bool]
    :param kwargs: Other keyword arguments to create flow executor.
    :type kwargs: Any
    :return: The line result of executing the flow.
    :rtype: ~promptflow.executor._result.LineResult
    """
    flow_executor = FlowExecutor.create(flow_file, connections, working_dir, raise_ex=False, **kwargs)
    flow_executor.enable_streaming_for_llm_flow(lambda: enable_stream_output)
    with _change_working_dir(working_dir):
        # execute nodes in the flow except the aggregation nodes
        # TODO: remove index=0 after UX no longer requires a run id similar to batch runs
        # (run_id_index, eg. xxx_0) for displaying the interface
        line_result = flow_executor.exec_line(inputs, index=0, allow_generator_output=allow_generator_output)
        # persist the output to the output directory
        line_result.output = persist_multimedia_data(line_result.output, base_dir=working_dir, sub_dir=output_dir)
        if run_aggregation and line_result.aggregation_inputs:
            # convert inputs of aggregation to list type
            flow_inputs = {k: [v] for k, v in inputs.items()}
            aggregation_inputs = {k: [v] for k, v in line_result.aggregation_inputs.items()}
            aggregation_results = flow_executor.exec_aggregation(flow_inputs, aggregation_inputs=aggregation_inputs)
            line_result.node_run_infos = {**line_result.node_run_infos, **aggregation_results.node_run_infos}
            line_result.run_info.metrics = aggregation_results.metrics
        if isinstance(line_result.output, dict):
            # remove line_number from output
            line_result.output.pop(LINE_NUMBER_KEY, None)
        return line_result<|MERGE_RESOLUTION|>--- conflicted
+++ resolved
@@ -25,11 +25,7 @@
 from promptflow._core.run_tracker import RunTracker
 from promptflow._core.tool import STREAMING_OPTION_PARAMETER_ATTR
 from promptflow._core.tools_manager import ToolsManager
-<<<<<<< HEAD
-from promptflow._core.tracer import entry_trace
-=======
 from promptflow._core.tracer import enrich_span_with_input, enrich_span_with_output, open_telemetry_tracer
->>>>>>> 02222794
 from promptflow._utils.context_utils import _change_working_dir
 from promptflow._utils.execution_utils import (
     apply_default_value_for_input,
@@ -752,9 +748,6 @@
                 node_referenced_flow_inputs[value.value] = flow_inputs[value.value]
         return node_referenced_flow_inputs
 
-<<<<<<< HEAD
-    @entry_trace
-=======
     def _exec_with_trace(
         self,
         inputs: Mapping[str, Any],
@@ -811,7 +804,6 @@
             span.set_status(StatusCode.OK)
             return result
 
->>>>>>> 02222794
     def _exec(
         self,
         inputs: Mapping[str, Any],
