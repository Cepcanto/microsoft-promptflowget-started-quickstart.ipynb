# ---------------------------------------------------------
# Copyright (c) Microsoft Corporation. All rights reserved.
# ---------------------------------------------------------

import asyncio
import copy
import functools
import inspect
import os
import uuid
from pathlib import Path
from threading import current_thread
from types import GeneratorType
from typing import Any, Callable, Dict, List, Mapping, Optional, Tuple

from opentelemetry.trace.status import StatusCode

from promptflow._constants import LINE_NUMBER_KEY
from promptflow._core._errors import NotSupported, UnexpectedError
from promptflow._core.cache_manager import AbstractCacheManager
from promptflow._core.flow_execution_context import FlowExecutionContext
from promptflow._core.metric_logger import add_metric_logger, remove_metric_logger
from promptflow._core.openai_injector import inject_openai_api
from promptflow._core.operation_context import OperationContext
from promptflow._core.run_tracker import RunTracker
from promptflow._core.tool import STREAMING_OPTION_PARAMETER_ATTR
from promptflow._core.tools_manager import ToolsManager
from promptflow._core.tracer import enrich_span_with_input, enrich_span_with_output, open_telemetry_tracer
from promptflow._utils.context_utils import _change_working_dir
from promptflow._utils.execution_utils import (
    apply_default_value_for_input,
    collect_lines,
    get_aggregation_inputs_properties,
)
from promptflow._utils.logger_utils import flow_logger, logger
from promptflow._utils.multimedia_utils import (
    load_multimedia_data,
    load_multimedia_data_recursively,
    persist_multimedia_data,
)
from promptflow._utils.utils import get_int_env_var, transpose
from promptflow._utils.yaml_utils import load_yaml
from promptflow.contracts.flow import Flow, FlowInputDefinition, InputAssignment, InputValueType, Node
from promptflow.contracts.run_info import FlowRunInfo, Status
from promptflow.contracts.run_mode import RunMode
from promptflow.contracts.trace import TraceType
from promptflow.exceptions import PromptflowException
from promptflow.executor import _input_assignment_parser
from promptflow.executor._async_nodes_scheduler import AsyncNodesScheduler
from promptflow.executor._errors import NodeOutputNotFound, OutputReferenceNotExist, SingleNodeValidationError
from promptflow.executor._flow_nodes_scheduler import (
    DEFAULT_CONCURRENCY_BULK,
    DEFAULT_CONCURRENCY_FLOW,
    FlowNodesScheduler,
)
from promptflow.executor._result import AggregationResult, LineResult
from promptflow.executor._tool_resolver import ToolResolver
from promptflow.executor.flow_validator import FlowValidator
from promptflow.storage import AbstractRunStorage
from promptflow.storage._run_storage import DefaultRunStorage


class FlowExecutor:
    """This class is used to execute a single flow for different inputs.

    :param flow: The flow to be executed.
    :type flow: ~promptflow.contracts.flow.Flow
    :param connections: The connections to be used for the flow.
    :type connections: dict
    :param run_tracker: The run tracker to be used for the flow.
    :type run_tracker: ~promptflow._core.run_tracker.RunTracker
    :param cache_manager: The cache manager to be used for the flow.
    :type cache_manager: ~promptflow._core.cache_manager.AbstractCacheManager
    :param loaded_tools: The loaded tools to be used for the flow.
    :type loaded_tools: Mapping[str, Callable]
    :param worker_count: The number of workers to be used for the flow. Default is 16.
    :type worker_count: Optional[int]
    :param raise_ex: Whether to raise exceptions or not. Default is False.
    :type raise_ex: Optional[bool]
    :param working_dir: The working directory to be used for the flow. Default is None.
    :type working_dir: Optional[str]
    :param line_timeout_sec: The line timeout in seconds to be used for the flow. Default is LINE_TIMEOUT_SEC.
    :type line_timeout_sec: Optional[int]
    :param flow_file: The flow file to be used for the flow. Default is None.
    :type flow_file: Optional[Path]
    """

    def __init__(
        self,
        flow: Flow,
        connections: dict,
        run_tracker: RunTracker,
        cache_manager: AbstractCacheManager,
        loaded_tools: Mapping[str, Callable],
        *,
        raise_ex: bool = False,
        working_dir=None,
        line_timeout_sec=None,
        flow_file=None,
    ):
        """Initialize a FlowExecutor object.

        :param flow: The Flow object to execute.
        :type flow: ~promptflow.contracts.flow.Flow
        :param connections: The connections between nodes in the Flow.
        :type connections: dict
        :param run_tracker: The RunTracker object to track the execution of the Flow.
        :type run_tracker: ~promptflow._core.run_tracker.RunTracker
        :param cache_manager: The AbstractCacheManager object to manage caching of results.
        :type cache_manager: ~promptflow._core.cache_manager.AbstractCacheManager
        :param loaded_tools: A mapping of tool names to their corresponding functions.
        :type loaded_tools: Mapping[str, Callable]
        :param raise_ex: Whether to raise an exception if an error occurs during execution.
        :type raise_ex: bool
        :param working_dir: The working directory to use for execution.
        :type working_dir: str or None
        :param line_timeout_sec: The maximum time to wait for a line of output from a node.
        :type line_timeout_sec: int or None
        :param flow_file: The path to the file containing the Flow definition.
        :type flow_file: str or None
        """
        # Inject OpenAI API to make sure traces and headers injection works and
        # update OpenAI API configs from environment variables.
        inject_openai_api()

        self._flow = flow
        self._flow_id = flow.id or str(uuid.uuid4())
        self._connections = connections
        self._aggregation_inputs_references = get_aggregation_inputs_properties(flow)
        self._aggregation_nodes = {node.name for node in self._flow.nodes if node.aggregation}
        self._run_tracker = run_tracker
        self._cache_manager = cache_manager
        self._loaded_tools = loaded_tools
        self._working_dir = working_dir
        self._line_timeout_sec = line_timeout_sec or get_int_env_var("PF_LINE_TIMEOUT_SEC")
        self._flow_file = flow_file
        try:
            self._tools_manager = ToolsManager(loaded_tools)
            tool_to_meta = {tool.name: tool for tool in flow.tools}
            custom_tools = {
                node.name: self._tools_manager._load_custom_tool(tool_to_meta[node.tool], node.name)
                for node in flow.nodes
                if not self._tools_manager.loaded(node.name)
            }
            self._tools_manager.load_tools(custom_tools)
        except PromptflowException as e:
            # For PromptflowException, we don't wrap it, because need generate ErrorResponse by inner exception.
            # Will try to find one common way to handle this case.
            raise e
        except Exception as e:
            raise ValueError(f"Failed to load custom tools for flow due to exception:\n {e}.") from e
        for node in flow.nodes:
            self._tools_manager.assert_loaded(node.name)
        self._raise_ex = raise_ex
        self._log_interval = 60
        self._processing_idx = None
        self._completed_idx = None
        # TODO: Improve the experience about configuring node concurrency.
        self._node_concurrency = DEFAULT_CONCURRENCY_BULK

    @classmethod
    def create(
        cls,
        flow_file: Path,
        connections: dict,
        working_dir: Optional[Path] = None,
        *,
        entry: Optional[str] = None,
        storage: Optional[AbstractRunStorage] = None,
        raise_ex: bool = True,
        node_override: Optional[Dict[str, Dict[str, Any]]] = None,
        line_timeout_sec: Optional[int] = None,
    ) -> "FlowExecutor":
        """Create a new instance of FlowExecutor.

        :param flow_file: The path to the flow file.
        :type flow_file: Path
        :param connections: The connections to be used for the flow.
        :type connections: dict
        :param working_dir: The working directory to be used for the flow. Default is None.
        :type working_dir: Optional[str]
        :param func: The function to be used for the flow if .py is provided. Default is None.
        :type func: Optional[str]
        :param storage: The storage to be used for the flow. Default is None.
        :type storage: Optional[~promptflow.storage.AbstractRunStorage]
        :param raise_ex: Whether to raise exceptions or not. Default is True.
        :type raise_ex: Optional[bool]
        :param node_override: The node overrides to be used for the flow. Default is None.
        :type node_override: Optional[Dict[str, Dict[str, Any]]]
        :param line_timeout_sec: The line timeout in seconds to be used for the flow. Default is LINE_TIMEOUT_SEC.
        :type line_timeout_sec: Optional[int]
        :return: A new instance of FlowExecutor.
        :rtype: ~promptflow.executor.flow_executor.FlowExecutor
        """
        if cls._is_eager_flow_yaml(flow_file, working_dir):
            from ._script_executor import ScriptExecutor

            return ScriptExecutor(
                flow_file=Path(flow_file),
                working_dir=working_dir,
                storage=storage,
            )
        else:
            flow = Flow.from_yaml(flow_file, working_dir=working_dir)
            return cls._create_from_flow(
                flow_file=flow_file,
                flow=flow,
                connections=connections,
                working_dir=working_dir,
                storage=storage,
                raise_ex=raise_ex,
                node_override=node_override,
                line_timeout_sec=line_timeout_sec,
            )

    @classmethod
    def _create_from_flow(
        cls,
        flow: Flow,
        connections: dict,
        working_dir: Optional[Path],
        *,
        flow_file: Optional[Path] = None,
        storage: Optional[AbstractRunStorage] = None,
        raise_ex: bool = True,
        node_override: Optional[Dict[str, Dict[str, Any]]] = None,
        line_timeout_sec: Optional[int] = None,
    ):
        logger.debug("Start initializing the flow executor.")
        working_dir = Flow._resolve_working_dir(flow_file, working_dir)
        if node_override:
            flow = flow._apply_node_overrides(node_override)
        flow = flow._apply_default_node_variants()
        package_tool_keys = [node.source.tool for node in flow.nodes if node.source and node.source.tool]
        tool_resolver = ToolResolver(working_dir, connections, package_tool_keys)

        with _change_working_dir(working_dir):
            resolved_tools = [tool_resolver.resolve_tool_by_node(node) for node in flow.nodes]
        flow = Flow(
            flow.id, flow.name, [r.node for r in resolved_tools], inputs=flow.inputs, outputs=flow.outputs, tools=[]
        )
        # ensure_flow_valid including validation + resolve
        # Todo: 1) split pure validation + resolve from below method 2) provide completed validation()
        flow = FlowValidator._validate_nodes_topology(flow)
        flow.outputs = FlowValidator._ensure_outputs_valid(flow)

        if storage is None:
            storage = DefaultRunStorage()
        run_tracker = RunTracker(storage)

        cache_manager = AbstractCacheManager.init_from_env()

        executor = FlowExecutor(
            flow=flow,
            connections=connections,
            run_tracker=run_tracker,
            cache_manager=cache_manager,
            loaded_tools={r.node.name: r.callable for r in resolved_tools},
            raise_ex=raise_ex,
            working_dir=working_dir,
            line_timeout_sec=line_timeout_sec,
            flow_file=flow_file,
        )
        logger.debug("The flow executor is initialized successfully.")
        return executor

    @classmethod
    def _is_eager_flow_yaml(cls, flow_file: Path, working_dir: Optional[Path] = None):
        if Path(flow_file).suffix.lower() in [".yaml", ".yml"]:
            flow_file = working_dir / flow_file if working_dir else flow_file
            with open(flow_file, "r", encoding="utf-8") as fin:
                flow_dag = load_yaml(fin)
            if "entry" in flow_dag:
                return True
        return False

    @classmethod
    def load_and_exec_node(
        cls,
        flow_file: Path,
        node_name: str,
        *,
        storage: AbstractRunStorage = None,
        output_sub_dir: Optional[str] = None,
        flow_inputs: Optional[Mapping[str, Any]] = None,
        dependency_nodes_outputs: Optional[Mapping[str, Any]] = None,
        connections: Optional[dict] = None,
        working_dir: Optional[Path] = None,
        raise_ex: bool = False,
    ):
        """Load and execute a single node from the flow.

        :param flow_file: The path to the flow file.
        :type flow_file: Path
        :param node_name: The name of the node to be executed.
        :type node_name: str
        :param storage: The storage to be used for the flow.
        :type storage: Optional[~promptflow.storage.AbstractRunStorage]
        :param output_sub_dir: The directory to persist image for the flow. Keep it only for backward compatibility.
        :type output_sub_dir: Optional[str]
        :param flow_inputs: The inputs to be used for the flow. Default is None.
        :type flow_inputs: Optional[Mapping[str, Any]]
        :param dependency_nodes_outputs: The outputs of the dependency nodes. Default is None.
        :type dependency_nodes_outputs: Optional[Mapping[str, Any]
        :param connections: The connections to be used for the flow. Default is None.
        :type connections: Optional[dict]
        :param working_dir: The working directory to be used for the flow. Default is None.
        :type working_dir: Optional[str]
        :param raise_ex: Whether to raise exceptions or not. Default is False.
        :type raise_ex: Optional[bool]
        """
        # Inject OpenAI API to make sure traces and headers injection works and
        # update OpenAI API configs from environment variables.
        inject_openai_api()

        OperationContext.get_instance().run_mode = RunMode.SingleNode.name
        dependency_nodes_outputs = dependency_nodes_outputs or {}

        # Load the node from the flow file
        working_dir = Flow._resolve_working_dir(flow_file, working_dir)
        with open(working_dir / flow_file, "r") as fin:
            flow = Flow.deserialize(load_yaml(fin))
        node = flow.get_node(node_name)
        if node is None:
            raise SingleNodeValidationError(
                message_format=(
                    "Validation failed when attempting to execute the node. "
                    "Node '{node_name}' is not found in flow '{flow_file}'. "
                    "Please change node name or correct the flow file."
                ),
                node_name=node_name,
                flow_file=flow_file,
            )
        if not node.source or not node.type:
            raise SingleNodeValidationError(
                message_format=(
                    "Validation failed when attempting to execute the node. "
                    "Properties 'source' or 'type' are not specified for Node '{node_name}' in flow '{flow_file}'. "
                    "Please make sure these properties are in place and try again."
                ),
                node_name=node_name,
                flow_file=flow_file,
            )
        # Only load the node's referenced flow inputs
        node_referenced_flow_inputs = FlowExecutor._get_node_referenced_flow_inputs(node, flow.inputs)
        inputs_with_default_value = apply_default_value_for_input(node_referenced_flow_inputs, flow_inputs)
        converted_flow_inputs_for_node = FlowValidator.convert_flow_inputs_for_node(
            flow, node, inputs_with_default_value
        )
        inputs = load_multimedia_data(node_referenced_flow_inputs, converted_flow_inputs_for_node)
        dependency_nodes_outputs = load_multimedia_data_recursively(dependency_nodes_outputs)
        package_tool_keys = [node.source.tool] if node.source and node.source.tool else []
        tool_resolver = ToolResolver(working_dir, connections, package_tool_keys)
        resolved_node = tool_resolver.resolve_tool_by_node(node)

        # Prepare callable and real inputs here

        resolved_inputs = {}
        for k, v in resolved_node.node.inputs.items():
            value = _input_assignment_parser.parse_value(v, dependency_nodes_outputs, inputs)
            resolved_inputs[k] = value
            if resolved_node.node.aggregation:
                # For aggregation node, we need to convert value to list.
                if (
                    v.value_type == InputValueType.FLOW_INPUT
                    or v.value_type == InputValueType.NODE_REFERENCE
                    and flow.is_normal_node(v.value)
                ):
                    resolved_inputs[k] = [value]

        # Note that the init args are only used when resolving the tool,
        # so we need to remove them from the inputs before invoking.
        resolved_inputs = {k: v for k, v in resolved_inputs.items() if k not in resolved_node.init_args}

        if storage is None:
            sub_dir = "." if output_sub_dir is None else output_sub_dir
            storage = DefaultRunStorage(base_dir=working_dir, sub_dir=Path(sub_dir))
        run_tracker = RunTracker(storage)
        with run_tracker.node_log_manager:
            # Will generate node run in context
            context = FlowExecutionContext(
                name=flow.name,
                run_tracker=run_tracker,
                cache_manager=AbstractCacheManager.init_from_env(),
            )

            try:
                if inspect.iscoroutinefunction(resolved_node.callable):
                    asyncio.run(
                        context.invoke_tool_async(resolved_node.node, resolved_node.callable, kwargs=resolved_inputs),
                    )
                else:
                    context.invoke_tool(resolved_node.node, resolved_node.callable, kwargs=resolved_inputs)
            except Exception:
                if raise_ex:  # Only raise exception when raise_ex is True
                    raise

            node_runs = run_tracker.collect_node_runs()
            if len(node_runs) != 1:
                # Should not happen except there is bug in run_tracker or thread control.
                raise UnexpectedError(
                    message_format=(
                        "Single node execution failed. Expected one node result, "
                        "but received {node_result_num}. Please contact support for further assistance."
                    ),
                    node_result_num=len(node_runs),
                )
            return node_runs[0]

    @staticmethod
    def update_environment_variables_with_connections(connections: dict):
        """Update environment variables with connections.

        :param connections: A dictionary containing connection information.
        :type connections: dict
        :return: A dictionary containing updated environment variables.
        :rtype: dict
        """
        from promptflow._sdk._utils import update_environment_variables_with_connections

        return update_environment_variables_with_connections(connections)

    def convert_flow_input_types(self, inputs: dict) -> Mapping[str, Any]:
        """Convert the input types of the given inputs dictionary to match the expected types of the flow.

        :param inputs: A dictionary containing the inputs to the flow.
        :type inputs: dict
        :return: A dictionary containing the converted inputs.
        :rtype: Mapping[str, Any]
        """
        return FlowValidator.resolve_flow_inputs_type(self._flow, inputs)

    @property
    def _default_inputs_mapping(self):
        return {key: f"${{data.{key}}}" for key in self._flow.inputs}

    @property
    def has_aggregation_node(self) -> bool:
        """Check if the flow executor has any aggregation nodes.

        :return: True if the flow executor has at least one aggregation node, False otherwise.
        :rtype: bool
        """
        return len(self._aggregation_nodes) > 0

    @property
    def aggregation_nodes(self):
        """Get the aggregation nodes of the flow executor.

        :return: A list of aggregation nodes.
        :rtype: list
        """
        return self._aggregation_nodes

    def _fill_lines(self, indexes, values, nlines):
        """Fill the values into the result list according to the indexes."""
        result = [None] * nlines
        for idx, value in zip(indexes, values):
            result[idx] = value
        return result

    def _exec_aggregation_with_bulk_results(
        self,
        batch_inputs: List[dict],
        results: List[LineResult],
        run_id=None,
    ) -> AggregationResult:
        if not self.aggregation_nodes:
            return AggregationResult({}, {}, {})

        logger.info("Executing aggregation nodes...")

        run_infos = [r.run_info for r in results]
        succeeded = [i for i, r in enumerate(run_infos) if r.status == Status.Completed]

        succeeded_batch_inputs = [batch_inputs[i] for i in succeeded]
        resolved_succeeded_batch_inputs = [
            FlowValidator.ensure_flow_inputs_type(flow=self._flow, inputs=input) for input in succeeded_batch_inputs
        ]

        succeeded_inputs = transpose(resolved_succeeded_batch_inputs, keys=list(self._flow.inputs.keys()))

        aggregation_inputs = transpose(
            [result.aggregation_inputs for result in results],
            keys=self._aggregation_inputs_references,
        )
        succeeded_aggregation_inputs = collect_lines(succeeded, aggregation_inputs)
        try:
            aggr_results = self._exec_aggregation(succeeded_inputs, succeeded_aggregation_inputs, run_id)
            logger.info("Finish executing aggregation nodes.")
            return aggr_results
        except PromptflowException as e:
            # For PromptflowException, we already do classification, so throw directly.
            raise e
        except Exception as e:
            error_type_and_message = f"({e.__class__.__name__}) {e}"
            raise UnexpectedError(
                message_format=(
                    "Unexpected error occurred while executing the aggregated nodes. "
                    "Please fix or contact support for assistance. The error details: {error_type_and_message}."
                ),
                error_type_and_message=error_type_and_message,
            ) from e

    @staticmethod
    def _try_get_aggregation_input(val: InputAssignment, aggregation_inputs: dict):
        if val.value_type != InputValueType.NODE_REFERENCE:
            return val
        serialized_val = val.serialize()
        if serialized_val not in aggregation_inputs:
            return val
        return InputAssignment(value=aggregation_inputs[serialized_val])

    def get_status_summary(self, run_id: str):
        """Get a summary of the status of a given run.

        :param run_id: The ID of the run to get the status summary for.
        :type run_id: str
        :return: A summary of the status of the given run.
        :rtype: str
        """
        return self._run_tracker.get_status_summary(run_id)

    def exec_aggregation(
        self,
        inputs: Mapping[str, Any],
        aggregation_inputs: Mapping[str, Any],
        run_id=None,
        node_concurrency=DEFAULT_CONCURRENCY_FLOW,
    ) -> AggregationResult:
        """Execute the aggregation node of the flow.

        :param inputs: A mapping of input names to their values.
        :type inputs: Mapping[str, Any]
        :param aggregation_inputs: A mapping of aggregation input names to their values.
        :type aggregation_inputs: Mapping[str, Any]
        :param run_id: The ID of the current run, if any.
        :type run_id: Optional[str]
        :param node_concurrency: The maximum number of nodes that can be executed concurrently.
        :type node_concurrency: int
        :return: The result of the aggregation node.
        :rtype: ~promptflow.executor._result.AggregationResult
        :raises: FlowError if the inputs or aggregation_inputs are invalid.
        """
        self._node_concurrency = node_concurrency
        aggregated_flow_inputs = dict(inputs or {})
        aggregation_inputs = dict(aggregation_inputs or {})
        FlowValidator._validate_aggregation_inputs(aggregated_flow_inputs, aggregation_inputs)
        aggregated_flow_inputs = self._apply_default_value_for_aggregation_input(
            self._flow.inputs, aggregated_flow_inputs, aggregation_inputs
        )

        # Resolve aggregated_flow_inputs from list of strings to list of objects, whose type is specified in yaml file.
        # TODO: For now, we resolve type for batch run's aggregation input in _exec_aggregation_with_bulk_results.
        # If we decide to merge the resolve logic into one place, remember to take care of index for batch run.
        resolved_aggregated_flow_inputs = FlowValidator.resolve_aggregated_flow_inputs_type(
            self._flow, aggregated_flow_inputs
        )
        with self._run_tracker.node_log_manager:
            return self._exec_aggregation(resolved_aggregated_flow_inputs, aggregation_inputs, run_id)

    @staticmethod
    def _apply_default_value_for_aggregation_input(
        inputs: Dict[str, FlowInputDefinition],
        aggregated_flow_inputs: Mapping[str, Any],
        aggregation_inputs: Mapping[str, Any],
    ):
        aggregation_lines = 1
        if aggregated_flow_inputs.values():
            one_input_value = list(aggregated_flow_inputs.values())[0]
            aggregation_lines = len(one_input_value)
        # If aggregated_flow_inputs is empty, we should use aggregation_inputs to get the length.
        elif aggregation_inputs.values():
            one_input_value = list(aggregation_inputs.values())[0]
            aggregation_lines = len(one_input_value)
        for key, value in inputs.items():
            if key not in aggregated_flow_inputs and (value and value.default is not None):
                aggregated_flow_inputs[key] = [value.default] * aggregation_lines
        return aggregated_flow_inputs

    def _exec_aggregation(
        self,
        inputs: Mapping[str, Any],
        aggregation_inputs: Mapping[str, Any],
        run_id=None,
    ) -> AggregationResult:
        if not self._flow.has_aggregation_node:
            return AggregationResult({}, {}, {})
        run_id = run_id or str(uuid.uuid4())
        nodes = [copy.deepcopy(node) for node in self._flow.nodes if node.aggregation]
        # Update the inputs of the aggregation nodes with the aggregation inputs.
        for node in nodes:
            node.inputs = {
                k: FlowExecutor._try_get_aggregation_input(v, aggregation_inputs) for k, v in node.inputs.items()
            }
        # Load multimedia data for the flow inputs of aggregation nodes.
        inputs = load_multimedia_data(self._flow.inputs, inputs)

        # TODO: Use a new run tracker to avoid memory increase infinitely.
        run_tracker = self._run_tracker
        context = FlowExecutionContext(
            name=self._flow.name,
            run_tracker=run_tracker,
            cache_manager=self._cache_manager,
            run_id=run_id,
            flow_id=self._flow_id,
        )
        metrics = {}

        def _log_metric(key, value):
            metrics[key] = value

        add_metric_logger(_log_metric)
        try:
            self._submit_to_scheduler(context, inputs, nodes)
            node_run_infos = run_tracker.collect_child_node_runs(run_id)
            # Output is set as an empty dict, because the aggregation outputs story is not finalized.
            return AggregationResult({}, metrics, {run.node: run for run in node_run_infos})
        except Exception:
            if self._raise_ex:
                raise
            node_run_infos = run_tracker.collect_child_node_runs(run_id)
            return AggregationResult({}, metrics, {run.node: run for run in node_run_infos})
        finally:
            remove_metric_logger(_log_metric)

    def exec(self, inputs: dict, node_concurrency=DEFAULT_CONCURRENCY_FLOW) -> dict:
        """Executes the flow with the given inputs and returns the output.

        :param inputs: A dictionary containing the input values for the flow.
        :type inputs: dict
        :param node_concurrency: The maximum number of nodes that can be executed concurrently.
        :type node_concurrency: int
        :return: A dictionary containing the output values of the flow.
        :rtype: dict
        """
        self._node_concurrency = node_concurrency
        inputs = apply_default_value_for_input(self._flow.inputs, inputs)
        result = self._exec_with_trace(inputs)
        #  TODO: remove this line once serving directly calling self.exec_line
        self._add_line_results([result])
        return result.output or {}

    def _exec_in_thread(self, args) -> LineResult:
        inputs, run_id, line_number, variant_id, validate_inputs = args
        thread_name = current_thread().name
        self._processing_idx[line_number] = thread_name
        self._run_tracker._activate_in_context()
        results = self._exec_with_trace(
            inputs, run_id=run_id, line_number=line_number, variant_id=variant_id, validate_inputs=validate_inputs
        )
        self._run_tracker._deactivate_in_context()
        self._processing_idx.pop(line_number)
        self._completed_idx[line_number] = thread_name
        return results

    def _extract_aggregation_inputs(self, nodes_outputs: dict):
        return {
            prop: self._extract_aggregation_input(nodes_outputs, prop) for prop in self._aggregation_inputs_references
        }

    def _extract_aggregation_input(self, nodes_outputs: dict, aggregation_input_property: str):
        assign = InputAssignment.deserialize(aggregation_input_property)
        return _input_assignment_parser.parse_value(assign, nodes_outputs, {})

    def exec_line(
        self,
        inputs: Mapping[str, Any],
        index: Optional[int] = None,
        run_id: Optional[str] = None,
        variant_id: str = "",
        validate_inputs: bool = True,
        node_concurrency=DEFAULT_CONCURRENCY_FLOW,
        allow_generator_output: bool = False,
        line_timeout_sec: Optional[int] = None,
    ) -> LineResult:
        """Execute a single line of the flow.

        :param inputs: The input values for the line.
        :type inputs: Mapping[str, Any]
        :param index: The index of the line to execute.
        :type index: Optional[int]
        :param run_id: The ID of the flow run.
        :type run_id: Optional[str]
        :param variant_id: The ID of the variant to execute.
        :type variant_id: str
        :param validate_inputs: Whether to validate the input values.
        :type validate_inputs: bool
        :param node_concurrency: The maximum number of nodes that can be executed concurrently.
        :type node_concurrency: int
        :param allow_generator_output: Whether to allow generator output.
        :type allow_generator_output: bool
        :param line_timeout_sec: The maximum time to wait for a line of output.
        :type line_timeout_sec: Optional[int]
        :return: The result of executing the line.
        :rtype: ~promptflow.executor._result.LineResult
        """
        self._node_concurrency = node_concurrency
        # TODO: Pass line_timeout_sec to flow node scheduler instead of updating self._line_timeout_sec
        self._line_timeout_sec = line_timeout_sec or self._line_timeout_sec
        inputs = apply_default_value_for_input(self._flow.inputs, inputs)
        # For flow run, validate inputs as default
        with self._run_tracker.node_log_manager:
            # exec_line interface may be called when executing a batch run, so we only set run_mode as flow run when
            # it is not set.
            run_id = run_id or str(uuid.uuid4())
            self._update_operation_context(run_id)
            line_result = self._exec_with_trace(
                inputs,
                run_id=run_id,
                line_number=index,
                variant_id=variant_id,
                validate_inputs=validate_inputs,
                allow_generator_output=allow_generator_output,
            )
        #  Return line result with index
        if index is not None and isinstance(line_result.output, dict):
            line_result.output[LINE_NUMBER_KEY] = index
        return line_result

    def _update_operation_context(self, run_id: str):
        operation_context = OperationContext.get_instance()
        operation_context.run_mode = operation_context.get("run_mode", None) or RunMode.Test.name
        operation_context.update({"flow_id": self._flow_id, "root_run_id": run_id})
        if operation_context.run_mode == RunMode.Test.name:
            operation_context._add_otel_attributes("line_run_id", run_id)

    def _add_line_results(self, line_results: List[LineResult], run_tracker: Optional[RunTracker] = None):
        run_tracker = run_tracker or self._run_tracker
        run_tracker._flow_runs.update({result.run_info.run_id: result.run_info for result in line_results})
        run_tracker._node_runs.update(
            {
                node_run_info.run_id: node_run_info
                for result in line_results
                for node_run_info in result.node_run_infos.values()
            }
        )

    @staticmethod
    def _get_node_referenced_flow_inputs(
        node, flow_inputs: Dict[str, FlowInputDefinition]
    ) -> Dict[str, FlowInputDefinition]:
        node_referenced_flow_inputs = {}
        for _, value in node.inputs.items():
            # Only add flow input to node_referenced_flow_inputs when it is exist and referenced by node.
            # If flow input is not exist, we will raise exception in FlowValidator.convert_flow_inputs_for_node.
            if value.value_type == InputValueType.FLOW_INPUT and value.value in flow_inputs:
                node_referenced_flow_inputs[value.value] = flow_inputs[value.value]
        return node_referenced_flow_inputs

    def _exec_with_trace(
        self,
        inputs: Mapping[str, Any],
        run_id: Optional[str] = None,
        line_number: Optional[int] = None,
        variant_id: str = "",
        validate_inputs: bool = False,
        allow_generator_output: bool = False,
    ) -> LineResult:
        """execute line run with trace

        This method is similar to `_exec`, but it also includes tracing functionality.
        It starts a new span, enriches it with input and output data, and sets the span status.

        Args:
            inputs (Mapping): flow inputs
            run_id: the id to identify the flow run
            line_number: line number for batch inputs
            variant_id: variant id for the line run
            validate_inputs:
                Flag to indicate if input validation needed. It is used along with "_raise_ex" to
                define if exception shall be raised if inputs validation (type check, etc) failed
                The flag is True for Flow Run, False for bulk run as default
            allow_generator_output:
                Flag to indicate if generator output is allowed.

        Returns:
            LineResult: Line run result
        """
        with open_telemetry_tracer.start_as_current_span("promptflow.flow") as span:
            # initialize span
            span.set_attributes(
                {
                    "framework": "promptflow",
                    "span_type": TraceType.FLOW.value,
                }
            )
            # enrich span with input
            enrich_span_with_input(span, inputs)
            # invoke
            result = self._exec(
                inputs,
                run_id=run_id,
                line_number=line_number,
                variant_id=variant_id,
                validate_inputs=validate_inputs,
                allow_generator_output=allow_generator_output,
            )
            # extract output from result
            output = result.output
            # enrich span with output
            enrich_span_with_output(span, output)
            # set status
            span.set_status(StatusCode.OK)
            return result

    def _exec(
        self,
        inputs: Mapping[str, Any],
        run_id: Optional[str] = None,
        line_number: Optional[int] = None,
        variant_id: str = "",
        validate_inputs: bool = False,
        allow_generator_output: bool = False,
    ) -> LineResult:
        """execute line run

        Args:
            inputs (Mapping): flow inputs
            run_id: the id to identify the flow run
            line_number: line number for batch inputs
            validate_inputs:
                Flag to indicate if input validation needed. It is used along with "_raise_ex" to
                define if exception shall be raised if inputs validation (type check, etc) failed
                The flag is True for Flow Run, False for bulk run as default
            allow_generator_output:
                Flag to indicate if generator output is allowed.


        Returns:
            LineResult: Line run result
        """
        line_run_id = run_id if line_number is None else f"{run_id}_{line_number}"
        run_tracker = RunTracker(
            self._run_tracker._storage, self._run_tracker._run_mode, self._run_tracker.node_log_manager
        )
        # We need to copy the allow_generator_types from the original run_tracker.
        run_tracker.allow_generator_types = self._run_tracker.allow_generator_types
        run_info: FlowRunInfo = run_tracker.start_flow_run(
            flow_id=self._flow_id,
            root_run_id=run_id,
            run_id=line_run_id,
            parent_run_id=run_id,
            inputs={k: inputs[k] for k in self._flow.inputs if k in inputs},
            index=line_number,
            variant_id=variant_id,
        )
        context = FlowExecutionContext(
            name=self._flow.name,
            run_tracker=run_tracker,
            cache_manager=self._cache_manager,
            run_id=run_id,
            flow_id=self._flow_id,
            line_number=line_number,
            variant_id=variant_id,
        )
        output = {}
        aggregation_inputs = {}
        try:
            if validate_inputs:
                inputs = FlowValidator.ensure_flow_inputs_type(flow=self._flow, inputs=inputs, idx=line_number)
            inputs = load_multimedia_data(self._flow.inputs, inputs)
            # Make sure the run_info with converted inputs results rather than original inputs
            run_info.inputs = inputs
            output, nodes_outputs = self._traverse_nodes(inputs, context)
            output = self._stringify_generator_output(output) if not allow_generator_output else output
            # Persist the node runs for the nodes that have a generator output
            generator_output_nodes = [
                nodename for nodename, output in nodes_outputs.items() if isinstance(output, GeneratorType)
            ]
            run_tracker.persist_selected_node_runs(run_info, generator_output_nodes)
            run_tracker.allow_generator_types = allow_generator_output
            run_tracker.end_run(line_run_id, result=output)
            aggregation_inputs = self._extract_aggregation_inputs(nodes_outputs)
        except KeyboardInterrupt as ex:
            # Run will be cancelled when the process receives a SIGINT signal.
            # KeyboardInterrupt will be raised after asyncio finishes its signal handling
            # End run with the KeyboardInterrupt exception, so that its status will be Canceled
            flow_logger.info("Received KeyboardInterrupt, cancel the run.")
            run_tracker.end_run(line_run_id, ex=ex)
            raise
        except Exception as e:
            run_tracker.end_run(line_run_id, ex=e)
            if self._raise_ex:
                raise
        finally:
            run_tracker._update_flow_run_info_with_node_runs(run_info)
            run_tracker.persist_flow_run(run_info)
        node_run_infos = run_tracker.collect_child_node_runs(line_run_id)
        node_runs = {node_run.node: node_run for node_run in node_run_infos}
        return LineResult(output, aggregation_inputs, run_info, node_runs)

    def _extract_outputs(self, nodes_outputs, bypassed_nodes, flow_inputs):
        outputs = {}
        for name, output in self._flow.outputs.items():
            if output.reference.value_type == InputValueType.LITERAL:
                outputs[name] = output.reference.value
                continue
            if output.reference.value_type == InputValueType.FLOW_INPUT:
                outputs[name] = flow_inputs[output.reference.value]
                continue
            if output.reference.value_type != InputValueType.NODE_REFERENCE:
                raise NotSupported(
                    message_format=(
                        "The output type '{output_type}' is currently unsupported. "
                        "Please choose from available types: '{supported_output_type}' and try again."
                    ),
                    output_type=output.reference.value_type.value
                    if hasattr(output.reference.value_type, "value")
                    else output.reference.value_type,
                    supported_output_type=[output_type.value for output_type in InputValueType],
                )
            node = next((n for n in self._flow.nodes if n.name == output.reference.value), None)
            if not node:
                raise OutputReferenceNotExist(
                    message_format=(
                        "The output '{output_name}' for flow is incorrect. The node '{node_name}' "
                        "referenced by the output '{output_name}' can not found in flow. "
                        "Please rectify the error in your flow and try again."
                    ),
                    node_name=output.reference.value,
                    output_name=name,
                )
            if node.aggregation:
                # Note that the reduce node referenced in the output is not supported.
                continue
            if node.name not in nodes_outputs:
                raise NodeOutputNotFound(
                    message_format=(
                        "The output '{output_name}' for flow is incorrect. "
                        "No outputs found for node '{node_name}'. Please review the problematic "
                        "output and rectify the error."
                    ),
                    output_name=name,
                    node_name=node.name,
                )
            if output.reference.value in bypassed_nodes:
                flow_logger.warning(
                    f"The node referenced by output:'{output.reference.value}' is bypassed, which is not recommended."
                )
            node_result = nodes_outputs[output.reference.value]
            outputs[name] = _input_assignment_parser.parse_node_property(
                output.reference.value, node_result, output.reference.property
            )
        return outputs

    def _should_use_async(self):
        return (
            all(inspect.iscoroutinefunction(f) for f in self._tools_manager._tools.values())
            or os.environ.get("PF_USE_ASYNC", "false").lower() == "true"
        )

    def _traverse_nodes(self, inputs, context: FlowExecutionContext) -> Tuple[dict, dict]:
        batch_nodes = [node for node in self._flow.nodes if not node.aggregation]
        outputs = {}
        #  TODO: Use a mixed scheduler to support both async and thread pool mode.
        if self._should_use_async():
            flow_logger.info("Start executing nodes in async mode.")
            scheduler = AsyncNodesScheduler(self._tools_manager, self._node_concurrency)
            nodes_outputs, bypassed_nodes = asyncio.run(scheduler.execute(batch_nodes, inputs, context))
        else:
            flow_logger.info("Start executing nodes in thread pool mode.")
            nodes_outputs, bypassed_nodes = self._submit_to_scheduler(context, inputs, batch_nodes)
        outputs = self._extract_outputs(nodes_outputs, bypassed_nodes, inputs)
        return outputs, nodes_outputs

    def _stringify_generator_output(self, outputs: dict):
        for k, v in outputs.items():
            if isinstance(v, GeneratorType):
                outputs[k] = "".join(str(chuck) for chuck in v)

        return outputs

    def _submit_to_scheduler(self, context: FlowExecutionContext, inputs, nodes: List[Node]) -> Tuple[dict, dict]:
        if not isinstance(self._node_concurrency, int):
            raise UnexpectedError(
                message_format=(
                    "Flow execution failed. To proceed, ensure that a valid node concurrency value is set. "
                    "The current value is {current_value}. Please contact support for further assistance."
                ),
                current_value=self._node_concurrency,
            )
        return FlowNodesScheduler(
            self._tools_manager,
            inputs,
            nodes,
            self._node_concurrency,
            context,
        ).execute(self._line_timeout_sec)

    @staticmethod
    def apply_inputs_mapping(
        inputs: Mapping[str, Mapping[str, Any]],
        inputs_mapping: Mapping[str, str],
    ) -> Dict[str, Any]:
        # TODO: This function will be removed after the batch engine refactoring is completed.
        from promptflow._utils.inputs_mapping_utils import apply_inputs_mapping

        return apply_inputs_mapping(inputs, inputs_mapping)

    def enable_streaming_for_llm_flow(self, stream_required: Callable[[], bool]):
        """Enable the LLM node that is connected to output to return streaming results controlled by `stream_required`.

        If the stream_required callback returns True, the LLM node will return a generator of strings.
        Otherwise, the LLM node will return a string.

        :param stream_required: A callback that takes no arguments and returns a boolean value indicating whether \
        streaming results should be enabled for the LLM node.
        :type stream_required: Callable[[], bool]

        :return: None
        """
        for node in self._flow.nodes:
            streaming_option_parameter = self._parse_streaming_option_parameter(node)
            if (
                streaming_option_parameter is not None
                and self._flow.is_referenced_by_flow_output(node)
                and not self._flow.is_referenced_by_other_node(node)
            ):
                wrapper = _inject_stream_options(stream_required, streaming_option_parameter)
                self._tools_manager.wrap_tool(node.name, wrapper=wrapper)

    def _parse_streaming_option_parameter(self, node: Node) -> Optional[str]:
        if self._flow.is_llm_node(node):
            return "stream"
        tool_function = self._tools_manager.get_tool(node.name)
        return getattr(tool_function, STREAMING_OPTION_PARAMETER_ATTR, None)

    def ensure_flow_is_serializable(self):
        """Ensure that the flow is serializable.

        Some of the nodes may return a generator of strings to create streaming outputs.
        This is useful when the flow is deployed as a web service.
        However, in the interactive mode, the executor assumes that the node result is JSON serializable.

        This method adds a wrapper to each node in the flow
        to consume the streaming outputs and merge them into a string for executor usage.

        :return: None
        """
        for node in self._flow.nodes:
            self._tools_manager.wrap_tool(node.name, wrapper=_ensure_node_result_is_serializable)


def _inject_stream_options(should_stream: Callable[[], bool], streaming_option_parameter="stream"):
    """Inject the stream options to the decorated function.

    AzureOpenAI.completion and AzureOpenAI.chat tools support both stream and non-stream mode.
    The stream mode is controlled by the "stream" parameter.
    """

    def stream_option_decorator(f):
        # We only wrap the function if it has a "stream" parameter
        signature = inspect.signature(f)
        if streaming_option_parameter not in signature.parameters:
            return f

        @functools.wraps(f)
        def wrapper(*args, **kwargs):
            kwargs = kwargs or {}
            kwargs.update({streaming_option_parameter: should_stream()})

            return f(*args, **kwargs)

        return wrapper

    return stream_option_decorator


def enable_streaming_for_llm_tool(f):
    """Enable the stream mode for LLM tools that support it.

    :param f: The function to wrap.
    :type f: function
    :return: The wrapped function.
    :rtype: function

    AzureOpenAI.completion and AzureOpenAI.chat tools support both stream and non-stream mode.
    The stream mode is turned off by default. Use this wrapper to turn it on.
    """

    # We only wrap the function if it has a "stream" parameter
    signature = inspect.signature(f)
    if "stream" not in signature.parameters:
        return f

    @functools.wraps(f)
    def wrapper(*args, **kwargs):
        kwargs = kwargs or {}
        kwargs.update(stream=True)

        return f(*args, **kwargs)

    return wrapper


def _ensure_node_result_is_serializable(f):
    """Ensure the node result is serializable.

    Some of the nodes may return a generator of strings to create streaming outputs.
    This is useful when the flow is deployed as a web service.
    However, in the interactive mode, the executor assumes that the node result is JSON serializable.

    This wrapper ensures the node result is serializable
    by consuming the data from the generator and merging them into a string.
    """

    @functools.wraps(f)
    def wrapper(*args, **kwargs):
        result = f(*args, **kwargs)
        if isinstance(result, GeneratorType):
            result = "".join(str(trunk) for trunk in result)
        return result

    return wrapper


def execute_flow(
    flow_file: Path,
    working_dir: Path,
    output_dir: Path,
    connections: dict,
    inputs: Mapping[str, Any],
    *,
    run_id: str = None,
    run_aggregation: bool = True,
    enable_stream_output: bool = False,
    allow_generator_output: bool = False,  # TODO: remove this
    run_id: str = None,
    **kwargs,
) -> LineResult:
    """Execute the flow, including aggregation nodes.

    :param flow_file: The path to the flow file.
    :type flow_file: Path
    :param working_dir: The working directory of the flow.
    :type working_dir: Path
    :param output_dir: Relative path relative to working_dir.
    :type output_dir: Path
    :param connections: A dictionary containing connection information.
    :type connections: dict
    :param inputs: A dictionary containing the input values for the flow.
    :type inputs: Mapping[str, Any]
    :param enable_stream_output: Whether to allow stream (generator) output for flow output. Default is False.
    :type enable_stream_output: Optional[bool]
    :param run_id: Run id will be set in operation context and used for session.
    :type run_id: Optional[str]
    :param kwargs: Other keyword arguments to create flow executor.
    :type kwargs: Any
    :return: The line result of executing the flow.
    :rtype: ~promptflow.executor._result.LineResult
    """
    flow_executor = FlowExecutor.create(flow_file, connections, working_dir, raise_ex=False, **kwargs)
    flow_executor.enable_streaming_for_llm_flow(lambda: enable_stream_output)
    with _change_working_dir(working_dir):
        # execute nodes in the flow except the aggregation nodes
        # TODO: remove index=0 after UX no longer requires a run id similar to batch runs
        # (run_id_index, eg. xxx_0) for displaying the interface
        line_result = flow_executor.exec_line(
<<<<<<< HEAD
            inputs, index=0, allow_generator_output=allow_generator_output, run_id=run_id
=======
            inputs, index=0, run_id=run_id, allow_generator_output=allow_generator_output
>>>>>>> aaf111db
        )
        # persist the output to the output directory
        line_result.output = persist_multimedia_data(line_result.output, base_dir=working_dir, sub_dir=output_dir)
        if run_aggregation and line_result.aggregation_inputs:
            # convert inputs of aggregation to list type
            flow_inputs = {k: [v] for k, v in inputs.items()}
            aggregation_inputs = {k: [v] for k, v in line_result.aggregation_inputs.items()}
            aggregation_results = flow_executor.exec_aggregation(
                flow_inputs, aggregation_inputs=aggregation_inputs, run_id=run_id
            )
            line_result.node_run_infos = {**line_result.node_run_infos, **aggregation_results.node_run_infos}
            line_result.run_info.metrics = aggregation_results.metrics
        if isinstance(line_result.output, dict):
            # remove line_number from output
            line_result.output.pop(LINE_NUMBER_KEY, None)
        return line_result<|MERGE_RESOLUTION|>--- conflicted
+++ resolved
@@ -1126,7 +1126,6 @@
     run_aggregation: bool = True,
     enable_stream_output: bool = False,
     allow_generator_output: bool = False,  # TODO: remove this
-    run_id: str = None,
     **kwargs,
 ) -> LineResult:
     """Execute the flow, including aggregation nodes.
@@ -1157,11 +1156,7 @@
         # TODO: remove index=0 after UX no longer requires a run id similar to batch runs
         # (run_id_index, eg. xxx_0) for displaying the interface
         line_result = flow_executor.exec_line(
-<<<<<<< HEAD
             inputs, index=0, allow_generator_output=allow_generator_output, run_id=run_id
-=======
-            inputs, index=0, run_id=run_id, allow_generator_output=allow_generator_output
->>>>>>> aaf111db
         )
         # persist the output to the output directory
         line_result.output = persist_multimedia_data(line_result.output, base_dir=working_dir, sub_dir=output_dir)
