# ---------------------------------------------------------
# Copyright (c) Microsoft Corporation. All rights reserved.
# ---------------------------------------------------------

from enum import Enum
from typing import Any, Dict, List, Optional, Union

from langchain.callbacks.base import BaseCallbackHandler
from langchain.schema import AgentAction, AgentFinish, LLMResult

from promptflow._core.tracer import Trace, Tracer, TraceType


class LangChainEventType(Enum):
    LLM = "LLM"
    CHAIN = "CHAIN"
    TOOL = "TOOL"
    AGENT = "AGENT"


class PromptFlowCallbackHandler(BaseCallbackHandler):
<<<<<<< HEAD
=======
    """:class:`~promptflow.integrations.langchain.PromptFlowCallbackHandler` implements the
    `langchain.callbacks.base.BaseCallbackHandler` interface, which has a method for each event that
    can be subscribed to. The appropriate method will be called on the handler when the event is triggered."""
>>>>>>> 4b1a91a9

    def __init__(self):
        super().__init__()
        self._tracer = Tracer.active_instance()
        self._events_stack = []  # Use this to track the current event type to avoid popping the wrong event

    @property
    def always_verbose(self) -> bool:
        """Whether to always be verbose."""

        return True

    def _try_pop_event_type(self, event_type: LangChainEventType):
        """Try to pop the event type from the stack.

        If the event type is not the same as the top of the stack, do not pop and return false.
        This is used to avoid poping wrong events then causing error.
        One example is that on_agent_finish is called but on_agent_action is not called
        when we test agent type CHAT_CONVERSATIONAL_REACT_DESCRIPTION."""
        if not self._events_stack:
            return False
        if self._events_stack[-1] == event_type:
            self._events_stack.pop()
            return True
        return False

    def _push(self, trace: Trace):
        if not self._tracer:
            return
        self._tracer._push(trace)

    def _pop(self, output=None, error: Optional[Exception] = None):
        if not self._tracer:
            return
        self._tracer._pop(output, error)

    def on_llm_start(self, serialized: Dict[str, Any], prompts: List[str], **kwargs: Any) -> None:
        """Run when LLM starts running.

        :param serialized: The serialized LLM object.
        :type serialized: Dict[str, Any]
        :param prompts: The prompts used to run LLM.
        :type prompts: List[str]
        """

        name = self._get_name(serialized) or "LLM"
        trace = Trace(name, TraceType.LANGCHAIN, {"prompts": prompts})
        self._events_stack.append(LangChainEventType.LLM)
        self._push(trace)

    def on_llm_new_token(self, token: str, **kwargs: Any) -> None:
        """Run on new LLM token. Only available when streaming is enabled.

        :param token: The new token.
        :type token: str
        """

        pass  # Wo do not handle this event

    def on_llm_end(self, response: LLMResult, **kwargs: Any) -> None:
        """Run when LLM ends running.

        :param response: The response from LLM.
        :type response: LLMResult
        """

        output = response
        if self._try_pop_event_type(LangChainEventType.LLM):
            self._pop(output)

<<<<<<< HEAD
    def on_llm_error(self, error: Union[Exception, KeyboardInterrupt], **kwargs: Any) -> Any:
        if self._try_pop_event_type(LangChainEventType.LLM):
            self._pop(error=error)
=======
    def on_llm_error(self, error: Union[Exception, KeyboardInterrupt], **kwargs: Any) -> None:
        """Run when LLM errors.

        :param error: The error from LLM.
        :type error: Union[Exception, KeyboardInterrupt]
        """

        self._pop(error=error)
>>>>>>> 4b1a91a9

    def on_chain_start(self, serialized: Dict[str, Any], inputs: Dict[str, Any], **kwargs: Any) -> None:
        """Run when chain starts running.

        :param serialized: The serialized chain object.
        :type serialized: Dict[str, Any]
        :param inputs: The inputs used to run chain.
        :type inputs: Dict[str, Any]
        """

        name = self._get_name(serialized) or "Chain"
        trace = Trace(name, TraceType.LANGCHAIN, inputs)
        self._events_stack.append(LangChainEventType.CHAIN)
        self._push(trace)

<<<<<<< HEAD
    def on_chain_end(self, outputs: Dict[str, Any], **kwargs: Any) -> Any:
        if self._try_pop_event_type(LangChainEventType.CHAIN):
            self._pop(outputs)

    def on_chain_error(self, error: Union[Exception, KeyboardInterrupt], **kwargs: Any) -> Any:
        if self._try_pop_event_type(LangChainEventType.CHAIN):
            self._pop(error=error)
=======
    def on_chain_end(self, outputs: Dict[str, Any], **kwargs: Any) -> None:
        """Run when chain ends running.

        :param outputs: The outputs from chain.
        :type outputs: Dict[str, Any]
        """

        self._pop(outputs)

    def on_chain_error(self, error: Union[Exception, KeyboardInterrupt], **kwargs: Any) -> None:
        """Run when chain errors.

        :param error: The error from chain.
        :type error: Union[Exception, KeyboardInterrupt]
        """

        self._pop(error=error)
>>>>>>> 4b1a91a9

    def on_tool_start(self, serialized: Dict[str, Any], input_str: str, **kwargs: Any) -> None:
        """Run when tool starts running.

        :param serialized: The serialized tool object.
        :type serialized: Dict[str, Any]
        :param input_str: The input string used to run tool.
        :type input_str: str
        """

        name = self._get_name(serialized) or "Tool"
        trace = Trace(name, TraceType.LANGCHAIN, {"input_str": input_str})
        self._events_stack.append(LangChainEventType.TOOL)
        self._push(trace)

<<<<<<< HEAD
    def on_tool_end(self, output: str, **kwargs: Any) -> Any:
        if self._try_pop_event_type(LangChainEventType.TOOL):
            self._pop(output)

    def on_tool_error(self, error: Union[Exception, KeyboardInterrupt], **kwargs: Any) -> Any:
        if self._try_pop_event_type(LangChainEventType.TOOL):
            self._pop(error=error)
=======
    def on_tool_end(self, output: str, **kwargs: Any) -> None:
        """Run when tool ends running.

        :param output: The output from tool.
        :type output: str
        """

        self._pop(output)

    def on_tool_error(self, error: Union[Exception, KeyboardInterrupt], **kwargs: Any) -> None:
        """Run when tool errors.

        :param error: The error from tool.
        :type error: Union[Exception, KeyboardInterrupt]
        """

        self._pop(error=error)
>>>>>>> 4b1a91a9

    def on_text(self, text: str, **kwargs: Any) -> None:
        """Run on arbitrary text.

        :param text: The text.
        :type text: str
        """

        pass

    def on_agent_action(self, action: AgentAction, **kwargs: Any) -> None:
        """Run on agent action.

        :param action: The action from agent.
        :type action: AgentAction
        """

        name = action.tool
        trace = Trace(name, TraceType.LANGCHAIN, {"tool_input": action.tool_input})
        self._events_stack.append(LangChainEventType.AGENT)
        self._push(trace)

    def on_agent_finish(self, finish: AgentFinish, **kwargs: Any) -> None:
        """Run on agent end.

        :param finish: The finish from agent.
        :type finish: AgentFinish
        """

        output = finish.return_values
        if self._try_pop_event_type(LangChainEventType.AGENT):
            self._pop(output)

    def _get_name(self, serialized: Dict[str, Any]):
        # For version 0.0.197 and earlier, the name is stored in the "name" field,
        # and for later versions, the name is stored in the "id" field.
        # If none exists, return None and use a default name.
        if "name" in serialized.keys():
            return serialized["name"]
        elif "id" in serialized.keys() and isinstance(serialized["id"], list):
            return serialized["id"][-1]
        else:
            return None<|MERGE_RESOLUTION|>--- conflicted
+++ resolved
@@ -19,12 +19,9 @@
 
 
 class PromptFlowCallbackHandler(BaseCallbackHandler):
-<<<<<<< HEAD
-=======
     """:class:`~promptflow.integrations.langchain.PromptFlowCallbackHandler` implements the
     `langchain.callbacks.base.BaseCallbackHandler` interface, which has a method for each event that
     can be subscribed to. The appropriate method will be called on the handler when the event is triggered."""
->>>>>>> 4b1a91a9
 
     def __init__(self):
         super().__init__()
@@ -95,20 +92,15 @@
         if self._try_pop_event_type(LangChainEventType.LLM):
             self._pop(output)
 
-<<<<<<< HEAD
-    def on_llm_error(self, error: Union[Exception, KeyboardInterrupt], **kwargs: Any) -> Any:
+    def on_llm_error(self, error: Union[Exception, KeyboardInterrupt], **kwargs: Any) -> None:
+        """Run when LLM errors.
+
+        :param error: The error from LLM.
+        :type error: Union[Exception, KeyboardInterrupt]
+        """
+
         if self._try_pop_event_type(LangChainEventType.LLM):
             self._pop(error=error)
-=======
-    def on_llm_error(self, error: Union[Exception, KeyboardInterrupt], **kwargs: Any) -> None:
-        """Run when LLM errors.
-
-        :param error: The error from LLM.
-        :type error: Union[Exception, KeyboardInterrupt]
-        """
-
-        self._pop(error=error)
->>>>>>> 4b1a91a9
 
     def on_chain_start(self, serialized: Dict[str, Any], inputs: Dict[str, Any], **kwargs: Any) -> None:
         """Run when chain starts running.
@@ -124,33 +116,25 @@
         self._events_stack.append(LangChainEventType.CHAIN)
         self._push(trace)
 
-<<<<<<< HEAD
-    def on_chain_end(self, outputs: Dict[str, Any], **kwargs: Any) -> Any:
+    def on_chain_end(self, outputs: Dict[str, Any], **kwargs: Any) -> None:
+        """Run when chain ends running.
+
+        :param outputs: The outputs from chain.
+        :type outputs: Dict[str, Any]
+        """
+
         if self._try_pop_event_type(LangChainEventType.CHAIN):
             self._pop(outputs)
 
-    def on_chain_error(self, error: Union[Exception, KeyboardInterrupt], **kwargs: Any) -> Any:
+    def on_chain_error(self, error: Union[Exception, KeyboardInterrupt], **kwargs: Any) -> None:
+        """Run when chain errors.
+
+        :param error: The error from chain.
+        :type error: Union[Exception, KeyboardInterrupt]
+        """
+
         if self._try_pop_event_type(LangChainEventType.CHAIN):
             self._pop(error=error)
-=======
-    def on_chain_end(self, outputs: Dict[str, Any], **kwargs: Any) -> None:
-        """Run when chain ends running.
-
-        :param outputs: The outputs from chain.
-        :type outputs: Dict[str, Any]
-        """
-
-        self._pop(outputs)
-
-    def on_chain_error(self, error: Union[Exception, KeyboardInterrupt], **kwargs: Any) -> None:
-        """Run when chain errors.
-
-        :param error: The error from chain.
-        :type error: Union[Exception, KeyboardInterrupt]
-        """
-
-        self._pop(error=error)
->>>>>>> 4b1a91a9
 
     def on_tool_start(self, serialized: Dict[str, Any], input_str: str, **kwargs: Any) -> None:
         """Run when tool starts running.
@@ -166,33 +150,25 @@
         self._events_stack.append(LangChainEventType.TOOL)
         self._push(trace)
 
-<<<<<<< HEAD
-    def on_tool_end(self, output: str, **kwargs: Any) -> Any:
+    def on_tool_end(self, output: str, **kwargs: Any) -> None:
+        """Run when tool ends running.
+
+        :param output: The output from tool.
+        :type output: str
+        """
+
         if self._try_pop_event_type(LangChainEventType.TOOL):
             self._pop(output)
 
-    def on_tool_error(self, error: Union[Exception, KeyboardInterrupt], **kwargs: Any) -> Any:
+    def on_tool_error(self, error: Union[Exception, KeyboardInterrupt], **kwargs: Any) -> None:
+        """Run when tool errors.
+
+        :param error: The error from tool.
+        :type error: Union[Exception, KeyboardInterrupt]
+        """
+
         if self._try_pop_event_type(LangChainEventType.TOOL):
             self._pop(error=error)
-=======
-    def on_tool_end(self, output: str, **kwargs: Any) -> None:
-        """Run when tool ends running.
-
-        :param output: The output from tool.
-        :type output: str
-        """
-
-        self._pop(output)
-
-    def on_tool_error(self, error: Union[Exception, KeyboardInterrupt], **kwargs: Any) -> None:
-        """Run when tool errors.
-
-        :param error: The error from tool.
-        :type error: Union[Exception, KeyboardInterrupt]
-        """
-
-        self._pop(error=error)
->>>>>>> 4b1a91a9
 
     def on_text(self, text: str, **kwargs: Any) -> None:
         """Run on arbitrary text.
