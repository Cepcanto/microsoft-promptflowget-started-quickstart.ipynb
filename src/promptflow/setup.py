--- conflicted
+++ resolved
@@ -45,11 +45,8 @@
     "strictyaml>=1.5.0,<2.0.0",  # used to identify exact location of validation error
     "waitress>=2.1.2,<3.0.0",  # used to serve local service
     "opencensus-ext-azure<2.0.0",  # configure opencensus to send telemetry to azure monitor
-<<<<<<< HEAD
+    "ruamel.yaml>=0.17.35,<0.18.0",  # used to generate connection templates with preserved comments
     "vcrpy>=5.1.0,<6.0.0",  # used to record and replay http requests for pfazure tests
-=======
-    "ruamel.yaml>=0.17.35,<0.18.0",  # used to generate connection templates with preserved comments
->>>>>>> 5ed0e821
 ]
 
 setup(
