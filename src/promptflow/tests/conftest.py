import importlib
import json
import os
import tempfile
from multiprocessing import Lock
from pathlib import Path
from unittest.mock import MagicMock, patch

import pytest
from _constants import (
    CONNECTION_FILE,
    DEFAULT_RESOURCE_GROUP_NAME,
    DEFAULT_RUNTIME_NAME,
    DEFAULT_SUBSCRIPTION_ID,
    DEFAULT_WORKSPACE_NAME,
    ENV_FILE,
)
from _pytest.monkeypatch import MonkeyPatch
from dotenv import load_dotenv
from filelock import FileLock
from pytest_mock import MockerFixture

from promptflow._cli._utils import AzureMLWorkspaceTriad
from promptflow._constants import PROMPTFLOW_CONNECTIONS
from promptflow._core.connection_manager import ConnectionManager
from promptflow._core.openai_injector import inject_openai_api
from promptflow._utils.context_utils import _change_working_dir
from promptflow.connections import AzureOpenAIConnection

load_dotenv()


<<<<<<< HEAD
class SanitizedValues:
    SUBSCRIPTION_ID = "00000000-0000-0000-0000-000000000000"
    RESOURCE_GROUP_NAME = "00000"
    WORKSPACE_NAME = "00000"


class TestMode:
    LIVE = "live"
    RECORD = "record"
    REPLAY = "replay"


ENVIRON_TEST_MODE = "PROMPT_FLOW_TEST_MODE"
=======
@pytest.fixture(scope="session", autouse=True)
def modify_work_directory():
    os.chdir(Path(__file__).parent.parent.absolute())
>>>>>>> 5f5ac234


@pytest.fixture(autouse=True, scope="session")
def mock_build_info():
    """Mock BUILD_INFO environment variable in pytest.

    BUILD_INFO is set as environment variable in docker image, but not in local test.
    So we need to mock it in test senario. Rule - build_number is set as
    ci-<BUILD_BUILDNUMBER> in CI pipeline, and set as local in local dev test."""
    if "BUILD_INFO" not in os.environ:
        m = MonkeyPatch()
        build_number = os.environ.get("BUILD_BUILDNUMBER", "")
        buid_info = {"build_number": f"ci-{build_number}" if build_number else "local-pytest"}
        m.setenv("BUILD_INFO", json.dumps(buid_info))
        yield m


@pytest.fixture(autouse=True, scope="session")
def inject_api():
    """Inject OpenAI API during test session.

    AOAI call in promptflow should involve trace logging and header injection. Inject
    function to API call in test scenario."""
    inject_openai_api()


@pytest.fixture
def dev_connections() -> dict:
    with open(CONNECTION_FILE, "r") as f:
        return json.load(f)


@pytest.fixture
def use_secrets_config_file(mocker: MockerFixture):
    mocker.patch.dict(os.environ, {PROMPTFLOW_CONNECTIONS: CONNECTION_FILE})


@pytest.fixture
def env_with_secrets_config_file():
    _lock = Lock()
    with _lock:
        with open(ENV_FILE, "w") as f:
            f.write(f"{PROMPTFLOW_CONNECTIONS}={CONNECTION_FILE}\n")
        yield ENV_FILE
        if os.path.exists(ENV_FILE):
            os.remove(ENV_FILE)


@pytest.fixture
def azure_open_ai_connection() -> AzureOpenAIConnection:
    return ConnectionManager().get("azure_open_ai_connection")


@pytest.fixture
def temp_output_dir() -> str:
    with tempfile.TemporaryDirectory() as temp_dir:
        yield temp_dir


@pytest.fixture
def prepare_symbolic_flow() -> str:
    flows_dir = Path(__file__).parent / "test_configs" / "flows"
    target_folder = flows_dir / "web_classification_with_symbolic"
    source_folder = flows_dir / "web_classification"

    with _change_working_dir(target_folder):

        for file_name in os.listdir(source_folder):
            if not Path(file_name).exists():
                os.symlink(source_folder / file_name, file_name)
    return target_folder


@pytest.fixture(scope="session")
def install_custom_tool_pkg():
    # The tests could be running in parallel. Use a lock to prevent race conditions.
    lock = FileLock("custom_tool_pkg_installation.lock")
    with lock:
        try:
            import my_tool_package  # noqa: F401

        except ImportError:
            import subprocess
            import sys

            subprocess.check_call([sys.executable, "-m", "pip", "install", "test-custom-tools==0.0.2"])


@pytest.fixture
def mocked_ws_triple() -> AzureMLWorkspaceTriad:
    return AzureMLWorkspaceTriad("mock_subscription_id", "mock_resource_group", "mock_workspace_name")


@pytest.fixture(scope="session")
def mock_list_func():
    """Mock function object for dynamic list testing."""

    def my_list_func(prefix: str = "", size: int = 10, **kwargs):
        return [
            {
                "value": "fig0",
                "display_value": "My_fig0",
                "hyperlink": "https://www.bing.com/search?q=fig0",
                "description": "this is 0 item",
            },
            {
                "value": "kiwi1",
                "display_value": "My_kiwi1",
                "hyperlink": "https://www.bing.com/search?q=kiwi1",
                "description": "this is 1 item",
            },
        ]

    return my_list_func


@pytest.fixture(scope="session")
def mock_module_with_list_func(mock_list_func):
    """Mock module object for dynamic list testing."""
    mock_module = MagicMock()
    mock_module.my_list_func = mock_list_func
    mock_module.my_field = 1
    original_import_module = importlib.import_module  # Save this to prevent recursion

    with patch.object(importlib, "import_module") as mock_import:

        def side_effect(module_name, *args, **kwargs):
            if module_name == "my_tool_package.tools.tool_with_dynamic_list_input":
                return mock_module
            else:
                return original_import_module(module_name, *args, **kwargs)

        mock_import.side_effect = side_effect
        yield


# below fixtures are used for pfazure and global config tests
@pytest.fixture
def subscription_id() -> str:
    if os.getenv(ENVIRON_TEST_MODE, TestMode.LIVE) == TestMode.REPLAY:
        return SanitizedValues.SUBSCRIPTION_ID
    else:
        return os.getenv("PROMPT_FLOW_SUBSCRIPTION_ID", DEFAULT_SUBSCRIPTION_ID)


@pytest.fixture
def resource_group_name() -> str:
    if os.getenv(ENVIRON_TEST_MODE, TestMode.LIVE) == TestMode.REPLAY:
        return SanitizedValues.RESOURCE_GROUP_NAME
    else:
        return os.getenv("PROMPT_FLOW_RESOURCE_GROUP_NAME", DEFAULT_RESOURCE_GROUP_NAME)


@pytest.fixture
def workspace_name() -> str:
    if os.getenv(ENVIRON_TEST_MODE, TestMode.LIVE) == TestMode.REPLAY:
        return SanitizedValues.WORKSPACE_NAME
    else:
        return os.getenv("PROMPT_FLOW_WORKSPACE_NAME", DEFAULT_WORKSPACE_NAME)


@pytest.fixture
def runtime_name() -> str:
    return os.getenv("PROMPT_FLOW_RUNTIME_NAME", DEFAULT_RUNTIME_NAME)<|MERGE_RESOLUTION|>--- conflicted
+++ resolved
@@ -30,7 +30,6 @@
 load_dotenv()
 
 
-<<<<<<< HEAD
 class SanitizedValues:
     SUBSCRIPTION_ID = "00000000-0000-0000-0000-000000000000"
     RESOURCE_GROUP_NAME = "00000"
@@ -44,11 +43,11 @@
 
 
 ENVIRON_TEST_MODE = "PROMPT_FLOW_TEST_MODE"
-=======
+
+
 @pytest.fixture(scope="session", autouse=True)
 def modify_work_directory():
     os.chdir(Path(__file__).parent.parent.absolute())
->>>>>>> 5f5ac234
 
 
 @pytest.fixture(autouse=True, scope="session")
