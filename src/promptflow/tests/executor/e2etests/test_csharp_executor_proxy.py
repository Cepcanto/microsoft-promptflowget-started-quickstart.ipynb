import asyncio
import multiprocessing
import threading
from pathlib import Path
from tempfile import mkdtemp
from typing import Optional, Tuple, Union

import pytest

from promptflow._constants import FlowLanguage
from promptflow.batch._batch_engine import BatchEngine
from promptflow.batch._csharp_executor_proxy import CSharpExecutorProxy
from promptflow.batch._result import BatchResult
from promptflow.contracts.run_info import Status
from promptflow.storage._run_storage import AbstractRunStorage

from ..mock_execution_server import run_executor_server
from ..utils import MemoryRunStorage, get_flow_folder, get_flow_inputs_file, get_yaml_file


@pytest.mark.unittest
class TestCSharpExecutorProxy:
    def setup_method(self):
        BatchEngine.register_executor(FlowLanguage.CSharp, MockCSharpExecutorProxy)

    def test_batch(self):
        # submit a batch run
        _, batch_result = self._submit_batch_run()
        assert batch_result.status == Status.Completed
        assert batch_result.completed_lines == batch_result.total_lines
        assert batch_result.system_metrics.duration > 0
        assert batch_result.completed_lines > 0

<<<<<<< HEAD
    @pytest.mark.asyncio
    async def test_batch_cancel(self):
=======
    def test_batch_error(self):
        # submit a batch run
        _, batch_result = self._submit_batch_run(has_error=True)
        assert batch_result.status == Status.Completed
        assert batch_result.total_lines == 3
        assert batch_result.failed_lines == 1
        assert batch_result.system_metrics.duration > 0

    def test_batch_cancel(self):
>>>>>>> ec8512a9
        # use a thread to submit a batch run
        batch_engine, batch_run_thread = self._submit_batch_run(run_in_thread=True)
        assert batch_engine._is_canceled is False
        batch_run_thread.start()
        # cancel the batch run
        await asyncio.sleep(5)
        batch_engine.cancel()
        batch_run_thread.join()
        assert batch_engine._is_canceled is True
        assert batch_result_global.status == Status.Canceled
        assert batch_result_global.system_metrics.duration > 0
        assert batch_result_global.total_lines > 0

    def _submit_batch_run(
        self, run_in_thread=False, has_error=False
    ) -> Union[Tuple[BatchEngine, threading.Thread], Tuple[BatchEngine, BatchResult]]:
        flow_folder = "csharp_flow"
        mem_run_storage = MemoryRunStorage()
        # init the batch engine
        batch_engine = BatchEngine(
            get_yaml_file(flow_folder), get_flow_folder(flow_folder), storage=mem_run_storage, has_error=has_error
        )
        # prepare the inputs
        input_dirs = {"data": get_flow_inputs_file(flow_folder)}
        inputs_mapping = {"question": "${data.question}"}
        output_dir = Path(mkdtemp())
        if run_in_thread:
            return batch_engine, threading.Thread(
                target=self._batch_run_in_thread, args=(batch_engine, input_dirs, inputs_mapping, output_dir)
            )
        else:
            return batch_engine, batch_engine.run(input_dirs, inputs_mapping, output_dir)

    def _batch_run_in_thread(self, batch_engine: BatchEngine, input_dirs, inputs_mapping, output_dir):
        global batch_result_global
        batch_result_global = batch_engine.run(input_dirs, inputs_mapping, output_dir)


class MockCSharpExecutorProxy(CSharpExecutorProxy):
    def __init__(self, process: multiprocessing.Process, port: str):
        self._process = process
        self._port = port

    @classmethod
    def create(
        cls,
        flow_file: Path,
        working_dir: Optional[Path] = None,
        *,
        connections: Optional[dict] = None,
        storage: Optional[AbstractRunStorage] = None,
        **kwargs,
    ) -> "MockCSharpExecutorProxy":
        """Create a new executor"""
        has_error = kwargs.get("has_error", False)
        port = cls.find_available_port()
        process = multiprocessing.Process(
            target=run_executor_server,
            args=(
                int(port),
                has_error,
            ),
        )
        process.start()
        return cls(process, port)

    def destroy(self):
        """Destroy the executor"""
        if self._process and self._process.is_alive():
            self._process.terminate()
            try:
                self._process.join(timeout=5)
            except TimeoutError:
                self._process.kill()<|MERGE_RESOLUTION|>--- conflicted
+++ resolved
@@ -31,10 +31,6 @@
         assert batch_result.system_metrics.duration > 0
         assert batch_result.completed_lines > 0
 
-<<<<<<< HEAD
-    @pytest.mark.asyncio
-    async def test_batch_cancel(self):
-=======
     def test_batch_error(self):
         # submit a batch run
         _, batch_result = self._submit_batch_run(has_error=True)
@@ -43,8 +39,8 @@
         assert batch_result.failed_lines == 1
         assert batch_result.system_metrics.duration > 0
 
-    def test_batch_cancel(self):
->>>>>>> ec8512a9
+    @pytest.mark.asyncio
+    async def test_batch_cancel(self):
         # use a thread to submit a batch run
         batch_engine, batch_run_thread = self._submit_batch_run(run_in_thread=True)
         assert batch_engine._is_canceled is False
