--- conflicted
+++ resolved
@@ -163,15 +163,6 @@
             # obj id in each line run should be the same
             (
                 1,
-<<<<<<< HEAD
-                lambda outputs: len(outputs) == 2 and outputs[0]["obj_id"] == outputs[1]["obj_id"],
-            ),
-            # batch run with 2 workers
-            # obj id in each line run should not be the same
-            (
-                2,
-                lambda outputs: len(outputs) == 2 and outputs[0]["obj_id"] != outputs[1]["obj_id"],
-=======
                 lambda outputs: len(outputs) == 4 and outputs[0]["obj_id"] == outputs[1]["obj_id"],
             ),
             # batch run with 2 workers
@@ -179,7 +170,6 @@
                 2,
                 # there will be at most 2 instances be created.
                 lambda outputs: len(outputs) == 4 and len(set([o["obj_id"] for o in outputs])) <= 2,
->>>>>>> af2b69f9
             ),
         ],
     )
