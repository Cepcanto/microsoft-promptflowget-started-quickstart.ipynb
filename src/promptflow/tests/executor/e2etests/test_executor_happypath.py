--- conflicted
+++ resolved
@@ -374,13 +374,6 @@
         exec_result = executor.exec({})
         assert exec_result["output"] == default_input_value
 
-<<<<<<< HEAD
-    def test_executor_for_script_tool_with_init(self, dev_connections):
-        executor = FlowExecutor.create(get_yaml_file("script_tool_with_init"), dev_connections)
-        flow_result = executor.exec_line({"input": "World"})
-        assert flow_result.run_info.status == Status.Completed
-        assert flow_result.output["output"] == "Hello World"
-=======
     @pytest.mark.parametrize(
         "flow_folder, batch_input, expected_type, validate_inputs",
         [
@@ -397,4 +390,9 @@
             validate_inputs=validate_inputs,
         )
         assert type(bulk_result.line_results[0].run_info.inputs["text"]) is expected_type
->>>>>>> f128486f
+
+    def test_executor_for_script_tool_with_init(self, dev_connections):
+        executor = FlowExecutor.create(get_yaml_file("script_tool_with_init"), dev_connections)
+        flow_result = executor.exec_line({"input": "World"})
+        assert flow_result.run_info.status == Status.Completed
+        assert flow_result.output["output"] == "Hello World"