--- conflicted
+++ resolved
@@ -14,11 +14,8 @@
 from ..utils import FLOW_ROOT, get_flow_folder, get_yaml_file, is_image_file, is_jsonl_file
 
 SIMPLE_IMAGE_FLOW = "python_tool_with_simple_image"
-<<<<<<< HEAD
 SAMPLE_IMAGE_FLOW_WITH_DEFAULT = "python_tool_with_simple_image_with_default"
-=======
 SIMPLE_IMAGE_WITH_INVALID_DEFAULT_VALUE_FLOW = "python_tool_with_invalid_default_value"
->>>>>>> 8707f319
 COMPOSITE_IMAGE_FLOW = "python_tool_with_composite_image"
 CHAT_FLOW_WITH_IMAGE = "chat_flow_with_image"
 SIMPLE_IMAGE_FLOW_PATH = FLOW_ROOT / SIMPLE_IMAGE_FLOW
@@ -170,14 +167,19 @@
         assert_contain_image_reference(run_info)
 
     @pytest.mark.parametrize(
-<<<<<<< HEAD
-        "flow_folder, input_dirs, inputs_mapping, expected_outputs_number",
-=======
         "flow_folder, node_name, flow_inputs, dependency_nodes_outputs",
-        [(SIMPLE_IMAGE_WITH_INVALID_DEFAULT_VALUE_FLOW, "python_node_2",
-         {},
-         {"python_node": {"data:image/jpg;path":
-                          str(SIMPLE_IMAGE_WITH_INVALID_DEFAULT_VALUE_FLOW_PATH / "logo.jpg")}})],
+        [
+            (
+                SIMPLE_IMAGE_WITH_INVALID_DEFAULT_VALUE_FLOW,
+                "python_node_2",
+                {},
+                {
+                    "python_node": {
+                        "data:image/jpg;path": str(SIMPLE_IMAGE_WITH_INVALID_DEFAULT_VALUE_FLOW_PATH / "logo.jpg")
+                    }
+                },
+            )
+        ],
     )
     def test_executor_exec_node_with_invalid_default_value(
         self, flow_folder, node_name, flow_inputs, dependency_nodes_outputs, dev_connections
@@ -198,7 +200,6 @@
 
     @pytest.mark.parametrize(
         "flow_folder, input_dirs, inputs_mapping",
->>>>>>> 8707f319
         [
             (
                 SIMPLE_IMAGE_FLOW,
