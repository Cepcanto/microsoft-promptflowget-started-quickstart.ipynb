--- conflicted
+++ resolved
@@ -318,12 +318,8 @@
             ("openai_completion_api_flow", get_comletion_input(False), 3),
             ("llm_tool", {"topic": "Hello", "stream": False}, 4),
             ("flow_with_async_llm_tasks", get_flow_sample_inputs("flow_with_async_llm_tasks"), 6),
-<<<<<<< HEAD
             ("openai_embedding_api_flow", {"input": "Hello"}, 3),
-        ]
-=======
         ],
->>>>>>> 2f6f7248
     )
     def test_otel_trace(
         self,
