--- conflicted
+++ resolved
@@ -45,15 +45,13 @@
     "__computed__.cumulative_token_count.total",
 ]
 
-<<<<<<< HEAD
 CUMULATIVE_EMBEDDING_TOKEN_NAMES = [
     "__computed__.cumulative_token_count.prompt",
     "__computed__.cumulative_token_count.total",
-=======
+
 SHOULD_INCLUDE_PROMPT_FUNCTION_NAMES = [
     "render_template_jinja2",
     "AzureOpenAI.chat",
->>>>>>> a127b498
 ]
 
 
