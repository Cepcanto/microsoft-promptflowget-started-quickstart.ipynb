import textwrap
from pathlib import Path

import pytest
from ruamel.yaml import YAML

from promptflow import tool
from promptflow._core._errors import NotSupported, PackageToolNotFoundError
from promptflow._core.tools_manager import (
    NodeSourcePathEmpty,
    ToolLoader,
    collect_package_tools,
    collect_package_tools_and_connections,
    gen_tool_by_source,
)
from promptflow.contracts.flow import Node, ToolSource, ToolSourceType
from promptflow.contracts.tool import Tool, ToolType
from promptflow.exceptions import UserErrorException


@pytest.mark.unittest
class TestToolLoader:
    def test_load_tool_for_node_with_invalid_node(self):
        tool_loader = ToolLoader(working_dir="test_working_dir")
        node: Node = Node(name="test", tool="test_tool", inputs={}, type=ToolType.PYTHON)
        with pytest.raises(UserErrorException, match="Node test does not have source defined."):
            tool_loader.load_tool_for_node(node)

        node: Node = Node(
            name="test", tool="test_tool", inputs={}, type=ToolType.PYTHON, source=ToolSource(type="invalid_type")
        )
        with pytest.raises(
            NotImplementedError, match="Tool source type invalid_type for python tool is not supported yet."
        ):
            tool_loader.load_tool_for_node(node)

        node: Node = Node(
            name="test", tool="test_tool", inputs={}, type=ToolType.CUSTOM_LLM, source=ToolSource(type="invalid_type")
        )
        with pytest.raises(
            NotImplementedError, match="Tool source type invalid_type for custom_llm tool is not supported yet."
        ):
            tool_loader.load_tool_for_node(node)

        node: Node = Node(
            name="test", tool="test_tool", inputs={}, type="invalid_type", source=ToolSource(type=ToolSourceType.Code)
        )
        with pytest.raises(NotImplementedError, match="Tool type invalid_type is not supported yet."):
            tool_loader.load_tool_for_node(node)

    def test_load_tool_for_package_node(self, mocker):
        package_tools = {"test_tool": Tool(name="test_tool", type=ToolType.PYTHON, inputs={}).serialize()}
        mocker.patch("promptflow._core.tools_manager.collect_package_tools", return_value=package_tools)
        tool_loader = ToolLoader(
            working_dir="test_working_dir", package_tool_keys=["promptflow._core.tools_manager.collect_package_tools"]
        )
        node: Node = Node(
            name="test",
            tool="test_tool",
            inputs={},
            type=ToolType.PYTHON,
            source=ToolSource(type=ToolSourceType.Package, tool="test_tool"),
        )
        tool = tool_loader.load_tool_for_node(node)
        assert tool.name == "test_tool"

        node: Node = Node(
            name="test",
            tool="test_tool",
            inputs={},
            type=ToolType.PYTHON,
            source=ToolSource(type=ToolSourceType.Package, tool="invalid_tool"),
        )
        msg = (
            "Package tool 'invalid_tool' is not found in the current environment. "
            "All available package tools are: ['test_tool']."
        )
        with pytest.raises(PackageToolNotFoundError) as ex:
            tool_loader.load_tool_for_node(node)
            assert str(ex.value) == msg

    def test_load_tool_for_script_node(self):
        working_dir = Path(__file__).parent
        tool_loader = ToolLoader(working_dir=working_dir)
        file = "test_tools_manager.py"
        node: Node = Node(
            name="test",
            tool="sample_tool",
            inputs={},
            type=ToolType.PYTHON,
            source=ToolSource(type=ToolSourceType.Code, path=file),
        )
        tool = tool_loader.load_tool_for_node(node)
        assert tool.name == "sample_tool"


# This tool is for testing tools_manager.ToolLoader.load_tool_for_script_node
@tool
def sample_tool(input: str):
    return input


@pytest.mark.unittest
class TestToolsManager:
    @pytest.mark.parametrize(
        "tool_source, tool_type, error_code, error_message",
        [
            (
                ToolSource(type=ToolSourceType.Package, tool="fake_name", path="fake_path"),
                None,
                PackageToolNotFoundError,
                "Package tool 'fake_name' is not found in the current environment. "
                f"Available package tools include: '{','.join(collect_package_tools().keys())}'. "
                "Please ensure that the required tool package is installed in current environment.",
            ),
            (
                ToolSource(tool="fake_name", path=None),
                ToolType.PYTHON,
                NodeSourcePathEmpty,
                "Invalid node definitions found in the flow graph. The node 'fake_name' is missing its source path. "
                "Please kindly add the source path for the node 'fake_name' in the YAML file "
                "and try the operation again.",
            ),
            (
                ToolSource(tool="fake_name", path=Path("test_tools_manager.py")),
                ToolType.CUSTOM_LLM,
                NotSupported,
                "The tool type custom_llm is currently not supported for generating tools using source code. "
                "Please choose from the available types: python,prompt,llm. "
                "If you need further assistance, kindly contact support.",
            ),
        ],
    )
    def test_gen_tool_by_source_error(self, tool_source, tool_type, error_code, error_message):
        working_dir = Path(__file__).parent
        with pytest.raises(error_code) as ex:
            gen_tool_by_source("fake_name", tool_source, tool_type, working_dir),
        assert str(ex.value) == error_message

    def test_collect_package_tools_and_connections(self, install_custom_tool_pkg):
        # Need to reload pkg_resources to get the latest installed tools
        import importlib

        import pkg_resources

        importlib.reload(pkg_resources)

        yaml = YAML()
        yaml.preserve_quotes = True
        keys = ["my_tool_package.tools.my_tool_2.MyTool.my_tool"]
        tools, specs, templates = collect_package_tools_and_connections(keys)
        assert len(tools) == 1
        assert specs == {
            "my_tool_package.connections.MyFirstConnection": {
                "connectionCategory": "CustomKeys",
                "flowValueType": "CustomConnection",
                "connectionType": "MyFirstConnection",
                "ConnectionTypeDisplayName": "MyFirstConnection",
                "configSpecs": [
                    {"name": "api_key", "displayName": "Api Key", "configValueType": "Secret", "isOptional": False},
                    {"name": "api_base", "displayName": "Api Base", "configValueType": "str", "isOptional": True},
                ],
                "module": "my_tool_package.connections",
                "package": "test-custom-tools",
                "package_version": "0.0.2",
            }
        }

        expected_template = {
            "$schema": "https://azuremlschemas.azureedge.net/promptflow/latest/CustomStrongTypeConnection.schema.json",
            "name": "to_replace_with_connection_name",
            "type": "custom",
            "custom_type": "MyFirstConnection",
            "module": "my_tool_package.connections",
            "package": "test-custom-tools",
            "package_version": "0.0.2",
            "configs": {"api_base": "This is my first connection."},
            "secrets": {"api_key": "to_replace_with_api_key"},
        }
        loaded_yaml = yaml.load(templates["my_tool_package.connections.MyFirstConnection"])
        assert loaded_yaml == expected_template

        keys = ["my_tool_package.tools.my_tool_with_custom_strong_type_connection.my_tool"]
        tools, specs, templates = collect_package_tools_and_connections(keys)
        assert len(templates) == 1
        expected_template = """
            name: "to_replace_with_connection_name"
            type: custom
            custom_type: MyCustomConnection
            module: my_tool_package.tools.my_tool_with_custom_strong_type_connection
            package: test-custom-tools
            package_version: 0.0.2
            configs:
              api_url: "This is a fake api url."  # String, The api url.
            secrets:      # must-have
              api_key: "to_replace_with_api_key"  # String, The api key.
            """

        content = templates["my_tool_package.tools.my_tool_with_custom_strong_type_connection.MyCustomConnection"]
        expected_template_str = textwrap.dedent(expected_template)
<<<<<<< HEAD

        assert content in expected_template_str

    # TODO: enable this test after new my_tool_package is released
    @pytest.mark.skip("Will enable this test after new my_tool_package is released")
    def test_gen_dynamic_list(self):
        from promptflow._sdk._utils import _gen_dynamic_list
        func_path = "my_tool_package.tools.tool_with_dynamic_list_input.my_list_func"
        func_kwargs = {"prefix": "My"}
        result = _gen_dynamic_list({
            "func_path": func_path, "func_kwargs": func_kwargs})
        assert len(result) == 10

    # TODO: add test for gen_dynamic_list with ws_triple.
=======
        assert expected_template_str in content
>>>>>>> 4f439c85
<|MERGE_RESOLUTION|>--- conflicted
+++ resolved
@@ -198,9 +198,7 @@
 
         content = templates["my_tool_package.tools.my_tool_with_custom_strong_type_connection.MyCustomConnection"]
         expected_template_str = textwrap.dedent(expected_template)
-<<<<<<< HEAD
-
-        assert content in expected_template_str
+        assert expected_template_str in content
 
     # TODO: enable this test after new my_tool_package is released
     @pytest.mark.skip("Will enable this test after new my_tool_package is released")
@@ -212,7 +210,4 @@
             "func_path": func_path, "func_kwargs": func_kwargs})
         assert len(result) == 10
 
-    # TODO: add test for gen_dynamic_list with ws_triple.
-=======
-        assert expected_template_str in content
->>>>>>> 4f439c85
+    # TODO: add test for gen_dynamic_list with ws_triple.