--- conflicted
+++ resolved
@@ -105,8 +105,6 @@
         run = pf.runs.stream(run=run.name)
         assert run.status == RunStatus.COMPLETED
 
-<<<<<<< HEAD
-=======
         eval_run = pf.run(
             flow=f"{FLOWS_DIR}/eval-classification-accuracy",
             run=run,
@@ -122,7 +120,6 @@
         eval_run = pf.runs.stream(run=eval_run.name)
         assert eval_run.status == RunStatus.COMPLETED
 
->>>>>>> 8df75e76
     def test_run_with_connection_overwrite(self, pf: PFClient, runtime: str, randstr: Callable[[str], str]):
         run = pf.run(
             flow=f"{FLOWS_DIR}/web_classification",
