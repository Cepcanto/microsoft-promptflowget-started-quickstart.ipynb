--- conflicted
+++ resolved
@@ -88,7 +88,7 @@
         eval_run = pf.runs.stream(run=eval_run.name)
         assert eval_run.status == RunStatus.COMPLETED
 
-    def test_basic_evaluation_without_data(self, pf: PFClient, runtime: str, randstr: Callable[[str], str]):
+    def test_basic_evaluation_without_data(self, pf, runtime: str, randstr: Callable[[str], str]):
         run = pf.run(
             flow=f"{FLOWS_DIR}/web_classification",
             data=f"{DATAS_DIR}/webClassification3.jsonl",
@@ -293,17 +293,12 @@
         run = pf.runs.stream(run="4cf2d5e9-c78f-4ab8-a3ee-57675f92fb74")
         assert run.status == RunStatus.COMPLETED
 
-<<<<<<< HEAD
-    def test_stream_failed_run_logs(self, pf, capfd):
-        run = pf.runs.stream(run="3dfd077a-f071-443e-9c4e-d41531710950")
-=======
-    def test_stream_failed_run_logs(self, pf: PFClient, capfd: pytest.CaptureFixture):
+    def test_stream_failed_run_logs(self, pf, capfd: pytest.CaptureFixture):
         # (default) raise_on_error=True
         with pytest.raises(InvalidRunStatusError):
             pf.stream(run="3dfd077a-f071-443e-9c4e-d41531710950")
         # raise_on_error=False
         pf.stream(run="3dfd077a-f071-443e-9c4e-d41531710950", raise_on_error=False)
->>>>>>> 9e1fd741
         out, _ = capfd.readouterr()
         assert "Input 'question' in line 0 is not provided for flow 'Simple_mock_answer'." in out
 
