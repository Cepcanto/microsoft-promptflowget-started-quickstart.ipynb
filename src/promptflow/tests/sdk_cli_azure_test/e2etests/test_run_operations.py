--- conflicted
+++ resolved
@@ -16,14 +16,9 @@
 from promptflow._sdk._load_functions import load_run
 from promptflow._sdk.entities import Run
 from promptflow._utils.flow_utils import get_flow_lineage_id
-<<<<<<< HEAD
 from promptflow.azure import PFClient
 from promptflow.azure._entities._flow import Flow
-from promptflow.azure._restclient.flow_service_caller import FlowRequestException, FlowServiceCaller
-from promptflow.azure.operations import RunOperations
 from promptflow.exceptions import UserErrorException
-=======
->>>>>>> 81b6e993
 
 from .._azure_utils import DEFAULT_TEST_TIMEOUT, PYTEST_TIMEOUT_METHOD
 from ..recording_utilities import is_live
@@ -124,7 +119,6 @@
         eval_run = pf.runs.stream(run=eval_run.name)
         assert eval_run.status == RunStatus.COMPLETED
 
-<<<<<<< HEAD
     def test_run_bulk_with_remote_flow(
         self, pf: PFClient, runtime: str, randstr: Callable[[str], str], created_flow: Flow
     ):
@@ -165,10 +159,7 @@
                 name=name,
             )
 
-    def test_run_with_connection_overwrite(self, pf: PFClient, runtime: str, randstr: Callable[[str], str]):
-=======
     def test_run_with_connection_overwrite(self, pf, runtime: str, randstr: Callable[[str], str]):
->>>>>>> 81b6e993
         run = pf.run(
             flow=f"{FLOWS_DIR}/web_classification",
             data=f"{DATAS_DIR}/webClassification1.jsonl",
@@ -588,13 +579,8 @@
                 name=randstr("name"),
             )
 
-<<<<<<< HEAD
-    def test_run_data_not_provided(self, pf: PFClient, randstr: Callable[[str], str]):
-        with pytest.raises(UserErrorException) as e:
-=======
     def test_run_data_not_provided(self, pf, randstr: Callable[[str], str]):
         with pytest.raises(ValueError) as e:
->>>>>>> 81b6e993
             pf.run(
                 flow=f"{FLOWS_DIR}/web_classification",
                 name=randstr("name"),
