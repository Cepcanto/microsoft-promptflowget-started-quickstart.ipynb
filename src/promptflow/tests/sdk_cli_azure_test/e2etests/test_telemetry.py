# ---------------------------------------------------------
# Copyright (c) Microsoft Corporation. All rights reserved.
# ---------------------------------------------------------
import contextlib
import os
import time
import uuid
from logging import Logger
from typing import Callable
from unittest.mock import MagicMock, patch

import pydash
import pytest

from promptflow import load_run
from promptflow._constants import PF_USER_AGENT, USER_AGENT
from promptflow._core.operation_context import OperationContext
from promptflow._sdk._configuration import Configuration
from promptflow._sdk._utils import call_from_extension
from promptflow._telemetry.activity import ActivityType, log_activity
from promptflow._telemetry.logging_handler import PromptFlowSDKLogHandler, get_appinsights_log_handler
from promptflow._telemetry.telemetry import get_telemetry_logger, is_telemetry_enabled
from promptflow._utils.utils import environment_variable_overwrite, parse_ua_to_dict

<<<<<<< HEAD
from ..._constants import CI_CLI_USER_AGENT
=======
>>>>>>> 407fa792
from .._azure_utils import DEFAULT_TEST_TIMEOUT, PYTEST_TIMEOUT_METHOD


@contextlib.contextmanager
def cli_consent_config_overwrite(val):
    config = Configuration.get_instance()
    original_consent = config.get_telemetry_consent()
    config.set_telemetry_consent(val)
    try:
        yield
    finally:
        if original_consent:
            config.set_telemetry_consent(original_consent)
        else:
            config.set_telemetry_consent(True)


@contextlib.contextmanager
def extension_consent_config_overwrite(val):
    config = Configuration.get_instance()
    original_consent = config.get_config(key=Configuration.EXTENSION_COLLECT_TELEMETRY)
    config.set_config(key=Configuration.EXTENSION_COLLECT_TELEMETRY, value=val)
    try:
        yield
    finally:
        if original_consent:
            config.set_config(key=Configuration.EXTENSION_COLLECT_TELEMETRY, value=original_consent)
        else:
            config.set_config(key=Configuration.EXTENSION_COLLECT_TELEMETRY, value=True)


RUNS_DIR = "./tests/test_configs/runs"


@pytest.mark.timeout(timeout=DEFAULT_TEST_TIMEOUT, method=PYTEST_TIMEOUT_METHOD)
@pytest.mark.usefixtures("mock_set_headers_with_user_aml_token", "single_worker_thread_pool", "vcr_recording")
@pytest.mark.e2etest
class TestTelemetry:
    def test_logging_handler(self):
        # override environment variable
        with cli_consent_config_overwrite(True):
            handler = get_appinsights_log_handler()
            assert isinstance(handler, PromptFlowSDKLogHandler)
            assert handler._is_telemetry_enabled is True

        with cli_consent_config_overwrite(False):
            handler = get_appinsights_log_handler()
            assert isinstance(handler, PromptFlowSDKLogHandler)
            assert handler._is_telemetry_enabled is False

    def test_call_from_extension(self):
        from promptflow._core.operation_context import OperationContext

        assert call_from_extension() is False
        with environment_variable_overwrite(PF_USER_AGENT, "prompt-flow-extension/1.0.0"):
            assert call_from_extension() is True
        # remove extension ua in context
        context = OperationContext().get_instance()
        context.user_agent = context.user_agent.replace("prompt-flow-extension/1.0.0", "")

    def test_custom_event(self, pf):
        from opencensus.ext.azure.log_exporter import AzureEventHandler

        def log_event(*args, **kwargs):
            record = kwargs.get("record", None)
            assert record.custom_dimensions is not None
            assert isinstance(record.custom_dimensions, dict)
            assert record.custom_dimensions.keys() == {
                "request_id",
                "activity_name",
                "activity_type",
                "subscription_id",
                "resource_group_name",
                "workspace_name",
                "completion_status",
                "duration_ms",
                "level",
                "python_version",
                "user_agent",
                "installation_id",
            }
            assert record.msg.startswith("pfazure.runs.get")

        with patch.object(AzureEventHandler, "log_record_to_envelope") as mock_log:
            mock_log.side_effect = log_event
            try:
                pf.runs.get("not_exist")
            except Exception:
                pass
            logger = get_telemetry_logger()
            handler = logger.handlers[0]
            assert isinstance(handler, PromptFlowSDKLogHandler)
            # sleep a while to make sure log thread can finish.
            time.sleep(20)

    def test_default_logging_behavior(self):
        assert is_telemetry_enabled() is True
        # default enable telemetry
        logger = get_telemetry_logger()
        handler = logger.handlers[0]
        assert isinstance(handler, PromptFlowSDKLogHandler)
        assert handler._is_telemetry_enabled is True

    def test_close_logging_handler(self):
        with cli_consent_config_overwrite(False):
            logger = get_telemetry_logger()
            handler = logger.handlers[0]
            assert isinstance(handler, PromptFlowSDKLogHandler)
            assert handler._is_telemetry_enabled is False

        with extension_consent_config_overwrite(False):
            with environment_variable_overwrite(PF_USER_AGENT, "prompt-flow-extension/1.0.0"):
                logger = get_telemetry_logger()
                handler = logger.handlers[0]
                assert isinstance(handler, PromptFlowSDKLogHandler)
                assert handler._is_telemetry_enabled is False

        # default enable telemetry
        logger = get_telemetry_logger()
        handler = logger.handlers[0]
        assert isinstance(handler, PromptFlowSDKLogHandler)
        assert handler._is_telemetry_enabled is True

    def test_cached_logging_handler(self):
        # should get same logger & handler instance if called multiple times
        logger = get_telemetry_logger()
        handler = next((h for h in logger.handlers if isinstance(h, PromptFlowSDKLogHandler)), None)
        another_logger = get_telemetry_logger()
        another_handler = next((h for h in another_logger.handlers if isinstance(h, PromptFlowSDKLogHandler)), None)
        assert logger is another_logger
        assert handler is another_handler

    def test_sdk_telemetry_ua(self, pf):
        from promptflow import PFClient
        from promptflow.azure import PFClient as PFAzureClient

        # log activity will pick correct ua
        def assert_ua(*args, **kwargs):
            ua = pydash.get(kwargs, "extra.custom_dimensions.user_agent", None)
            ua_dict = parse_ua_to_dict(ua)
            assert ua_dict.keys() == {"promptflow-sdk", "promptflow"}

        logger = MagicMock()
        logger.info = MagicMock()
        logger.info.side_effect = assert_ua

        # clear user agent before test
        context = OperationContext().get_instance()
        context.user_agent = ""
        # get telemetry logger from SDK should not have extension ua
        # start a clean local SDK client
        with environment_variable_overwrite(PF_USER_AGENT, ""):
            PFClient()
            user_agent = context.get_user_agent()
            ua_dict = parse_ua_to_dict(user_agent)
            assert ua_dict.keys() == {"promptflow-sdk", "promptflow"}

            # Call log_activity
            with log_activity(logger, "test_activity", activity_type=ActivityType.PUBLICAPI):
                # Perform some activity
                pass

        # start a clean Azure SDK client
        with environment_variable_overwrite(PF_USER_AGENT, ""):
            PFAzureClient(
                ml_client=pf._ml_client,
                subscription_id=pf._ml_client.subscription_id,
                resource_group_name=pf._ml_client.resource_group_name,
                workspace_name=pf._ml_client.workspace_name,
            )
            user_agent = context.get_user_agent()
            ua_dict = parse_ua_to_dict(user_agent)
            assert ua_dict.keys() == {"promptflow-sdk", "promptflow"}

            # Call log_activity
            with log_activity(logger, "test_activity", activity_type=ActivityType.PUBLICAPI):
                # Perform some activity
                pass

<<<<<<< HEAD
    def test_inner_function_call(self, pf, runtime: str, randstr: Callable[[str], str]):
        request_ids = set()
        first_sdk_calls = []

        def check_inner_call(*args, **kwargs):
            if "extra" in kwargs:
                request_id = pydash.get(kwargs, "extra.custom_dimensions.request_id")
                first_sdk_call = pydash.get(kwargs, "extra.custom_dimensions.first_call")
                request_ids.add(request_id)
                first_sdk_calls.append(first_sdk_call)

        with patch.object(Logger, "info") as mock_logger:
            mock_logger.side_effect = check_inner_call
            run = load_run(
                source=f"{RUNS_DIR}/run_with_env.yaml",
                params_override=[{"runtime": runtime}],
            )
            run.name = randstr("name")
            pf.runs.create_or_update(run=run)

        # only 1 request id
        assert len(request_ids) == 1
        # only 1 and last call is public call
        assert first_sdk_calls[0] is True
        assert first_sdk_calls[-1] is True
        assert set(first_sdk_calls[1:-1]) == {False}

    def test_different_request_id(self):
        from promptflow import PFClient

        pf = PFClient()
        request_ids = set()
        first_sdk_calls = []

        def check_inner_call(*args, **kwargs):
            if "extra" in kwargs:
                request_id = pydash.get(kwargs, "extra.custom_dimensions.request_id")
                first_sdk_call = pydash.get(kwargs, "extra.custom_dimensions.first_call")
                request_ids.add(request_id)
                first_sdk_calls.append(first_sdk_call)

        with patch.object(Logger, "info") as mock_logger:
            mock_logger.side_effect = check_inner_call
            run = load_run(
                source=f"{RUNS_DIR}/run_with_env.yaml",
            )
            # create 2 times will get 2 request ids
            run.name = str(uuid.uuid4())
            pf.runs.create_or_update(run=run)
            run.name = str(uuid.uuid4())
            pf.runs.create_or_update(run=run)

        # only 1 request id
        assert len(request_ids) == 2
        # 1 and last call is public call
        assert first_sdk_calls[0] is True
        assert first_sdk_calls[-1] is True

    def test_ci_user_agent(self) -> None:
        os.environ[USER_AGENT] = CI_CLI_USER_AGENT
        context = OperationContext.get_instance()
        assert CI_CLI_USER_AGENT in context.get_user_agent()
=======
    def test_ci_user_agent(self, cli_perf_monitor_agent) -> None:
        try:
            os.environ[USER_AGENT] = cli_perf_monitor_agent
            context = OperationContext.get_instance()
            assert cli_perf_monitor_agent in context.get_user_agent()
        except Exception as e:
            raise e
        finally:
            del os.environ[USER_AGENT]
>>>>>>> 407fa792
<|MERGE_RESOLUTION|>--- conflicted
+++ resolved
@@ -22,10 +22,6 @@
 from promptflow._telemetry.telemetry import get_telemetry_logger, is_telemetry_enabled
 from promptflow._utils.utils import environment_variable_overwrite, parse_ua_to_dict
 
-<<<<<<< HEAD
-from ..._constants import CI_CLI_USER_AGENT
-=======
->>>>>>> 407fa792
 from .._azure_utils import DEFAULT_TEST_TIMEOUT, PYTEST_TIMEOUT_METHOD
 
 
@@ -205,7 +201,6 @@
                 # Perform some activity
                 pass
 
-<<<<<<< HEAD
     def test_inner_function_call(self, pf, runtime: str, randstr: Callable[[str], str]):
         request_ids = set()
         first_sdk_calls = []
@@ -264,11 +259,6 @@
         assert first_sdk_calls[0] is True
         assert first_sdk_calls[-1] is True
 
-    def test_ci_user_agent(self) -> None:
-        os.environ[USER_AGENT] = CI_CLI_USER_AGENT
-        context = OperationContext.get_instance()
-        assert CI_CLI_USER_AGENT in context.get_user_agent()
-=======
     def test_ci_user_agent(self, cli_perf_monitor_agent) -> None:
         try:
             os.environ[USER_AGENT] = cli_perf_monitor_agent
@@ -277,5 +267,4 @@
         except Exception as e:
             raise e
         finally:
-            del os.environ[USER_AGENT]
->>>>>>> 407fa792
+            del os.environ[USER_AGENT]