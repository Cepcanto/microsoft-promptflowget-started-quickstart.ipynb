--- conflicted
+++ resolved
@@ -13,7 +13,7 @@
 import pytest
 
 from promptflow import load_run
-from promptflow._constants import PF_USER_AGENT
+from promptflow._constants import PF_USER_AGENT, USER_AGENT
 from promptflow._core.operation_context import OperationContext
 from promptflow._sdk._configuration import Configuration
 from promptflow._sdk._utils import call_from_extension
@@ -21,10 +21,9 @@
 from promptflow._telemetry.logging_handler import PromptFlowSDKLogHandler, get_appinsights_log_handler
 from promptflow._telemetry.telemetry import get_telemetry_logger, is_telemetry_enabled
 from promptflow._utils.utils import environment_variable_overwrite, parse_ua_to_dict
-from promptflow._constants import USER_AGENT
-
+
+from ..._constants import CI_CLI_USER_AGENT
 from .._azure_utils import DEFAULT_TEST_TIMEOUT, PYTEST_TIMEOUT_METHOD
-from ..._constants import CI_CLI_USER_AGENT
 
 
 @contextlib.contextmanager
@@ -203,7 +202,6 @@
                 # Perform some activity
                 pass
 
-<<<<<<< HEAD
     def test_inner_function_call(self, pf, runtime: str, randstr: Callable[[str], str]):
         request_ids = set()
         first_sdk_calls = []
@@ -261,9 +259,8 @@
         # 1 and last call is public call
         assert first_sdk_calls[0] is True
         assert first_sdk_calls[-1] is True
-=======
+
     def test_ci_user_agent(self) -> None:
         os.environ[USER_AGENT] = CI_CLI_USER_AGENT
         context = OperationContext.get_instance()
-        assert CI_CLI_USER_AGENT in context.get_user_agent()
->>>>>>> 686e4b28
+        assert CI_CLI_USER_AGENT in context.get_user_agent()