--- conflicted
+++ resolved
@@ -1,8 +1,5 @@
 import contextlib
-<<<<<<< HEAD
 import importlib
-=======
->>>>>>> f77852a6
 import importlib.util
 import io
 import json
