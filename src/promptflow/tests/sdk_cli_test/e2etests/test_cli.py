--- conflicted
+++ resolved
@@ -1549,11 +1549,7 @@
         with pytest.raises(SystemExit):
             run_pf_command("tool", "list", "--flow", "invalid_flow_folder")
         outerr = capsys.readouterr()
-<<<<<<< HEAD
-        assert "Can't find file flow.dag.yaml or flow.flex.yaml in the flow path" in outerr.out
-=======
         assert "invalid_flow_folder does not exist." in outerr.out
->>>>>>> d0fa7dad
 
     def test_tool_validate(self):
         # Test validate tool script
