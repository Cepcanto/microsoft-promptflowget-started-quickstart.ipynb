--- conflicted
+++ resolved
@@ -1541,7 +1541,6 @@
             log_content = f.read()
         assert "**data_scrubbed**" in log_content
 
-<<<<<<< HEAD
     def test_cli_ua(self, pf):
         # clear user agent before test
         context = OperationContext().get_instance()
@@ -1557,7 +1556,7 @@
         user_agent = context.get_user_agent()
         ua_dict = parse_ua_to_dict(user_agent)
         assert ua_dict.keys() == {"promptflow-sdk", "promptflow-cli", "promptflow"}
-=======
+
     def test_config_set_pure_flow_directory_macro(self, capfd: pytest.CaptureFixture) -> None:
         run_pf_command(
             "config",
@@ -1576,5 +1575,4 @@
         from promptflow._sdk._configuration import Configuration
 
         config = Configuration.get_instance()
-        assert config.get_run_output_path() is None
->>>>>>> bdff91c0
+        assert config.get_run_output_path() is None