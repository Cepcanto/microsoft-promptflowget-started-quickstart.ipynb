--- conflicted
+++ resolved
@@ -1,10 +1,6 @@
 import contextlib
 import io
-<<<<<<< HEAD
 import os
-=======
-import multiprocessing
->>>>>>> fe86368b
 import sys
 import tempfile
 import timeit
@@ -12,13 +8,9 @@
 from pathlib import Path
 
 import pytest
-<<<<<<< HEAD
-from promptflow._cli._pf.entry import main
 import multiprocessing
 from promptflow._core.operation_context import OperationContext
 from promptflow._sdk._constants import USER_AGENT
-=======
->>>>>>> fe86368b
 
 FLOWS_DIR = "./tests/test_configs/flows"
 CONNECTIONS_DIR = "./tests/test_configs/connections"
@@ -26,12 +18,9 @@
 
 
 def run_cli_command(cmd, time_limit=3600, result_queue=None):
-<<<<<<< HEAD
-    os.environ[USER_AGENT] = "perf_monitor/1.0"
-=======
     from promptflow._cli._pf.entry import main
 
->>>>>>> fe86368b
+    os.environ[USER_AGENT] = "perf_monitor/1.0"
     sys.argv = list(cmd)
     output = io.StringIO()
     st = timeit.default_timer()
