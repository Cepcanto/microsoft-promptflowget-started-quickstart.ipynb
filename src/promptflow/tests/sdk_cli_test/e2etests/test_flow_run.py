import os
import shutil
import tempfile
import uuid
from pathlib import Path

import pandas as pd
import pytest

from promptflow import PFClient
from promptflow._constants import PROMPTFLOW_CONNECTIONS
from promptflow._sdk._constants import FlowRunProperties, LocalStorageFilenames, RunStatus
from promptflow._sdk._errors import ConnectionNotFoundError, InvalidFlowError, RunExistsError, RunNotFoundError
from promptflow._sdk._load_functions import load_flow
from promptflow._sdk._run_functions import create_yaml_run
from promptflow._sdk._utils import _get_additional_includes
from promptflow._sdk.entities import Run
from promptflow._sdk.operations._local_storage_operations import LocalStorageOperations
from promptflow._sdk.operations._run_submitter import SubmitterHelper
from promptflow.connections import AzureOpenAIConnection
from promptflow.exceptions import UserErrorException

from ..recording_utilities import RecordStorage

PROMOTFLOW_ROOT = Path(__file__) / "../../../.."

TEST_ROOT = Path(__file__).parent.parent.parent
MODEL_ROOT = TEST_ROOT / "test_configs/e2e_samples"
CONNECTION_FILE = (PROMOTFLOW_ROOT / "connections.json").resolve().absolute().as_posix()
FLOWS_DIR = "./tests/test_configs/flows"
RUNS_DIR = "./tests/test_configs/runs"
DATAS_DIR = "./tests/test_configs/datas"


def create_run_against_multi_line_data(client) -> Run:
    return client.run(
        flow=f"{FLOWS_DIR}/web_classification",
        data=f"{DATAS_DIR}/webClassification3.jsonl",
        column_mapping={"url": "${data.url}"},
    )


def create_run_against_multi_line_data_without_llm(client: PFClient) -> Run:
    return client.run(
        flow=f"{FLOWS_DIR}/print_env_var",
        data=f"{DATAS_DIR}/env_var_names.jsonl",
    )


def create_run_against_run(client, run: Run) -> Run:
    return client.run(
        flow=f"{FLOWS_DIR}/classification_accuracy_evaluation",
        data=f"{DATAS_DIR}/webClassification3.jsonl",
        run=run.name,
        column_mapping={
            "groundtruth": "${data.answer}",
            "prediction": "${run.outputs.category}",
            "variant_id": "${data.variant_id}",
        },
    )


<<<<<<< HEAD
@pytest.mark.usefixtures(
    "use_secrets_config_file", "setup_local_connection", "install_custom_tool_pkg", "recording_injection"
)
=======
def assert_run_with_invalid_column_mapping(client: PFClient, run: Run, capfd: pytest.CaptureFixture) -> None:
    assert run.status == RunStatus.FAILED

    expected_error_message = "The input for batch run is incorrect. Couldn't find these mapping relations"

    client.stream(run.name)
    out, _ = capfd.readouterr()
    assert expected_error_message in out

    local_storage = LocalStorageOperations(run)
    assert os.path.exists(local_storage._exception_path)

    exception = local_storage.load_exception()
    assert expected_error_message in exception["message"]
    assert exception["code"] == "BulkRunException"


@pytest.mark.usefixtures("use_secrets_config_file", "setup_local_connection", "install_custom_tool_pkg")
>>>>>>> e260ecb4
@pytest.mark.sdk_test
@pytest.mark.e2etest
@pytest.mark.record_replay
class TestFlowRun:
    def test_basic_flow_bulk_run(self, azure_open_ai_connection: AzureOpenAIConnection, pf) -> None:
        data_path = f"{DATAS_DIR}/webClassification3.jsonl"

        pf.run(flow=f"{FLOWS_DIR}/web_classification", data=data_path)
        # Test repeated execute flow run
        pf.run(flow=f"{FLOWS_DIR}/web_classification", data=data_path)

        pf.run(flow=f"{FLOWS_DIR}/web_classification_v1", data=data_path)
        pf.run(flow=f"{FLOWS_DIR}/web_classification_v2", data=data_path)

        # TODO: check details
        # df = pf.show_details(baseline, v1, v2)

    def test_basic_run_bulk(self, azure_open_ai_connection: AzureOpenAIConnection, local_client, pf):
        result = pf.run(
            flow=f"{FLOWS_DIR}/web_classification",
            data=f"{DATAS_DIR}/webClassification1.jsonl",
            column_mapping={"url": "${data.url}"},
        )
        local_storage = LocalStorageOperations(result)
        detail = local_storage.load_detail()
        tuning_node = next((x for x in detail["node_runs"] if x["node"] == "summarize_text_content"), None)
        # used default variant config
        assert tuning_node["inputs"]["temperature"] == 0.3
        assert "variant_0" in result.name

        run = local_client.runs.get(name=result.name)
        assert run.status == "Completed"
        # write to user_dir/.promptflow/.runs
        assert ".promptflow" in run.properties["output_path"]

    def test_basic_flow_with_variant(self, azure_open_ai_connection: AzureOpenAIConnection, local_client, pf) -> None:
        result = pf.run(
            flow=f"{FLOWS_DIR}/web_classification",
            data=f"{DATAS_DIR}/webClassification1.jsonl",
            column_mapping={"url": "${data.url}"},
            variant="${summarize_text_content.variant_0}",
        )
        local_storage = LocalStorageOperations(result)
        detail = local_storage.load_detail()
        tuning_node = next((x for x in detail["node_runs"] if x["node"] == "summarize_text_content"), None)
        assert "variant_0" in result.name

        # used variant_0 config
        assert tuning_node["inputs"]["temperature"] == 0.2
        result = pf.run(
            flow=f"{FLOWS_DIR}/web_classification",
            data=f"{DATAS_DIR}/webClassification1.jsonl",
            column_mapping={"url": "${data.url}"},
            variant="${summarize_text_content.variant_1}",
        )
        local_storage = LocalStorageOperations(result)
        detail = local_storage.load_detail()
        tuning_node = next((x for x in detail["node_runs"] if x["node"] == "summarize_text_content"), None)
        assert "variant_1" in result.name
        # used variant_1 config
        assert tuning_node["inputs"]["temperature"] == 0.3

    def test_run_bulk_error(self, pf):
        # path not exist
        with pytest.raises(FileNotFoundError) as e:
            pf.run(
                flow=f"{MODEL_ROOT}/not_exist",
                data=f"{DATAS_DIR}/webClassification3.jsonl",
                column_mapping={"question": "${data.question}", "context": "${data.context}"},
                variant="${summarize_text_content.variant_0}",
            )
        assert "not exist" in str(e.value)

        # tuning_node not exist
        with pytest.raises(InvalidFlowError) as e:
            pf.run(
                flow=f"{FLOWS_DIR}/web_classification",
                data=f"{DATAS_DIR}/webClassification3.jsonl",
                column_mapping={"question": "${data.question}", "context": "${data.context}"},
                variant="${not_exist.variant_0}",
            )
        assert "Node not_exist not found in flow" in str(e.value)

        # invalid variant format
        with pytest.raises(ValueError) as e:
            pf.run(
                flow=f"{FLOWS_DIR}/web_classification",
                data=f"{DATAS_DIR}/webClassification3.jsonl",
                column_mapping={"question": "${data.question}", "context": "${data.context}"},
                variant="v",
            )
        assert "Invalid variant format: v, variant should be in format of ${TUNING_NODE.VARIANT}" in str(e.value)

    def test_basic_evaluation(self, azure_open_ai_connection: AzureOpenAIConnection, local_client, pf):
        result = pf.run(
            flow=f"{FLOWS_DIR}/print_env_var",
            data=f"{DATAS_DIR}/env_var_names.jsonl",
        )
        assert local_client.runs.get(result.name).status == "Completed"

        eval_result = pf.run(
            flow=f"{FLOWS_DIR}/classification_accuracy_evaluation",
            run=result.name,
            column_mapping={
                "prediction": "${run.outputs.output}",
                # evaluation reference run.inputs
                # NOTE: we need this value to guard behavior when a run reference another run's inputs
                "variant_id": "${run.inputs.key}",
                # can reference other columns in data which doesn't exist in base run's inputs
                "groundtruth": "${run.inputs.extra_key}",
            },
        )
        assert local_client.runs.get(eval_result.name).status == "Completed"

    def test_flow_demo(self, azure_open_ai_connection, pf):
        data_path = f"{DATAS_DIR}/webClassification3.jsonl"

        column_mapping = {
            "groundtruth": "${data.answer}",
            "prediction": "${run.outputs.category}",
            "variant_id": "${data.variant_id}",
        }

        metrics = {}
        for flow_name, output_key in [
            ("web_classification", "baseline"),
            ("web_classification_v1", "v1"),
            ("web_classification_v2", "v2"),
        ]:
            v = pf.run(flow=f"{FLOWS_DIR}/web_classification", data=data_path)

            metrics[output_key] = pf.run(
                flow=f"{FLOWS_DIR}/classification_accuracy_evaluation",
                data=data_path,
                run=v,
                column_mapping=column_mapping,
            )

    def test_submit_run_from_yaml(self, local_client, pf):
        run_id = str(uuid.uuid4())
        run = create_yaml_run(source=f"{RUNS_DIR}/sample_bulk_run.yaml", params_override=[{"name": run_id}])

        assert local_client.runs.get(run.name).status == "Completed"

        eval_run = create_yaml_run(
            source=f"{RUNS_DIR}/sample_eval_run.yaml",
            params_override=[{"run": run_id}],
        )
        assert local_client.runs.get(eval_run.name).status == "Completed"

    def test_run_with_connection(self, local_client, local_aoai_connection, pf):
        # remove connection file to test connection resolving
        os.environ.pop(PROMPTFLOW_CONNECTIONS)
        result = pf.run(
            flow=f"{FLOWS_DIR}/web_classification",
            data=f"{DATAS_DIR}/webClassification1.jsonl",
            column_mapping={"url": "${data.url}"},
        )
        local_storage = LocalStorageOperations(result)
        detail = local_storage.load_detail()
        tuning_node = next((x for x in detail["node_runs"] if x["node"] == "summarize_text_content"), None)
        # used default variant config
        assert tuning_node["inputs"]["temperature"] == 0.3

        run = local_client.runs.get(name=result.name)
        assert run.status == "Completed"

    def test_run_with_connection_overwrite(self, local_client, local_aoai_connection, local_alt_aoai_connection, pf):
        result = pf.run(
            flow=f"{FLOWS_DIR}/web_classification",
            data=f"{DATAS_DIR}/webClassification1.jsonl",
            connections={"classify_with_llm": {"connection": "new_ai_connection"}},
        )
        run = local_client.runs.get(name=result.name)
        assert run.status == "Completed"

    def test_custom_connection_overwrite(self, local_client, local_custom_connection, pf):
        result = pf.run(
            flow=f"{FLOWS_DIR}/custom_connection_flow",
            data=f"{DATAS_DIR}/env_var_names.jsonl",
            connections={"print_env": {"connection": "test_custom_connection"}},
        )
        run = local_client.runs.get(name=result.name)
        assert run.status == "Completed"

        # overwrite non-exist connection
        with pytest.raises(InvalidFlowError) as e:
            pf.run(
                flow=f"{FLOWS_DIR}/custom_connection_flow",
                data=f"{DATAS_DIR}/env_var_names.jsonl",
                connections={"print_env": {"new_connection": "test_custom_connection"}},
            )
        assert "Connection with name new_connection not found" in str(e.value)

    def test_basic_flow_with_package_tool_with_custom_strong_type_connection(
        self, install_custom_tool_pkg, local_client, pf
    ):
        # Need to reload pkg_resources to get the latest installed tools
        import importlib

        import pkg_resources

        importlib.reload(pkg_resources)

        result = pf.run(
            flow=f"{FLOWS_DIR}/flow_with_package_tool_with_custom_strong_type_connection",
            data=f"{FLOWS_DIR}/flow_with_package_tool_with_custom_strong_type_connection/data.jsonl",
            connections={"My_First_Tool_00f8": {"connection": "custom_strong_type_connection"}},
        )
        run = local_client.runs.get(name=result.name)
        assert run.status == "Completed"

    def test_basic_flow_with_script_tool_with_custom_strong_type_connection(
        self, install_custom_tool_pkg, local_client, pf
    ):
        # Prepare custom connection
        from promptflow.connections import CustomConnection

        conn = CustomConnection(name="custom_connection_2", secrets={"api_key": "test"}, configs={"api_url": "test"})
        local_client.connections.create_or_update(conn)

        result = pf.run(
            flow=f"{FLOWS_DIR}/flow_with_script_tool_with_custom_strong_type_connection",
            data=f"{FLOWS_DIR}/flow_with_script_tool_with_custom_strong_type_connection/data.jsonl",
        )
        run = local_client.runs.get(name=result.name)
        assert run.status == "Completed"

    def test_run_with_connection_overwrite_non_exist(self, local_client, local_aoai_connection, pf):
        # overwrite non_exist connection
        with pytest.raises(ConnectionNotFoundError):
            pf.run(
                flow=f"{FLOWS_DIR}/web_classification",
                data=f"{DATAS_DIR}/webClassification1.jsonl",
                connections={"classify_with_llm": {"connection": "Not_exist"}},
            )

    def test_run_reference_failed_run(self, pf):
        failed_run = pf.run(
            flow=f"{FLOWS_DIR}/failed_flow",
            data=f"{DATAS_DIR}/webClassification1.jsonl",
            column_mapping={"text": "${data.url}"},
        )
        # "update" run status to failed since currently all run will be completed unless there's bug
        pf.runs.update(
            name=failed_run.name,
            status="Failed",
        )

        run_name = str(uuid.uuid4())
        with pytest.raises(ValueError) as e:
            pf.run(
                name=run_name,
                flow=f"{FLOWS_DIR}/custom_connection_flow",
                run=failed_run,
                connections={"print_env": {"connection": "test_custom_connection"}},
            )
        assert "is not completed, got status" in str(e.value)

        # run should not be created
        with pytest.raises(RunNotFoundError):
            pf.runs.get(name=run_name)

    def test_referenced_output_not_exist(self, pf: PFClient, capfd: pytest.CaptureFixture) -> None:
        # failed run won't generate output
        failed_run = pf.run(
            flow=f"{FLOWS_DIR}/failed_flow",
            data=f"{DATAS_DIR}/webClassification1.jsonl",
            column_mapping={"text": "${data.url}"},
        )

        run_name = str(uuid.uuid4())
        run = pf.run(
            name=run_name,
            run=failed_run,
            flow=f"{FLOWS_DIR}/failed_flow",
            column_mapping={"text": "${run.outputs.text}"},
        )
        assert_run_with_invalid_column_mapping(pf, run, capfd)

    def test_connection_overwrite_file(self, local_client, local_aoai_connection):
        run = create_yaml_run(
            source=f"{RUNS_DIR}/run_with_connections.yaml",
        )
        run = local_client.runs.get(name=run.name)
        assert run.status == "Completed"

    def test_connection_overwrite_model(self, local_client, local_aoai_connection):
        run = create_yaml_run(
            source=f"{RUNS_DIR}/run_with_connections_model.yaml",
        )
        run = local_client.runs.get(name=run.name)
        assert run.status == "Completed"

    def test_resolve_connection(self, local_client, local_aoai_connection):
        flow = load_flow(f"{FLOWS_DIR}/web_classification_no_variants")
        connections = SubmitterHelper.resolve_connections(flow, local_client)
        assert local_aoai_connection.name in connections

    def test_run_with_env_overwrite(self, local_client, local_aoai_connection):
        run = create_yaml_run(
            source=f"{RUNS_DIR}/run_with_env.yaml",
        )
        outputs = local_client.runs._get_outputs(run=run)
        assert outputs["output"][0] == local_aoai_connection.api_base

    def test_pf_run_with_env_overwrite(self, local_client, local_aoai_connection, pf):
        run = pf.run(
            flow=f"{FLOWS_DIR}/print_env_var",
            data=f"{DATAS_DIR}/env_var_names.jsonl",
            environment_variables={"API_BASE": "${azure_open_ai_connection.api_base}"},
        )
        outputs = local_client.runs._get_outputs(run=run)
        assert outputs["output"][0] == local_aoai_connection.api_base

    def test_eval_run_not_exist(self, pf):
        name = str(uuid.uuid4())
        with pytest.raises(RunNotFoundError) as e:
            pf.runs.create_or_update(
                run=Run(
                    name=name,
                    flow=Path(f"{FLOWS_DIR}/classification_accuracy_evaluation"),
                    run="not_exist",
                    column_mapping={
                        "groundtruth": "${data.answer}",
                        "prediction": "${run.outputs.category}",
                        # evaluation reference run.inputs
                        "url": "${run.inputs.url}",
                    },
                )
            )
        assert "Run name 'not_exist' cannot be found" in str(e.value)
        # run should not be created
        with pytest.raises(RunNotFoundError):
            pf.runs.get(name=name)

    def test_eval_run_data_deleted(self, pf):
        with tempfile.TemporaryDirectory() as temp_dir:
            shutil.copy(f"{DATAS_DIR}/env_var_names.jsonl", temp_dir)

            result = pf.run(
                flow=f"{FLOWS_DIR}/print_env_var",
                data=f"{temp_dir}/env_var_names.jsonl",
            )
            assert pf.runs.get(result.name).status == "Completed"

            # delete original run's input data
            os.remove(f"{temp_dir}/env_var_names.jsonl")

            with pytest.raises(UserErrorException) as e:
                pf.run(
                    flow=f"{FLOWS_DIR}/classification_accuracy_evaluation",
                    run=result.name,
                    column_mapping={
                        "prediction": "${run.outputs.output}",
                        # evaluation reference run.inputs
                        # NOTE: we need this value to guard behavior when a run reference another run's inputs
                        "variant_id": "${run.inputs.key}",
                        # can reference other columns in data which doesn't exist in base run's inputs
                        "groundtruth": "${run.inputs.extra_key}",
                    },
                )
            assert "Please make sure it exists and not deleted." in str(e.value)

    def test_eval_run_data_not_exist(self, pf):

        base_run = pf.run(
            flow=f"{FLOWS_DIR}/print_env_var",
            data=f"{DATAS_DIR}/env_var_names.jsonl",
        )
        assert pf.runs.get(base_run.name).status == "Completed"

        eval_run = pf.run(
            flow=f"{FLOWS_DIR}/classification_accuracy_evaluation",
            run=base_run.name,
            column_mapping={
                "prediction": "${run.outputs.output}",
                # evaluation reference run.inputs
                # NOTE: we need this value to guard behavior when a run reference another run's inputs
                "variant_id": "${run.inputs.key}",
                # can reference other columns in data which doesn't exist in base run's inputs
                "groundtruth": "${run.inputs.extra_key}",
            },
        )

        with pytest.raises(UserErrorException) as e:
            pf.run(
                flow=f"{FLOWS_DIR}/classification_accuracy_evaluation",
                run=eval_run.name,
                column_mapping={
                    "prediction": "${run.outputs.output}",
                    # evaluation reference run.inputs
                    # NOTE: we need this value to guard behavior when a run reference another run's inputs
                    "variant_id": "${run.inputs.key}",
                    # can reference other columns in data which doesn't exist in base run's inputs
                    "groundtruth": "${run.inputs.extra_key}",
                },
            )
        assert "Please make sure it exists and not deleted" in str(e.value)

    def test_create_run_with_tags(self, pf):
        name = str(uuid.uuid4())
        display_name = "test_run_with_tags"
        tags = {"key1": "tag1"}
        run = pf.run(
            name=name,
            display_name=display_name,
            tags=tags,
            flow=f"{FLOWS_DIR}/print_env_var",
            data=f"{DATAS_DIR}/env_var_names.jsonl",
            environment_variables={"API_BASE": "${azure_open_ai_connection.api_base}"},
        )
        assert run.name == name
        assert "test_run_with_tags" == run.display_name
        assert run.tags == tags

    def test_run_display_name(self, pf):
        # use folder name if not specify display_name
        run = pf.runs.create_or_update(
            run=Run(
                flow=Path(f"{FLOWS_DIR}/print_env_var"),
                data=f"{DATAS_DIR}/env_var_names.jsonl",
                environment_variables={"API_BASE": "${azure_open_ai_connection.api_base}"},
            )
        )
        assert run.display_name == "print_env_var"

        # will respect if specified in run
        base_run = pf.runs.create_or_update(
            run=Run(
                flow=Path(f"{FLOWS_DIR}/print_env_var"),
                data=f"{DATAS_DIR}/env_var_names.jsonl",
                environment_variables={"API_BASE": "${azure_open_ai_connection.api_base}"},
                display_name="my_run",
            )
        )
        assert base_run.display_name == "my_run"

        run = pf.runs.create_or_update(
            run=Run(
                flow=Path(f"{FLOWS_DIR}/print_env_var"),
                data=f"{DATAS_DIR}/env_var_names.jsonl",
                environment_variables={"API_BASE": "${azure_open_ai_connection.api_base}"},
                display_name="my_run_${variant_id}_${run}",
                run=base_run,
            )
        )
        assert run.display_name == f"my_run_variant_0_{base_run.name}"

        run = pf.runs.create_or_update(
            run=Run(
                flow=Path(f"{FLOWS_DIR}/print_env_var"),
                data=f"{DATAS_DIR}/env_var_names.jsonl",
                environment_variables={"API_BASE": "${azure_open_ai_connection.api_base}"},
                display_name="my_run_${timestamp}",
                run=base_run,
            )
        )
        assert "${timestamp}" not in run.display_name

    def test_run_dump(self, azure_open_ai_connection: AzureOpenAIConnection, pf: PFClient) -> None:
        data_path = f"{DATAS_DIR}/webClassification3.jsonl"
        run = pf.run(flow=f"{FLOWS_DIR}/web_classification", data=data_path)
        # in fact, `pf.run` will internally query the run from db in `RunSubmitter`
        # explicitly call ORM get here to emphasize the dump operatoin
        # if no dump operation, a RunNotFoundError will be raised here
        pf.runs.get(run.name)

    def test_run_list(self, azure_open_ai_connection: AzureOpenAIConnection, pf: PFClient) -> None:
        # create a run to ensure there is at least one run in the db
        data_path = f"{DATAS_DIR}/webClassification3.jsonl"
        pf.run(flow=f"{FLOWS_DIR}/web_classification", data=data_path)
        # not specify `max_result` here, so that if there are legacy runs in the db
        # list runs API can collect them, and can somehow cover legacy schema
        runs = pf.runs.list()
        assert len(runs) >= 1

    def test_stream_run_summary(self, azure_open_ai_connection: AzureOpenAIConnection, local_client, capfd, pf) -> None:
        data_path = f"{DATAS_DIR}/webClassification3.jsonl"
        run = pf.run(flow=f"{FLOWS_DIR}/web_classification", data=data_path)
        local_client.runs.stream(run.name)
        out, _ = capfd.readouterr()
        print(out)
        assert 'Run status: "Completed"' in out
        assert "Output path: " in out

    def test_stream_incomplete_run_summary(
        self, azure_open_ai_connection: AzureOpenAIConnection, local_client, capfd, pf
    ) -> None:
        # use wrong data to create a failed run
        data_path = f"{DATAS_DIR}/webClassification3.jsonl"
        name = str(uuid.uuid4())
        run = pf.run(
            flow=f"{FLOWS_DIR}/failed_flow",
            data=data_path,
            column_mapping={"text": "${data.url}"},
            name=name,
        )
        local_client.runs.stream(run.name)
        # assert error message in stream API
        out, _ = capfd.readouterr()
        assert 'Run status: "Completed"' in out
        # won't print exception, use can get it from run._to_dict()
        # assert "failed with exception" in out

    def test_run_data_not_provided(self, pf):
        with pytest.raises(ValueError) as e:
            pf.run(
                flow=f"{FLOWS_DIR}/web_classification",
            )
        assert "at least one of data or run must be provided" in str(e)

    def test_get_details(self, azure_open_ai_connection: AzureOpenAIConnection, pf) -> None:
        data_path = f"{DATAS_DIR}/webClassification3.jsonl"
        run = pf.run(
            flow=f"{FLOWS_DIR}/web_classification",
            data=data_path,
            column_mapping={"url": "${data.url}"},
        )

        from promptflow._sdk.operations._local_storage_operations import LocalStorageOperations

        local_storage = LocalStorageOperations(run)
        # there should be line_number in original DataFrame, but not in details DataFrame
        # as we will set index on line_number to ensure the order
        outputs = pd.read_json(local_storage._outputs_path, orient="records", lines=True)
        details = pf.get_details(run)
        assert "line_number" in outputs and "line_number" not in details

    def test_visualize_run(self, azure_open_ai_connection: AzureOpenAIConnection, pf) -> None:
        data_path = f"{DATAS_DIR}/webClassification3.jsonl"
        run1 = pf.run(
            flow=f"{FLOWS_DIR}/web_classification",
            data=data_path,
            column_mapping={"url": "${data.url}"},
        )
        run2 = pf.run(
            flow=f"{FLOWS_DIR}/classification_accuracy_evaluation",
            data=data_path,
            run=run1.name,
            column_mapping={
                "groundtruth": "${data.answer}",
                "prediction": "${run.outputs.category}",
                "variant_id": "${data.variant_id}",
            },
        )
        pf.visualize([run1, run2])

    def test_incomplete_run_visualize(
        self, azure_open_ai_connection: AzureOpenAIConnection, pf: PFClient, capfd: pytest.CaptureFixture
    ) -> None:
        failed_run = pf.run(
            flow=f"{FLOWS_DIR}/failed_flow",
            data=f"{DATAS_DIR}/webClassification1.jsonl",
            column_mapping={"text": "${data.url}"},
        )
        # "update" run status to failed since currently all run will be completed unless there's bug
        pf.runs.update(
            name=failed_run.name,
            status="Failed",
        )

        # patch logger.error to print, so that we can capture the error message using capfd
        from promptflow.azure.operations import _run_operations

        _run_operations.logger.error = print

        pf.visualize(failed_run)
        captured = capfd.readouterr()
        expected_error_message = (
            f"Cannot visualize non-completed run. Run {failed_run.name!r} is not completed, the status is 'Failed'."
        )
        assert expected_error_message in captured.out

    def test_flow_bulk_run_with_additional_includes(self, azure_open_ai_connection: AzureOpenAIConnection, pf):
        data_path = f"{DATAS_DIR}/webClassification3.jsonl"
        run = pf.run(flow=f"{FLOWS_DIR}/web_classification_with_additional_include", data=data_path)

        additional_includes = _get_additional_includes(run.flow / "flow.dag.yaml")
        snapshot_path = Path.home() / ".promptflow" / ".runs" / run.name / "snapshot"
        for item in additional_includes:
            assert (snapshot_path / Path(item).name).exists()
        # Addition includes in snapshot is removed
        additional_includes = _get_additional_includes(snapshot_path / "flow.dag.yaml")
        assert not additional_includes

    def test_input_mapping_source_not_found_error(
        self,
        azure_open_ai_connection: AzureOpenAIConnection,
        pf: PFClient,
        capfd: pytest.CaptureFixture,
    ):
        # input_mapping source not found error won't create run
        name = str(uuid.uuid4())
        data_path = f"{DATAS_DIR}/webClassification3.jsonl"
        run = pf.run(
            flow=f"{FLOWS_DIR}/web_classification",
            data=data_path,
            column_mapping={"not_exist": "${data.not_exist_key}"},
            name=name,
        )
        assert_run_with_invalid_column_mapping(pf, run, capfd)

    def test_input_mapping_with_dict(self, azure_open_ai_connection: AzureOpenAIConnection, pf):
        data_path = f"{DATAS_DIR}/webClassification3.jsonl"

        run = pf.run(
            flow=f"{FLOWS_DIR}/flow_with_dict_input",
            data=data_path,
            column_mapping={"key": {"value": "1"}, "url": "${data.url}"},
        )
        outputs = pf.runs._get_outputs(run=run)
        assert "dict" in outputs["output"][0]

    def test_run_exist_error(self, pf):
        name = str(uuid.uuid4())
        data_path = f"{DATAS_DIR}/webClassification3.jsonl"

        pf.run(
            name=name,
            flow=f"{FLOWS_DIR}/flow_with_dict_input",
            data=data_path,
            column_mapping={"key": {"value": "1"}, "url": "${data.url}"},
        )

        # create a new run won't affect original run
        with pytest.raises(RunExistsError):
            pf.run(
                name=name,
                flow=f"{FLOWS_DIR}/flow_with_dict_input",
                data=data_path,
                column_mapping={"key": {"value": "1"}, "url": "${data.url}"},
            )
        run = pf.runs.get(name)
        assert run.status == RunStatus.COMPLETED
        assert not os.path.exists(run._output_path / LocalStorageFilenames.EXCEPTION)

    def test_run_local_storage_structure(self, local_client, pf) -> None:
        run = create_run_against_multi_line_data(pf)
        local_storage = LocalStorageOperations(local_client.runs.get(run.name))
        run_output_path = local_storage.path
        assert (Path(run_output_path) / "flow_outputs").is_dir()
        assert (Path(run_output_path) / "flow_outputs" / "output.jsonl").is_file()
        assert (Path(run_output_path) / "flow_artifacts").is_dir()
        # 3 line runs for webClassification3.jsonl
        assert len([_ for _ in (Path(run_output_path) / "flow_artifacts").iterdir()]) == 3
        assert (Path(run_output_path) / "node_artifacts").is_dir()
        # 5 nodes web classification flow DAG
        assert len([_ for _ in (Path(run_output_path) / "node_artifacts").iterdir()]) == 5

    def test_run_snapshot_with_flow_tools_json(self, local_client, pf) -> None:
        run = create_run_against_multi_line_data(pf)
        local_storage = LocalStorageOperations(local_client.runs.get(run.name))
        assert (local_storage._snapshot_folder_path / ".promptflow").is_dir()
        assert (local_storage._snapshot_folder_path / ".promptflow" / "flow.tools.json").is_file()

    def test_get_metrics_format(self, local_client, pf) -> None:
        run1 = create_run_against_multi_line_data(pf)
        run2 = create_run_against_run(pf, run1)
        # ensure the result is a flatten dict
        assert local_client.runs.get_metrics(run2.name).keys() == {"accuracy"}

    def test_get_detail_format(self, local_client, pf) -> None:
        run = create_run_against_multi_line_data(pf)
        # data is a jsonl file, so we can know the number of line runs
        with open(f"{DATAS_DIR}/webClassification3.jsonl", "r") as f:
            data = f.readlines()
        number_of_lines = len(data)

        local_storage = LocalStorageOperations(local_client.runs.get(run.name))
        detail = local_storage.load_detail()

        assert isinstance(detail, dict)
        # flow runs
        assert "flow_runs" in detail
        assert isinstance(detail["flow_runs"], list)
        assert len(detail["flow_runs"]) == number_of_lines
        # node runs
        assert "node_runs" in detail
        assert isinstance(detail["node_runs"], list)

    def test_run_logs(self, pf):
        data_path = f"{DATAS_DIR}/webClassification3.jsonl"

        run = pf.run(
            flow=f"{FLOWS_DIR}/flow_with_user_output",
            data=data_path,
            column_mapping={"key": {"value": "1"}, "url": "${data.url}"},
        )
        local_storage = LocalStorageOperations(run=run)
        logs = local_storage.logger.get_logs()
        # For Batch run, the executor uses bulk logger to print logs, and only prints the error log of the nodes.
        existing_keywords = ["execution", "execution.bulk", "WARNING", "error log"]
        assert all([keyword in logs for keyword in existing_keywords])
        non_existing_keywords = ["execution.flow", "user log"]
        assert all([keyword not in logs for keyword in non_existing_keywords])

    def test_get_detail_against_partial_fail_run(self, pf: PFClient) -> None:
        run = pf.run(
            flow=f"{FLOWS_DIR}/partial_fail",
            data=f"{FLOWS_DIR}/partial_fail/data.jsonl",
        )
        detail = pf.runs.get_details(name=run.name)
        detail.fillna("", inplace=True)
        assert len(detail) == 3

    def test_flow_with_only_static_values(self, pf):
        name = str(uuid.uuid4())
        data_path = f"{DATAS_DIR}/webClassification3.jsonl"

        with pytest.raises(UserErrorException) as e:
            pf.run(
                flow=f"{FLOWS_DIR}/flow_with_dict_input",
                data=data_path,
                column_mapping={"key": {"value": "1"}},
                name=name,
            )

        assert "Column mapping must contain at least one mapping binding" in str(e.value)
        # run should not be created
        with pytest.raises(RunNotFoundError):
            pf.runs.get(name=name)

    def test_error_message_dump(self, pf):
        failed_run = pf.run(
            flow=f"{FLOWS_DIR}/failed_flow",
            data=f"{DATAS_DIR}/webClassification1.jsonl",
            column_mapping={"text": "${data.url}"},
        )
        # even if all lines failed, the bulk run's status is completed.
        assert failed_run.status == "Completed"
        # error messages will store in local
        local_storage = LocalStorageOperations(failed_run)

        assert os.path.exists(local_storage._exception_path)
        exception = local_storage.load_exception()
        assert "Failed to run 1/1 lines. First error message is" in exception["message"]
        # line run failures will be stored in additionalInfo
        assert len(exception["additionalInfo"][0]["info"]["errors"]) == 1

        # show run will get error message
        run = pf.runs.get(name=failed_run.name)
        run_dict = run._to_dict()
        assert "error" in run_dict
        assert run_dict["error"] == exception

    @pytest.mark.skipif(RecordStorage.is_replaying_mode(), reason="Skip in replaying mode")
    def test_system_metrics_in_properties(self, pf) -> None:
        run = create_run_against_multi_line_data(pf)
        assert FlowRunProperties.SYSTEM_METRICS in run.properties
        assert isinstance(run.properties[FlowRunProperties.SYSTEM_METRICS], dict)
        assert "total_tokens" in run.properties[FlowRunProperties.SYSTEM_METRICS]

    def test_run_get_inputs(self, pf):
        # inputs should be persisted when defaults are used
        run = pf.run(
            flow=f"{FLOWS_DIR}/default_input",
            data=f"{DATAS_DIR}/webClassification1.jsonl",
        )
        inputs = pf.runs._get_inputs(run=run)
        assert inputs == {"line_number": [0], "question": ["input value from default"]}

        # inputs should be persisted when data value are used
        run = pf.run(
            flow=f"{FLOWS_DIR}/flow_with_dict_input",
            data=f"{DATAS_DIR}/dictInput1.jsonl",
        )
        inputs = pf.runs._get_inputs(run=run)
        assert inputs == {"key": [{"key": "value in data"}], "line_number": [0]}

        # inputs should be persisted when column-mapping are used
        run = pf.run(
            flow=f"{FLOWS_DIR}/flow_with_dict_input",
            data=f"{DATAS_DIR}/webClassification1.jsonl",
            column_mapping={"key": {"value": "value in column-mapping"}, "url": "${data.url}"},
        )
        inputs = pf.runs._get_inputs(run=run)
        assert inputs == {
            "key": [{"value": "value in column-mapping"}],
            "line_number": [0],
            "url": ["https://www.youtube.com/watch?v=o5ZQyXaAv1g"],
        }

    def test_executor_logs_in_batch_run_logs(self, pf: PFClient) -> None:
        run = create_run_against_multi_line_data_without_llm(pf)
        local_storage = LocalStorageOperations(run=run)
        logs = local_storage.logger.get_logs()
        # below warning is printed by executor before the batch run executed
        # the warning message results from we do not use column mapping
        # so it is expected to be printed here
        assert "Starting run without column mapping may lead to unexpected results." in logs

    def test_basic_image_flow_bulk_run(self, pf, local_client) -> None:
        image_flow_path = f"{FLOWS_DIR}/python_tool_with_simple_image"
        data_path = f"{image_flow_path}/image_inputs/inputs.jsonl"

        result = pf.run(flow=image_flow_path, data=data_path, column_mapping={"image": "${data.image}"})
        run = local_client.runs.get(name=result.name)
        assert run.status == "Completed"
        assert "error" not in run._to_dict()

    def test_python_tool_with_composite_image(self, pf) -> None:
        image_flow_path = f"{FLOWS_DIR}/python_tool_with_composite_image"
        data_path = f"{image_flow_path}/inputs.jsonl"

        result = pf.run(
            flow=image_flow_path,
            data=data_path,
            column_mapping={
                "image_list": "${data.image_list}",
                "image_dict": "${data.image_dict}",
            },
        )
        run = pf.runs.get(name=result.name)
        assert run.status == "Completed"
        # no error when processing lines
        assert "error" not in run._to_dict()

        # test input from output
        result = pf.run(
            run=result,
            flow=image_flow_path,
            column_mapping={
                "image_list": "${run.outputs.output}"
                # image dict will use default value, which is relative to flow's folder
            },
        )
        run = pf.runs.get(name=result.name)
        assert run.status == "Completed"
        # no error when processing lines
        assert "error" not in run._to_dict()

    def test_image_without_default(self, pf):
        image_flow_path = f"{FLOWS_DIR}/python_tool_with_simple_image_without_default"
        data_path = f"{DATAS_DIR}/image_inputs"

        result = pf.run(
            flow=image_flow_path,
            data=data_path,
            column_mapping={
                "image_1": "${data.image}",
                "image_2": "${data.image}",
            },
        )
        run = pf.runs.get(name=result.name)
        assert run.status == "Completed", run.name
        # no error when processing lines
        assert "error" not in run._to_dict(), run.name

    def test_get_details_for_image_in_flow(self, pf: PFClient) -> None:
        image_flow_path = f"{FLOWS_DIR}/python_tool_with_simple_image"
        data_path = f"{image_flow_path}/image_inputs/inputs.jsonl"
        run = pf.run(
            flow=image_flow_path,
            data=data_path,
            column_mapping={"image": "${data.image}"},
        )
        details = pf.get_details(run.name)
        for i in range(len(details)):
            input_image_path = details["inputs.image"][i]["data:image/png;path"]
            assert Path(input_image_path).is_absolute()
            output_image_path = details["outputs.output"][i]["data:image/png;path"]
            assert Path(output_image_path).is_absolute()<|MERGE_RESOLUTION|>--- conflicted
+++ resolved
@@ -60,30 +60,26 @@
     )
 
 
-<<<<<<< HEAD
+def assert_run_with_invalid_column_mapping(client: PFClient, run: Run, capfd: pytest.CaptureFixture) -> None:
+    assert run.status == RunStatus.FAILED
+
+    expected_error_message = "The input for batch run is incorrect. Couldn't find these mapping relations"
+
+    client.stream(run.name)
+    out, _ = capfd.readouterr()
+    assert expected_error_message in out
+
+    local_storage = LocalStorageOperations(run)
+    assert os.path.exists(local_storage._exception_path)
+
+    exception = local_storage.load_exception()
+    assert expected_error_message in exception["message"]
+    assert exception["code"] == "BulkRunException"
+
+
 @pytest.mark.usefixtures(
     "use_secrets_config_file", "setup_local_connection", "install_custom_tool_pkg", "recording_injection"
 )
-=======
-def assert_run_with_invalid_column_mapping(client: PFClient, run: Run, capfd: pytest.CaptureFixture) -> None:
-    assert run.status == RunStatus.FAILED
-
-    expected_error_message = "The input for batch run is incorrect. Couldn't find these mapping relations"
-
-    client.stream(run.name)
-    out, _ = capfd.readouterr()
-    assert expected_error_message in out
-
-    local_storage = LocalStorageOperations(run)
-    assert os.path.exists(local_storage._exception_path)
-
-    exception = local_storage.load_exception()
-    assert expected_error_message in exception["message"]
-    assert exception["code"] == "BulkRunException"
-
-
-@pytest.mark.usefixtures("use_secrets_config_file", "setup_local_connection", "install_custom_tool_pkg")
->>>>>>> e260ecb4
 @pytest.mark.sdk_test
 @pytest.mark.e2etest
 @pytest.mark.record_replay
