--- conflicted
+++ resolved
@@ -746,16 +746,6 @@
         assert isinstance(run.properties[FlowRunProperties.SYSTEM_METRICS], dict)
         assert "total_tokens" in run.properties[FlowRunProperties.SYSTEM_METRICS]
 
-<<<<<<< HEAD
-    # test image
-    def test_basic_image_flow_bulk_run(self, pf, local_client) -> None:
-        image_flow_path = f"{FLOWS_DIR}/python_tool_with_image_input_and_output"
-        data_path = f"{image_flow_path}/image_inputs/inputs.jsonl"
-
-        result = pf.run(flow=image_flow_path, data=data_path, column_mapping={"image": "${data.image}"})
-        run = local_client.runs.get(name=result.name)
-        assert run.status == "Completed"
-=======
     def test_run_get_inputs(self, pf):
         # inputs should be persisted when defaults are used
         run = pf.run(
@@ -785,4 +775,12 @@
             "line_number": [0],
             "url": ["https://www.youtube.com/watch?v=o5ZQyXaAv1g"],
         }
->>>>>>> 15122fcb
+
+    # test image
+    def test_basic_image_flow_bulk_run(self, pf, local_client) -> None:
+        image_flow_path = f"{FLOWS_DIR}/python_tool_with_image_input_and_output"
+        data_path = f"{image_flow_path}/image_inputs/inputs.jsonl"
+
+        result = pf.run(flow=image_flow_path, data=data_path, column_mapping={"image": "${data.image}"})
+        run = local_client.runs.get(name=result.name)
+        assert run.status == "Completed"