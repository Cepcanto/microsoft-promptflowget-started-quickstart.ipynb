--- conflicted
+++ resolved
@@ -863,8 +863,7 @@
         result = pf.run(flow=image_flow_path, data=data_path, column_mapping={"image": "${data.image}"})
         run = local_client.runs.get(name=result.name)
         assert run.status == "Completed"
-<<<<<<< HEAD
-        # TODO(2788551): assert absolute path in run details
+        assert "error" not in run._to_dict()
 
     def test_python_tool_with_composite_image(self, pf) -> None:
         image_flow_path = f"{FLOWS_DIR}/python_tool_with_composite_image"
@@ -882,7 +881,6 @@
         assert run.status == "Completed"
         # no error when processing lines
         assert "error" not in run._to_dict()
-        # TODO(2788551): assert absolute path in run details
 
         # test input from output
         result = pf.run(
@@ -931,7 +929,6 @@
         assert run.status == "Completed", run.name
         # no error when processing lines
         assert "error" not in run._to_dict(), run.name
-=======
 
     def test_get_details_for_image_in_flow(self, pf: PFClient) -> None:
         image_flow_path = f"{FLOWS_DIR}/python_tool_with_simple_image"
@@ -946,5 +943,4 @@
             input_image_path = details["inputs.image"][i]["data:image/png;path"]
             assert Path(input_image_path).is_absolute()
             output_image_path = details["outputs.output"][i]["data:image/png;path"]
-            assert Path(output_image_path).is_absolute()
->>>>>>> be75ef0e
+            assert Path(output_image_path).is_absolute()