import os
import uuid
from pathlib import Path

import pandas as pd
import pytest

from promptflow import PFClient
from promptflow._constants import PROMPTFLOW_CONNECTIONS
from promptflow._sdk._constants import FlowRunProperties, LocalStorageFilenames, RunStatus
from promptflow._sdk._errors import InvalidFlowError, RunExistsError, RunNotFoundError
from promptflow._sdk._load_functions import load_flow
from promptflow._sdk._run_functions import create_yaml_run
from promptflow._sdk._utils import _get_additional_includes
from promptflow._sdk.entities import Run
from promptflow._sdk.operations._local_storage_operations import LocalStorageOperations
from promptflow._sdk.operations._run_submitter import SubmitterHelper
from promptflow.connections import AzureOpenAIConnection
from promptflow.exceptions import UserErrorException
from promptflow.executor.flow_executor import InputMappingError

PROMOTFLOW_ROOT = Path(__file__) / "../../../.."

TEST_ROOT = Path(__file__).parent.parent.parent
MODEL_ROOT = TEST_ROOT / "test_configs/e2e_samples"
CONNECTION_FILE = (PROMOTFLOW_ROOT / "connections.json").resolve().absolute().as_posix()
FLOWS_DIR = "./tests/test_configs/flows"
RUNS_DIR = "./tests/test_configs/runs"
DATAS_DIR = "./tests/test_configs/datas"


def create_run_against_multi_line_data(client) -> Run:
    return client.run(
        flow=f"{FLOWS_DIR}/web_classification",
        data=f"{DATAS_DIR}/webClassification3.jsonl",
        column_mapping={"url": "${data.url}"},
    )


def create_run_against_multi_line_data_without_llm(client: PFClient) -> Run:
    return client.run(
        flow=f"{FLOWS_DIR}/print_env_var",
        data=f"{DATAS_DIR}/env_var_names.jsonl",
    )


def create_run_against_run(client, run: Run) -> Run:
    return client.run(
        flow=f"{FLOWS_DIR}/classification_accuracy_evaluation",
        data=f"{DATAS_DIR}/webClassification3.jsonl",
        run=run.name,
        column_mapping={
            "groundtruth": "${data.answer}",
            "prediction": "${run.outputs.category}",
            "variant_id": "${data.variant_id}",
        },
    )


@pytest.mark.usefixtures("use_secrets_config_file", "setup_local_connection", "install_custom_tool_pkg")
@pytest.mark.sdk_test
@pytest.mark.e2etest
class TestFlowRun:
    def test_basic_flow_bulk_run(self, azure_open_ai_connection: AzureOpenAIConnection, pf) -> None:
        data_path = f"{DATAS_DIR}/webClassification3.jsonl"

        pf.run(flow=f"{FLOWS_DIR}/web_classification", data=data_path)
        # Test repeated execute flow run
        pf.run(flow=f"{FLOWS_DIR}/web_classification", data=data_path)

        pf.run(flow=f"{FLOWS_DIR}/web_classification_v1", data=data_path)
        pf.run(flow=f"{FLOWS_DIR}/web_classification_v2", data=data_path)

        # TODO: check details
        # df = pf.show_details(baseline, v1, v2)

    def test_basic_run_bulk(self, azure_open_ai_connection: AzureOpenAIConnection, local_client, pf):
        result = pf.run(
            flow=f"{FLOWS_DIR}/web_classification",
            data=f"{DATAS_DIR}/webClassification1.jsonl",
            column_mapping={"url": "${data.url}"},
        )
        local_storage = LocalStorageOperations(result)
        detail = local_storage.load_detail()
        tuning_node = next((x for x in detail["node_runs"] if x["node"] == "summarize_text_content"), None)
        # used default variant config
        assert tuning_node["inputs"]["temperature"] == 0.3
        assert "variant_0" in result.name

        run = local_client.runs.get(name=result.name)
        assert run.status == "Completed"
        # write to user_dir/.promptflow/.runs
        assert ".promptflow" in run.properties["output_path"]

    def test_basic_flow_with_variant(self, azure_open_ai_connection: AzureOpenAIConnection, local_client, pf) -> None:
        result = pf.run(
            flow=f"{FLOWS_DIR}/web_classification",
            data=f"{DATAS_DIR}/webClassification1.jsonl",
            column_mapping={"url": "${data.url}"},
            variant="${summarize_text_content.variant_0}",
        )
        local_storage = LocalStorageOperations(result)
        detail = local_storage.load_detail()
        tuning_node = next((x for x in detail["node_runs"] if x["node"] == "summarize_text_content"), None)
        assert "variant_0" in result.name

        # used variant_0 config
        assert tuning_node["inputs"]["temperature"] == 0.2
        result = pf.run(
            flow=f"{FLOWS_DIR}/web_classification",
            data=f"{DATAS_DIR}/webClassification1.jsonl",
            column_mapping={"url": "${data.url}"},
            variant="${summarize_text_content.variant_1}",
        )
        local_storage = LocalStorageOperations(result)
        detail = local_storage.load_detail()
        tuning_node = next((x for x in detail["node_runs"] if x["node"] == "summarize_text_content"), None)
        assert "variant_1" in result.name
        # used variant_1 config
        assert tuning_node["inputs"]["temperature"] == 0.3

    def test_run_bulk_error(self, pf):
        # path not exist
        with pytest.raises(FileNotFoundError) as e:
            pf.run(
                flow=f"{MODEL_ROOT}/not_exist",
                data=f"{DATAS_DIR}/webClassification3.jsonl",
                column_mapping={"question": "${data.question}", "context": "${data.context}"},
                variant="${summarize_text_content.variant_0}",
            )
        assert "not exist" in str(e.value)

        # tuning_node not exist
        with pytest.raises(InvalidFlowError) as e:
            pf.run(
                flow=f"{FLOWS_DIR}/web_classification",
                data=f"{DATAS_DIR}/webClassification3.jsonl",
                column_mapping={"question": "${data.question}", "context": "${data.context}"},
                variant="${not_exist.variant_0}",
            )
        assert "Node not_exist not found in flow" in str(e.value)

        # invalid variant format
        with pytest.raises(ValueError) as e:
            pf.run(
                flow=f"{FLOWS_DIR}/web_classification",
                data=f"{DATAS_DIR}/webClassification3.jsonl",
                column_mapping={"question": "${data.question}", "context": "${data.context}"},
                variant="v",
            )
        assert "Invalid variant format: v, variant should be in format of ${TUNING_NODE.VARIANT}" in str(e.value)

    def test_basic_evaluation(self, azure_open_ai_connection: AzureOpenAIConnection, local_client, pf):
        data_path = f"{DATAS_DIR}/webClassification3.jsonl"

        result = pf.run(
            flow=f"{FLOWS_DIR}/web_classification",
            data=data_path,
            column_mapping={"url": "${data.url}"},
        )
        assert local_client.runs.get(result.name).status == "Completed"

        eval_result = pf.run(
            flow=f"{FLOWS_DIR}/classification_accuracy_evaluation",
            data=data_path,
            run=result.name,
            column_mapping={
                "groundtruth": "${data.answer}",
                "prediction": "${run.outputs.category}",
                # evaluation reference run.inputs
                # NOTE: we need this value to guard behavior when a run reference another run's inputs
                "variant_id": "${run.inputs.url}",
            },
        )
        assert local_client.runs.get(eval_result.name).status == "Completed"

    def test_flow_demo(self, azure_open_ai_connection, pf):
        data_path = f"{DATAS_DIR}/webClassification3.jsonl"

        column_mapping = {
            "groundtruth": "${data.answer}",
            "prediction": "${run.outputs.category}",
            "variant_id": "${data.variant_id}",
        }

        metrics = {}
        for flow_name, output_key in [
            ("web_classification", "baseline"),
            ("web_classification_v1", "v1"),
            ("web_classification_v2", "v2"),
        ]:
            v = pf.run(flow=f"{FLOWS_DIR}/web_classification", data=data_path)

            metrics[output_key] = pf.run(
                flow=f"{FLOWS_DIR}/classification_accuracy_evaluation",
                data=data_path,
                run=v,
                column_mapping=column_mapping,
            )

    def test_submit_run_from_yaml(self, local_client, pf):
        run_id = str(uuid.uuid4())
        run = create_yaml_run(source=f"{RUNS_DIR}/sample_bulk_run.yaml", params_override=[{"name": run_id}])

        assert local_client.runs.get(run.name).status == "Completed"

        eval_run = create_yaml_run(
            source=f"{RUNS_DIR}/sample_eval_run.yaml",
            params_override=[{"run": run_id}],
        )
        assert local_client.runs.get(eval_run.name).status == "Completed"

    def test_run_with_connection(self, local_client, local_aoai_connection, pf):
        # remove connection file to test connection resolving
        os.environ.pop(PROMPTFLOW_CONNECTIONS)
        result = pf.run(
            flow=f"{FLOWS_DIR}/web_classification",
            data=f"{DATAS_DIR}/webClassification1.jsonl",
            column_mapping={"url": "${data.url}"},
        )
        local_storage = LocalStorageOperations(result)
        detail = local_storage.load_detail()
        tuning_node = next((x for x in detail["node_runs"] if x["node"] == "summarize_text_content"), None)
        # used default variant config
        assert tuning_node["inputs"]["temperature"] == 0.3

        run = local_client.runs.get(name=result.name)
        assert run.status == "Completed"

    def test_run_with_connection_overwrite(self, local_client, local_aoai_connection, local_alt_aoai_connection, pf):
        result = pf.run(
            flow=f"{FLOWS_DIR}/web_classification",
            data=f"{DATAS_DIR}/webClassification1.jsonl",
            connections={"classify_with_llm": {"connection": "new_ai_connection"}},
        )
        run = local_client.runs.get(name=result.name)
        assert run.status == "Completed"

    def test_custom_connection_overwrite(self, local_client, local_custom_connection, pf):
        result = pf.run(
            flow=f"{FLOWS_DIR}/custom_connection_flow",
            data=f"{DATAS_DIR}/env_var_names.jsonl",
            connections={"print_env": {"connection": "test_custom_connection"}},
        )
        run = local_client.runs.get(name=result.name)
        assert run.status == "Completed"

        # overwrite non-exist connection
        with pytest.raises(InvalidFlowError) as e:
            pf.run(
                flow=f"{FLOWS_DIR}/custom_connection_flow",
                data=f"{DATAS_DIR}/env_var_names.jsonl",
                connections={"print_env": {"new_connection": "test_custom_connection"}},
            )
        assert "Connection with name new_connection not found" in str(e.value)

    def test_basic_flow_with_package_tool_with_custom_strong_type_connection(
        self, install_custom_tool_pkg, local_client, pf
    ):
        # Need to reload pkg_resources to get the latest installed tools
        import importlib

        import pkg_resources

        importlib.reload(pkg_resources)

        result = pf.run(
            flow=f"{FLOWS_DIR}/flow_with_package_tool_with_custom_strong_type_connection",
            data=f"{FLOWS_DIR}/flow_with_package_tool_with_custom_strong_type_connection/data.jsonl",
            connections={"My_First_Tool_00f8": {"connection": "custom_strong_type_connection"}},
        )
        run = local_client.runs.get(name=result.name)
        assert run.status == "Completed"

    def test_basic_flow_with_script_tool_with_custom_strong_type_connection(
        self, install_custom_tool_pkg, local_client, pf
    ):
        # Prepare custom connection
        from promptflow.connections import CustomConnection

        conn = CustomConnection(name="custom_connection_2", secrets={"api_key": "test"}, configs={"api_url": "test"})
        local_client.connections.create_or_update(conn)

        result = pf.run(
            flow=f"{FLOWS_DIR}/flow_with_script_tool_with_custom_strong_type_connection",
            data=f"{FLOWS_DIR}/flow_with_script_tool_with_custom_strong_type_connection/data.jsonl",
        )
        run = local_client.runs.get(name=result.name)
        assert run.status == "Completed"

    def test_run_with_connection_overwrite_non_exist(self, local_client, local_aoai_connection, pf):
        # overwrite non_exist connection
        with pytest.raises(Exception) as e:
            pf.run(
                flow=f"{FLOWS_DIR}/web_classification",
                data=f"{DATAS_DIR}/webClassification1.jsonl",
                connections={"classify_with_llm": {"connection": "Not_exist"}},
            )
        assert "Connection 'Not_exist' required for flow" in str(e)

    def test_run_reference_failed_run(self, pf):
        failed_run = pf.run(
            flow=f"{FLOWS_DIR}/failed_flow",
            data=f"{DATAS_DIR}/webClassification1.jsonl",
            column_mapping={"text": "${data.url}"},
        )
        # "update" run status to failed since currently all run will be completed unless there's bug
        pf.runs.update(
            name=failed_run.name,
            status="Failed",
        )

        run_name = str(uuid.uuid4())
        with pytest.raises(ValueError) as e:
            pf.run(
                name=run_name,
                flow=f"{FLOWS_DIR}/custom_connection_flow",
                run=failed_run,
                connections={"print_env": {"connection": "test_custom_connection"}},
            )
        assert "is not completed, got status" in str(e.value)

        # run should not be created
        with pytest.raises(RunNotFoundError):
            pf.runs.get(name=run_name)

    def test_referenced_output_not_exist(self, pf):
        # failed run won't generate output
        failed_run = pf.run(
            flow=f"{FLOWS_DIR}/failed_flow",
            data=f"{DATAS_DIR}/webClassification1.jsonl",
            column_mapping={"text": "${data.url}"},
        )

        run_name = str(uuid.uuid4())
        with pytest.raises(InputMappingError) as e:
            pf.run(
                name=run_name,
                run=failed_run,
                flow=f"{FLOWS_DIR}/failed_flow",
                column_mapping={"text": "${run.outputs.text}"},
            )
        assert "Couldn't find these mapping relations: ${run.outputs.text}." in str(e.value)

        # run should not be created
        with pytest.raises(RunNotFoundError):
            pf.runs.get(name=run_name)

    def test_connection_overwrite_file(self, local_client, local_aoai_connection):
        run = create_yaml_run(
            source=f"{RUNS_DIR}/run_with_connections.yaml",
        )
        run = local_client.runs.get(name=run.name)
        assert run.status == "Completed"

    def test_connection_overwrite_model(self, local_client, local_aoai_connection):
        run = create_yaml_run(
            source=f"{RUNS_DIR}/run_with_connections_model.yaml",
        )
        run = local_client.runs.get(name=run.name)
        assert run.status == "Completed"

    def test_resolve_connection(self, local_client, local_aoai_connection):
        flow = load_flow(f"{FLOWS_DIR}/web_classification_no_variants")
        connections = SubmitterHelper.resolve_connections(flow, local_client)
        assert local_aoai_connection.name in connections

    def test_run_with_env_overwrite(self, local_client, local_aoai_connection):
        run = create_yaml_run(
            source=f"{RUNS_DIR}/run_with_env.yaml",
        )
        outputs = local_client.runs._get_outputs(run=run)
        assert outputs["output"][0] == local_aoai_connection.api_base

    def test_pf_run_with_env_overwrite(self, local_client, local_aoai_connection, pf):
        run = pf.run(
            flow=f"{FLOWS_DIR}/print_env_var",
            data=f"{DATAS_DIR}/env_var_names.jsonl",
            environment_variables={"API_BASE": "${azure_open_ai_connection.api_base}"},
        )
        outputs = local_client.runs._get_outputs(run=run)
        assert outputs["output"][0] == local_aoai_connection.api_base

    def test_eval_run_not_exist(self, pf):
        name = str(uuid.uuid4())
        with pytest.raises(RunNotFoundError) as e:
            pf.runs.create_or_update(
                run=Run(
                    name=name,
                    flow=Path(f"{FLOWS_DIR}/classification_accuracy_evaluation"),
                    run="not_exist",
                    column_mapping={
                        "groundtruth": "${data.answer}",
                        "prediction": "${run.outputs.category}",
                        # evaluation reference run.inputs
                        "url": "${run.inputs.url}",
                    },
                )
            )
        assert "Run name 'not_exist' cannot be found" in str(e.value)
        # run should not be created
        with pytest.raises(RunNotFoundError):
            pf.runs.get(name=name)

    def test_create_run_with_tags(self, pf):
        name = str(uuid.uuid4())
        display_name = "test_run_with_tags"
        tags = {"key1": "tag1"}
        run = pf.run(
            name=name,
            display_name=display_name,
            tags=tags,
            flow=f"{FLOWS_DIR}/print_env_var",
            data=f"{DATAS_DIR}/env_var_names.jsonl",
            environment_variables={"API_BASE": "${azure_open_ai_connection.api_base}"},
        )
        assert run.name == name
        assert "test_run_with_tags" == run.display_name
        assert run.tags == tags

    def test_run_display_name(self, pf):
        # use folder name if not specify display_name
        run = pf.runs.create_or_update(
            run=Run(
                flow=Path(f"{FLOWS_DIR}/print_env_var"),
                data=f"{DATAS_DIR}/env_var_names.jsonl",
                environment_variables={"API_BASE": "${azure_open_ai_connection.api_base}"},
            )
        )
        assert run.display_name == "print_env_var"

        # will respect if specified in run
        base_run = pf.runs.create_or_update(
            run=Run(
                flow=Path(f"{FLOWS_DIR}/print_env_var"),
                data=f"{DATAS_DIR}/env_var_names.jsonl",
                environment_variables={"API_BASE": "${azure_open_ai_connection.api_base}"},
                display_name="my_run",
            )
        )
        assert base_run.display_name == "my_run"

        run = pf.runs.create_or_update(
            run=Run(
                flow=Path(f"{FLOWS_DIR}/print_env_var"),
                data=f"{DATAS_DIR}/env_var_names.jsonl",
                environment_variables={"API_BASE": "${azure_open_ai_connection.api_base}"},
                display_name="my_run_${variant_id}_${run}",
                run=base_run,
            )
        )
        assert run.display_name == f"my_run_variant_0_{base_run.name}"

        run = pf.runs.create_or_update(
            run=Run(
                flow=Path(f"{FLOWS_DIR}/print_env_var"),
                data=f"{DATAS_DIR}/env_var_names.jsonl",
                environment_variables={"API_BASE": "${azure_open_ai_connection.api_base}"},
                display_name="my_run_${timestamp}",
                run=base_run,
            )
        )
        assert "${timestamp}" not in run.display_name

    def test_run_dump(self, azure_open_ai_connection: AzureOpenAIConnection, pf: PFClient) -> None:
        data_path = f"{DATAS_DIR}/webClassification3.jsonl"
        run = pf.run(flow=f"{FLOWS_DIR}/web_classification", data=data_path)
        # in fact, `pf.run` will internally query the run from db in `RunSubmitter`
        # explicitly call ORM get here to emphasize the dump operatoin
        # if no dump operation, a RunNotFoundError will be raised here
        pf.runs.get(run.name)

    def test_run_list(self, azure_open_ai_connection: AzureOpenAIConnection, pf: PFClient) -> None:
        # create a run to ensure there is at least one run in the db
        data_path = f"{DATAS_DIR}/webClassification3.jsonl"
        pf.run(flow=f"{FLOWS_DIR}/web_classification", data=data_path)
        # not specify `max_result` here, so that if there are legacy runs in the db
        # list runs API can collect them, and can somehow cover legacy schema
        runs = pf.runs.list()
        assert len(runs) >= 1

    def test_stream_run_summary(self, azure_open_ai_connection: AzureOpenAIConnection, local_client, capfd, pf) -> None:
        data_path = f"{DATAS_DIR}/webClassification3.jsonl"
        run = pf.run(flow=f"{FLOWS_DIR}/web_classification", data=data_path)
        local_client.runs.stream(run.name)
        out, _ = capfd.readouterr()
        print(out)
        assert 'Run status: "Completed"' in out
        assert "Output path: " in out

    def test_stream_incomplete_run_summary(
        self, azure_open_ai_connection: AzureOpenAIConnection, local_client, capfd, pf
    ) -> None:
        # use wrong data to create a failed run
        data_path = f"{DATAS_DIR}/webClassification3.jsonl"
        name = str(uuid.uuid4())
        run = pf.run(
            flow=f"{FLOWS_DIR}/failed_flow",
            data=data_path,
            column_mapping={"text": "${data.url}"},
            name=name,
        )
        local_client.runs.stream(run.name)
        # assert error message in stream API
        out, _ = capfd.readouterr()
        assert 'Run status: "Completed"' in out
        # won't print exception, use can get it from run._to_dict()
        # assert "failed with exception" in out

    def test_run_data_not_provided(self, pf):
        with pytest.raises(ValueError) as e:
            pf.run(
                flow=f"{FLOWS_DIR}/web_classification",
            )
        assert "at least one of data or run must be provided" in str(e)

    def test_get_details(self, azure_open_ai_connection: AzureOpenAIConnection, pf) -> None:
        data_path = f"{DATAS_DIR}/webClassification3.jsonl"
        run = pf.run(
            flow=f"{FLOWS_DIR}/web_classification",
            data=data_path,
            column_mapping={"url": "${data.url}"},
        )

        from promptflow._sdk.operations._local_storage_operations import LocalStorageOperations

        local_storage = LocalStorageOperations(run)
        # there should be line_number in original DataFrame, but not in details DataFrame
        # as we will set index on line_number to ensure the order
        outputs = pd.read_json(local_storage._outputs_path, orient="records", lines=True)
        details = pf.get_details(run)
        assert "line_number" in outputs and "line_number" not in details

    def test_visualize_run(self, azure_open_ai_connection: AzureOpenAIConnection, pf) -> None:
        data_path = f"{DATAS_DIR}/webClassification3.jsonl"
        run1 = pf.run(
            flow=f"{FLOWS_DIR}/web_classification",
            data=data_path,
            column_mapping={"url": "${data.url}"},
        )
        run2 = pf.run(
            flow=f"{FLOWS_DIR}/classification_accuracy_evaluation",
            data=data_path,
            run=run1.name,
            column_mapping={
                "groundtruth": "${data.answer}",
                "prediction": "${run.outputs.category}",
                "variant_id": "${data.variant_id}",
            },
        )
        pf.visualize([run1, run2])

    def test_incomplete_run_visualize(
        self, azure_open_ai_connection: AzureOpenAIConnection, pf: PFClient, capfd: pytest.CaptureFixture
    ) -> None:
        failed_run = pf.run(
            flow=f"{FLOWS_DIR}/failed_flow",
            data=f"{DATAS_DIR}/webClassification1.jsonl",
            column_mapping={"text": "${data.url}"},
        )
        # "update" run status to failed since currently all run will be completed unless there's bug
        pf.runs.update(
            name=failed_run.name,
            status="Failed",
        )

        # patch logger.error to print, so that we can capture the error message using capfd
        from promptflow.azure.operations import _run_operations

        _run_operations.logger.error = print

        pf.visualize(failed_run)
        captured = capfd.readouterr()
        expected_error_message = (
            f"Cannot visualize non-completed run. Run {failed_run.name!r} is not completed, the status is 'Failed'."
        )
        assert expected_error_message in captured.out

    def test_flow_bulk_run_with_additional_includes(self, azure_open_ai_connection: AzureOpenAIConnection, pf):
        data_path = f"{DATAS_DIR}/webClassification3.jsonl"
        run = pf.run(flow=f"{FLOWS_DIR}/web_classification_with_additional_include", data=data_path)

        additional_includes = _get_additional_includes(run.flow / "flow.dag.yaml")
        snapshot_path = Path.home() / ".promptflow" / ".runs" / run.name / "snapshot"
        for item in additional_includes:
            assert (snapshot_path / Path(item).name).exists()
        # Addition includes in snapshot is removed
        additional_includes = _get_additional_includes(snapshot_path / "flow.dag.yaml")
        assert not additional_includes

    def test_input_mapping_source_not_found_error(self, azure_open_ai_connection: AzureOpenAIConnection, pf):
        # input_mapping source not found error won't create run
        name = str(uuid.uuid4())
        data_path = f"{DATAS_DIR}/webClassification3.jsonl"
        with pytest.raises(InputMappingError):
            pf.run(
                flow=f"{FLOWS_DIR}/web_classification",
                data=data_path,
                column_mapping={"not_exist": "${data.not_exist_key}"},
                name=name,
            )

        # run should not be created
        with pytest.raises(RunNotFoundError):
            pf.runs.get(name=name)

    def test_input_mapping_with_dict(self, azure_open_ai_connection: AzureOpenAIConnection, pf):
        data_path = f"{DATAS_DIR}/webClassification3.jsonl"

        run = pf.run(
            flow=f"{FLOWS_DIR}/flow_with_dict_input",
            data=data_path,
            column_mapping={"key": {"value": "1"}, "url": "${data.url}"},
        )
        outputs = pf.runs._get_outputs(run=run)
        assert "dict" in outputs["output"][0]

    def test_run_exist_error(self, pf):
        name = str(uuid.uuid4())
        data_path = f"{DATAS_DIR}/webClassification3.jsonl"

        pf.run(
            name=name,
            flow=f"{FLOWS_DIR}/flow_with_dict_input",
            data=data_path,
            column_mapping={"key": {"value": "1"}, "url": "${data.url}"},
        )

        # create a new run won't affect original run
        with pytest.raises(RunExistsError):
            pf.run(
                name=name,
                flow=f"{FLOWS_DIR}/flow_with_dict_input",
                data=data_path,
                column_mapping={"key": {"value": "1"}, "url": "${data.url}"},
            )
        run = pf.runs.get(name)
        assert run.status == RunStatus.COMPLETED
        assert not os.path.exists(run._output_path / LocalStorageFilenames.EXCEPTION)

    def test_run_local_storage_structure(self, local_client, pf) -> None:
        run = create_run_against_multi_line_data(pf)
        local_storage = LocalStorageOperations(local_client.runs.get(run.name))
        run_output_path = local_storage.path
        assert (Path(run_output_path) / "flow_outputs").is_dir()
        assert (Path(run_output_path) / "flow_outputs" / "output.jsonl").is_file()
        assert (Path(run_output_path) / "flow_artifacts").is_dir()
        # 3 line runs for webClassification3.jsonl
        assert len([_ for _ in (Path(run_output_path) / "flow_artifacts").iterdir()]) == 3
        assert (Path(run_output_path) / "node_artifacts").is_dir()
        # 5 nodes web classification flow DAG
        assert len([_ for _ in (Path(run_output_path) / "node_artifacts").iterdir()]) == 5

    def test_run_snapshot_with_flow_tools_json(self, local_client, pf) -> None:
        run = create_run_against_multi_line_data(pf)
        local_storage = LocalStorageOperations(local_client.runs.get(run.name))
        assert (local_storage._snapshot_folder_path / ".promptflow").is_dir()
        assert (local_storage._snapshot_folder_path / ".promptflow" / "flow.tools.json").is_file()

    def test_get_metrics_format(self, local_client, pf) -> None:
        run1 = create_run_against_multi_line_data(pf)
        run2 = create_run_against_run(pf, run1)
        # ensure the result is a flatten dict
        assert local_client.runs.get_metrics(run2.name).keys() == {"accuracy"}

    def test_get_detail_format(self, local_client, pf) -> None:
        run = create_run_against_multi_line_data(pf)
        # data is a jsonl file, so we can know the number of line runs
        with open(f"{DATAS_DIR}/webClassification3.jsonl", "r") as f:
            data = f.readlines()
        number_of_lines = len(data)

        local_storage = LocalStorageOperations(local_client.runs.get(run.name))
        detail = local_storage.load_detail()

        assert isinstance(detail, dict)
        # flow runs
        assert "flow_runs" in detail
        assert isinstance(detail["flow_runs"], list)
        assert len(detail["flow_runs"]) == number_of_lines
        # node runs
        assert "node_runs" in detail
        assert isinstance(detail["node_runs"], list)

    def test_run_logs(self, pf):
        data_path = f"{DATAS_DIR}/webClassification3.jsonl"

        run = pf.run(
            flow=f"{FLOWS_DIR}/flow_with_user_output",
            data=data_path,
            column_mapping={"key": {"value": "1"}, "url": "${data.url}"},
        )
        local_storage = LocalStorageOperations(run=run)
        logs = local_storage.logger.get_logs()
        # For Batch run, the executor uses bulk logger to print logs, and only prints the error log of the nodes.
        existing_keywords = ["execution", "execution.bulk", "WARNING", "error log"]
        assert all([keyword in logs for keyword in existing_keywords])
        non_existing_keywords = ["execution.flow", "user log"]
        assert all([keyword not in logs for keyword in non_existing_keywords])

    def test_get_detail_against_partial_fail_run(self, pf: PFClient) -> None:
        run = pf.run(
            flow=f"{FLOWS_DIR}/partial_fail",
            data=f"{FLOWS_DIR}/partial_fail/data.jsonl",
        )
        detail = pf.runs.get_details(name=run.name)
        detail.fillna("", inplace=True)
        assert len(detail) == 3

    def test_flow_with_only_static_values(self, pf):
        name = str(uuid.uuid4())
        data_path = f"{DATAS_DIR}/webClassification3.jsonl"

        with pytest.raises(UserErrorException) as e:
            pf.run(
                flow=f"{FLOWS_DIR}/flow_with_dict_input",
                data=data_path,
                column_mapping={"key": {"value": "1"}},
                name=name,
            )

        assert "Column mapping must contain at least one mapping binding" in str(e.value)
        # run should not be created
        with pytest.raises(RunNotFoundError):
            pf.runs.get(name=name)

    def test_error_message_dump(self, pf):
        failed_run = pf.run(
            flow=f"{FLOWS_DIR}/failed_flow",
            data=f"{DATAS_DIR}/webClassification1.jsonl",
            column_mapping={"text": "${data.url}"},
        )
        # even if all lines failed, the bulk run's status is completed.
        assert failed_run.status == "Completed"
        # error messages will store in local
        local_storage = LocalStorageOperations(failed_run)

        assert os.path.exists(local_storage._exception_path)
        exception = local_storage.load_exception()
        assert "Failed to run 1/1 lines: First error message is" in exception["message"]
        # line run failures will be stored in additionalInfo
        assert len(exception["additionalInfo"][0]["info"]["errors"]) == 1

        # show run will get error message
        run = pf.runs.get(name=failed_run.name)
        run_dict = run._to_dict()
        assert "error" in run_dict
        assert run_dict["error"] == exception

    def test_system_metrics_in_properties(self, pf) -> None:
        run = create_run_against_multi_line_data(pf)
        assert FlowRunProperties.SYSTEM_METRICS in run.properties
        assert isinstance(run.properties[FlowRunProperties.SYSTEM_METRICS], dict)
        assert "total_tokens" in run.properties[FlowRunProperties.SYSTEM_METRICS]

<<<<<<< HEAD
    def test_executor_logs_in_batch_run_logs(self, pf: PFClient) -> None:
        run = create_run_against_multi_line_data_without_llm(pf)
        local_storage = LocalStorageOperations(run=run)
        logs = local_storage.logger.get_logs()
        # below texts are printed by executor before the batch run executed
        assert "total memory in use:" in logs
        assert "available max worker count:" in logs
=======
    def test_run_get_inputs(self, pf):
        # inputs should be persisted when defaults are used
        run = pf.run(
            flow=f"{FLOWS_DIR}/default_input",
            data=f"{DATAS_DIR}/webClassification1.jsonl",
        )
        inputs = pf.runs._get_inputs(run=run)
        assert inputs == {"line_number": [0], "question": ["input value from default"]}

        # inputs should be persisted when data value are used
        run = pf.run(
            flow=f"{FLOWS_DIR}/flow_with_dict_input",
            data=f"{DATAS_DIR}/dictInput1.jsonl",
        )
        inputs = pf.runs._get_inputs(run=run)
        assert inputs == {"key": [{"key": "value in data"}], "line_number": [0]}

        # inputs should be persisted when column-mapping are used
        run = pf.run(
            flow=f"{FLOWS_DIR}/flow_with_dict_input",
            data=f"{DATAS_DIR}/webClassification1.jsonl",
            column_mapping={"key": {"value": "value in column-mapping"}, "url": "${data.url}"},
        )
        inputs = pf.runs._get_inputs(run=run)
        assert inputs == {
            "key": [{"value": "value in column-mapping"}],
            "line_number": [0],
            "url": ["https://www.youtube.com/watch?v=o5ZQyXaAv1g"],
        }
>>>>>>> 28910540
<|MERGE_RESOLUTION|>--- conflicted
+++ resolved
@@ -753,42 +753,40 @@
         assert isinstance(run.properties[FlowRunProperties.SYSTEM_METRICS], dict)
         assert "total_tokens" in run.properties[FlowRunProperties.SYSTEM_METRICS]
 
-<<<<<<< HEAD
+    def test_run_get_inputs(self, pf):
+        # inputs should be persisted when defaults are used
+        run = pf.run(
+            flow=f"{FLOWS_DIR}/default_input",
+            data=f"{DATAS_DIR}/webClassification1.jsonl",
+        )
+        inputs = pf.runs._get_inputs(run=run)
+        assert inputs == {"line_number": [0], "question": ["input value from default"]}
+
+        # inputs should be persisted when data value are used
+        run = pf.run(
+            flow=f"{FLOWS_DIR}/flow_with_dict_input",
+            data=f"{DATAS_DIR}/dictInput1.jsonl",
+        )
+        inputs = pf.runs._get_inputs(run=run)
+        assert inputs == {"key": [{"key": "value in data"}], "line_number": [0]}
+
+        # inputs should be persisted when column-mapping are used
+        run = pf.run(
+            flow=f"{FLOWS_DIR}/flow_with_dict_input",
+            data=f"{DATAS_DIR}/webClassification1.jsonl",
+            column_mapping={"key": {"value": "value in column-mapping"}, "url": "${data.url}"},
+        )
+        inputs = pf.runs._get_inputs(run=run)
+        assert inputs == {
+            "key": [{"value": "value in column-mapping"}],
+            "line_number": [0],
+            "url": ["https://www.youtube.com/watch?v=o5ZQyXaAv1g"],
+        }
+
     def test_executor_logs_in_batch_run_logs(self, pf: PFClient) -> None:
         run = create_run_against_multi_line_data_without_llm(pf)
         local_storage = LocalStorageOperations(run=run)
         logs = local_storage.logger.get_logs()
         # below texts are printed by executor before the batch run executed
         assert "total memory in use:" in logs
-        assert "available max worker count:" in logs
-=======
-    def test_run_get_inputs(self, pf):
-        # inputs should be persisted when defaults are used
-        run = pf.run(
-            flow=f"{FLOWS_DIR}/default_input",
-            data=f"{DATAS_DIR}/webClassification1.jsonl",
-        )
-        inputs = pf.runs._get_inputs(run=run)
-        assert inputs == {"line_number": [0], "question": ["input value from default"]}
-
-        # inputs should be persisted when data value are used
-        run = pf.run(
-            flow=f"{FLOWS_DIR}/flow_with_dict_input",
-            data=f"{DATAS_DIR}/dictInput1.jsonl",
-        )
-        inputs = pf.runs._get_inputs(run=run)
-        assert inputs == {"key": [{"key": "value in data"}], "line_number": [0]}
-
-        # inputs should be persisted when column-mapping are used
-        run = pf.run(
-            flow=f"{FLOWS_DIR}/flow_with_dict_input",
-            data=f"{DATAS_DIR}/webClassification1.jsonl",
-            column_mapping={"key": {"value": "value in column-mapping"}, "url": "${data.url}"},
-        )
-        inputs = pf.runs._get_inputs(run=run)
-        assert inputs == {
-            "key": [{"value": "value in column-mapping"}],
-            "line_number": [0],
-            "url": ["https://www.youtube.com/watch?v=o5ZQyXaAv1g"],
-        }
->>>>>>> 28910540
+        assert "available max worker count:" in logs