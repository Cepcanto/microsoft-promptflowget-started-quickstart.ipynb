import os
import uuid
from pathlib import Path

import pandas as pd
import pytest

from promptflow import PFClient
from promptflow._constants import PROMPTFLOW_CONNECTIONS
from promptflow._sdk._constants import FlowRunProperties, LocalStorageFilenames, RunStatus
from promptflow._sdk._errors import InvalidFlowError, RunExistsError, RunNotFoundError
from promptflow._sdk._load_functions import load_flow
from promptflow._sdk._run_functions import create_yaml_run
from promptflow._sdk._utils import _get_additional_includes
from promptflow._sdk.entities import Run
from promptflow._sdk.operations._local_storage_operations import LocalStorageOperations
from promptflow._sdk.operations._run_submitter import SubmitterHelper
from promptflow.connections import AzureOpenAIConnection
from promptflow.exceptions import UserErrorException

PROMOTFLOW_ROOT = Path(__file__) / "../../../.."

TEST_ROOT = Path(__file__).parent.parent.parent
MODEL_ROOT = TEST_ROOT / "test_configs/e2e_samples"
CONNECTION_FILE = (PROMOTFLOW_ROOT / "connections.json").resolve().absolute().as_posix()
FLOWS_DIR = "./tests/test_configs/flows"
RUNS_DIR = "./tests/test_configs/runs"
DATAS_DIR = "./tests/test_configs/datas"


def create_run_against_multi_line_data(client) -> Run:
    return client.run(
        flow=f"{FLOWS_DIR}/web_classification",
        data=f"{DATAS_DIR}/webClassification3.jsonl",
        column_mapping={"url": "${data.url}"},
    )


def create_run_against_multi_line_data_without_llm(client: PFClient) -> Run:
    return client.run(
        flow=f"{FLOWS_DIR}/print_env_var",
        data=f"{DATAS_DIR}/env_var_names.jsonl",
    )


def create_run_against_run(client, run: Run) -> Run:
    return client.run(
        flow=f"{FLOWS_DIR}/classification_accuracy_evaluation",
        data=f"{DATAS_DIR}/webClassification3.jsonl",
        run=run.name,
        column_mapping={
            "groundtruth": "${data.answer}",
            "prediction": "${run.outputs.category}",
            "variant_id": "${data.variant_id}",
        },
    )


@pytest.mark.usefixtures("use_secrets_config_file", "setup_local_connection", "install_custom_tool_pkg")
@pytest.mark.sdk_test
@pytest.mark.e2etest
class TestFlowRun:
    def test_basic_flow_bulk_run(self, azure_open_ai_connection: AzureOpenAIConnection, pf) -> None:
        data_path = f"{DATAS_DIR}/webClassification3.jsonl"

        pf.run(flow=f"{FLOWS_DIR}/web_classification", data=data_path)
        # Test repeated execute flow run
        pf.run(flow=f"{FLOWS_DIR}/web_classification", data=data_path)

        pf.run(flow=f"{FLOWS_DIR}/web_classification_v1", data=data_path)
        pf.run(flow=f"{FLOWS_DIR}/web_classification_v2", data=data_path)

        # TODO: check details
        # df = pf.show_details(baseline, v1, v2)

    def test_basic_run_bulk(self, azure_open_ai_connection: AzureOpenAIConnection, local_client, pf):
        result = pf.run(
            flow=f"{FLOWS_DIR}/web_classification",
            data=f"{DATAS_DIR}/webClassification1.jsonl",
            column_mapping={"url": "${data.url}"},
        )
        local_storage = LocalStorageOperations(result)
        detail = local_storage.load_detail()
        tuning_node = next((x for x in detail["node_runs"] if x["node"] == "summarize_text_content"), None)
        # used default variant config
        assert tuning_node["inputs"]["temperature"] == 0.3
        assert "variant_0" in result.name

        run = local_client.runs.get(name=result.name)
        assert run.status == "Completed"
        # write to user_dir/.promptflow/.runs
        assert ".promptflow" in run.properties["output_path"]

    def test_basic_flow_with_variant(self, azure_open_ai_connection: AzureOpenAIConnection, local_client, pf) -> None:
        result = pf.run(
            flow=f"{FLOWS_DIR}/web_classification",
            data=f"{DATAS_DIR}/webClassification1.jsonl",
            column_mapping={"url": "${data.url}"},
            variant="${summarize_text_content.variant_0}",
        )
        local_storage = LocalStorageOperations(result)
        detail = local_storage.load_detail()
        tuning_node = next((x for x in detail["node_runs"] if x["node"] == "summarize_text_content"), None)
        assert "variant_0" in result.name

        # used variant_0 config
        assert tuning_node["inputs"]["temperature"] == 0.2
        result = pf.run(
            flow=f"{FLOWS_DIR}/web_classification",
            data=f"{DATAS_DIR}/webClassification1.jsonl",
            column_mapping={"url": "${data.url}"},
            variant="${summarize_text_content.variant_1}",
        )
        local_storage = LocalStorageOperations(result)
        detail = local_storage.load_detail()
        tuning_node = next((x for x in detail["node_runs"] if x["node"] == "summarize_text_content"), None)
        assert "variant_1" in result.name
        # used variant_1 config
        assert tuning_node["inputs"]["temperature"] == 0.3

    def test_run_bulk_error(self, pf):
        # path not exist
        with pytest.raises(FileNotFoundError) as e:
            pf.run(
                flow=f"{MODEL_ROOT}/not_exist",
                data=f"{DATAS_DIR}/webClassification3.jsonl",
                column_mapping={"question": "${data.question}", "context": "${data.context}"},
                variant="${summarize_text_content.variant_0}",
            )
        assert "not exist" in str(e.value)

        # tuning_node not exist
        with pytest.raises(InvalidFlowError) as e:
            pf.run(
                flow=f"{FLOWS_DIR}/web_classification",
                data=f"{DATAS_DIR}/webClassification3.jsonl",
                column_mapping={"question": "${data.question}", "context": "${data.context}"},
                variant="${not_exist.variant_0}",
            )
        assert "Node not_exist not found in flow" in str(e.value)

        # invalid variant format
        with pytest.raises(ValueError) as e:
            pf.run(
                flow=f"{FLOWS_DIR}/web_classification",
                data=f"{DATAS_DIR}/webClassification3.jsonl",
                column_mapping={"question": "${data.question}", "context": "${data.context}"},
                variant="v",
            )
        assert "Invalid variant format: v, variant should be in format of ${TUNING_NODE.VARIANT}" in str(e.value)

    def test_basic_evaluation(self, azure_open_ai_connection: AzureOpenAIConnection, local_client, pf):
        data_path = f"{DATAS_DIR}/webClassification3.jsonl"

        result = pf.run(
            flow=f"{FLOWS_DIR}/web_classification",
            data=data_path,
            column_mapping={"url": "${data.url}"},
        )
        assert local_client.runs.get(result.name).status == "Completed"

        eval_result = pf.run(
            flow=f"{FLOWS_DIR}/classification_accuracy_evaluation",
            data=data_path,
            run=result.name,
            column_mapping={
                "groundtruth": "${data.answer}",
                "prediction": "${run.outputs.category}",
                # evaluation reference run.inputs
                # NOTE: we need this value to guard behavior when a run reference another run's inputs
                "variant_id": "${run.inputs.url}",
            },
        )
        assert local_client.runs.get(eval_result.name).status == "Completed"

    def test_flow_demo(self, azure_open_ai_connection, pf):
        data_path = f"{DATAS_DIR}/webClassification3.jsonl"

        column_mapping = {
            "groundtruth": "${data.answer}",
            "prediction": "${run.outputs.category}",
            "variant_id": "${data.variant_id}",
        }

        metrics = {}
        for flow_name, output_key in [
            ("web_classification", "baseline"),
            ("web_classification_v1", "v1"),
            ("web_classification_v2", "v2"),
        ]:
            v = pf.run(flow=f"{FLOWS_DIR}/web_classification", data=data_path)

            metrics[output_key] = pf.run(
                flow=f"{FLOWS_DIR}/classification_accuracy_evaluation",
                data=data_path,
                run=v,
                column_mapping=column_mapping,
            )

    def test_submit_run_from_yaml(self, local_client, pf):
        run_id = str(uuid.uuid4())
        run = create_yaml_run(source=f"{RUNS_DIR}/sample_bulk_run.yaml", params_override=[{"name": run_id}])

        assert local_client.runs.get(run.name).status == "Completed"

        eval_run = create_yaml_run(
            source=f"{RUNS_DIR}/sample_eval_run.yaml",
            params_override=[{"run": run_id}],
        )
        assert local_client.runs.get(eval_run.name).status == "Completed"

    def test_run_with_connection(self, local_client, local_aoai_connection, pf):
        # remove connection file to test connection resolving
        os.environ.pop(PROMPTFLOW_CONNECTIONS)
        result = pf.run(
            flow=f"{FLOWS_DIR}/web_classification",
            data=f"{DATAS_DIR}/webClassification1.jsonl",
            column_mapping={"url": "${data.url}"},
        )
        local_storage = LocalStorageOperations(result)
        detail = local_storage.load_detail()
        tuning_node = next((x for x in detail["node_runs"] if x["node"] == "summarize_text_content"), None)
        # used default variant config
        assert tuning_node["inputs"]["temperature"] == 0.3

        run = local_client.runs.get(name=result.name)
        assert run.status == "Completed"

    def test_run_with_connection_overwrite(self, local_client, local_aoai_connection, local_alt_aoai_connection, pf):
        result = pf.run(
            flow=f"{FLOWS_DIR}/web_classification",
            data=f"{DATAS_DIR}/webClassification1.jsonl",
            connections={"classify_with_llm": {"connection": "new_ai_connection"}},
        )
        run = local_client.runs.get(name=result.name)
        assert run.status == "Completed"

    def test_custom_connection_overwrite(self, local_client, local_custom_connection, pf):
        result = pf.run(
            flow=f"{FLOWS_DIR}/custom_connection_flow",
            data=f"{DATAS_DIR}/env_var_names.jsonl",
            connections={"print_env": {"connection": "test_custom_connection"}},
        )
        run = local_client.runs.get(name=result.name)
        assert run.status == "Completed"

        # overwrite non-exist connection
        with pytest.raises(InvalidFlowError) as e:
            pf.run(
                flow=f"{FLOWS_DIR}/custom_connection_flow",
                data=f"{DATAS_DIR}/env_var_names.jsonl",
                connections={"print_env": {"new_connection": "test_custom_connection"}},
            )
        assert "Connection with name new_connection not found" in str(e.value)

    def test_basic_flow_with_package_tool_with_custom_strong_type_connection(
        self, install_custom_tool_pkg, local_client, pf
    ):
        # Need to reload pkg_resources to get the latest installed tools
        import importlib

        import pkg_resources

        importlib.reload(pkg_resources)

        result = pf.run(
            flow=f"{FLOWS_DIR}/flow_with_package_tool_with_custom_strong_type_connection",
            data=f"{FLOWS_DIR}/flow_with_package_tool_with_custom_strong_type_connection/data.jsonl",
            connections={"My_First_Tool_00f8": {"connection": "custom_strong_type_connection"}},
        )
        run = local_client.runs.get(name=result.name)
        assert run.status == "Completed"

    def test_basic_flow_with_script_tool_with_custom_strong_type_connection(
        self, install_custom_tool_pkg, local_client, pf
    ):
        # Prepare custom connection
        from promptflow.connections import CustomConnection

        conn = CustomConnection(name="custom_connection_2", secrets={"api_key": "test"}, configs={"api_url": "test"})
        local_client.connections.create_or_update(conn)

        result = pf.run(
            flow=f"{FLOWS_DIR}/flow_with_script_tool_with_custom_strong_type_connection",
            data=f"{FLOWS_DIR}/flow_with_script_tool_with_custom_strong_type_connection/data.jsonl",
        )
        run = local_client.runs.get(name=result.name)
        assert run.status == "Completed"

    def test_run_with_connection_overwrite_non_exist(self, local_client, local_aoai_connection, pf):
        # overwrite non_exist connection
        with pytest.raises(Exception) as e:
            pf.run(
                flow=f"{FLOWS_DIR}/web_classification",
                data=f"{DATAS_DIR}/webClassification1.jsonl",
                connections={"classify_with_llm": {"connection": "Not_exist"}},
            )
        assert "Connection 'Not_exist' required for flow" in str(e)

    def test_run_reference_failed_run(self, pf):
        failed_run = pf.run(
            flow=f"{FLOWS_DIR}/failed_flow",
            data=f"{DATAS_DIR}/webClassification1.jsonl",
            column_mapping={"text": "${data.url}"},
        )
        # "update" run status to failed since currently all run will be completed unless there's bug
        pf.runs.update(
            name=failed_run.name,
            status="Failed",
        )

        run_name = str(uuid.uuid4())
        with pytest.raises(ValueError) as e:
            pf.run(
                name=run_name,
                flow=f"{FLOWS_DIR}/custom_connection_flow",
                run=failed_run,
                connections={"print_env": {"connection": "test_custom_connection"}},
            )
        assert "is not completed, got status" in str(e.value)

        # run should not be created
        with pytest.raises(RunNotFoundError):
            pf.runs.get(name=run_name)

    def test_referenced_output_not_exist(self, pf):
        # failed run won't generate output
        failed_run = pf.run(
            flow=f"{FLOWS_DIR}/failed_flow",
            data=f"{DATAS_DIR}/webClassification1.jsonl",
            column_mapping={"text": "${data.url}"},
        )

        run_name = str(uuid.uuid4())
        run = pf.run(
            name=run_name,
            run=failed_run,
            flow=f"{FLOWS_DIR}/failed_flow",
            column_mapping={"text": "${run.outputs.text}"},
        )

        local_storage = LocalStorageOperations(run)
        assert os.path.exists(local_storage._exception_path)

        exception = local_storage.load_exception()
        assert "The input for batch run is incorrect. Couldn't find these mapping relations" in exception["message"]
        assert exception["code"] == "BulkRunException"

    def test_connection_overwrite_file(self, local_client, local_aoai_connection):
        run = create_yaml_run(
            source=f"{RUNS_DIR}/run_with_connections.yaml",
        )
        run = local_client.runs.get(name=run.name)
        assert run.status == "Completed"

    def test_connection_overwrite_model(self, local_client, local_aoai_connection):
        run = create_yaml_run(
            source=f"{RUNS_DIR}/run_with_connections_model.yaml",
        )
        run = local_client.runs.get(name=run.name)
        assert run.status == "Completed"

    def test_resolve_connection(self, local_client, local_aoai_connection):
        flow = load_flow(f"{FLOWS_DIR}/web_classification_no_variants")
        connections = SubmitterHelper.resolve_connections(flow, local_client)
        assert local_aoai_connection.name in connections

    def test_run_with_env_overwrite(self, local_client, local_aoai_connection):
        run = create_yaml_run(
            source=f"{RUNS_DIR}/run_with_env.yaml",
        )
        outputs = local_client.runs._get_outputs(run=run)
        assert outputs["output"][0] == local_aoai_connection.api_base

    def test_pf_run_with_env_overwrite(self, local_client, local_aoai_connection, pf):
        run = pf.run(
            flow=f"{FLOWS_DIR}/print_env_var",
            data=f"{DATAS_DIR}/env_var_names.jsonl",
            environment_variables={"API_BASE": "${azure_open_ai_connection.api_base}"},
        )
        outputs = local_client.runs._get_outputs(run=run)
        assert outputs["output"][0] == local_aoai_connection.api_base

    def test_eval_run_not_exist(self, pf):
        name = str(uuid.uuid4())
        with pytest.raises(RunNotFoundError) as e:
            pf.runs.create_or_update(
                run=Run(
                    name=name,
                    flow=Path(f"{FLOWS_DIR}/classification_accuracy_evaluation"),
                    run="not_exist",
                    column_mapping={
                        "groundtruth": "${data.answer}",
                        "prediction": "${run.outputs.category}",
                        # evaluation reference run.inputs
                        "url": "${run.inputs.url}",
                    },
                )
            )
        assert "Run name 'not_exist' cannot be found" in str(e.value)
        # run should not be created
        with pytest.raises(RunNotFoundError):
            pf.runs.get(name=name)

    def test_create_run_with_tags(self, pf):
        name = str(uuid.uuid4())
        display_name = "test_run_with_tags"
        tags = {"key1": "tag1"}
        run = pf.run(
            name=name,
            display_name=display_name,
            tags=tags,
            flow=f"{FLOWS_DIR}/print_env_var",
            data=f"{DATAS_DIR}/env_var_names.jsonl",
            environment_variables={"API_BASE": "${azure_open_ai_connection.api_base}"},
        )
        assert run.name == name
        assert "test_run_with_tags" == run.display_name
        assert run.tags == tags

    def test_run_display_name(self, pf):
        # use folder name if not specify display_name
        run = pf.runs.create_or_update(
            run=Run(
                flow=Path(f"{FLOWS_DIR}/print_env_var"),
                data=f"{DATAS_DIR}/env_var_names.jsonl",
                environment_variables={"API_BASE": "${azure_open_ai_connection.api_base}"},
            )
        )
        assert run.display_name == "print_env_var"

        # will respect if specified in run
        base_run = pf.runs.create_or_update(
            run=Run(
                flow=Path(f"{FLOWS_DIR}/print_env_var"),
                data=f"{DATAS_DIR}/env_var_names.jsonl",
                environment_variables={"API_BASE": "${azure_open_ai_connection.api_base}"},
                display_name="my_run",
            )
        )
        assert base_run.display_name == "my_run"

        run = pf.runs.create_or_update(
            run=Run(
                flow=Path(f"{FLOWS_DIR}/print_env_var"),
                data=f"{DATAS_DIR}/env_var_names.jsonl",
                environment_variables={"API_BASE": "${azure_open_ai_connection.api_base}"},
                display_name="my_run_${variant_id}_${run}",
                run=base_run,
            )
        )
        assert run.display_name == f"my_run_variant_0_{base_run.name}"

        run = pf.runs.create_or_update(
            run=Run(
                flow=Path(f"{FLOWS_DIR}/print_env_var"),
                data=f"{DATAS_DIR}/env_var_names.jsonl",
                environment_variables={"API_BASE": "${azure_open_ai_connection.api_base}"},
                display_name="my_run_${timestamp}",
                run=base_run,
            )
        )
        assert "${timestamp}" not in run.display_name

    def test_run_dump(self, azure_open_ai_connection: AzureOpenAIConnection, pf: PFClient) -> None:
        data_path = f"{DATAS_DIR}/webClassification3.jsonl"
        run = pf.run(flow=f"{FLOWS_DIR}/web_classification", data=data_path)
        # in fact, `pf.run` will internally query the run from db in `RunSubmitter`
        # explicitly call ORM get here to emphasize the dump operatoin
        # if no dump operation, a RunNotFoundError will be raised here
        pf.runs.get(run.name)

    def test_run_list(self, azure_open_ai_connection: AzureOpenAIConnection, pf: PFClient) -> None:
        # create a run to ensure there is at least one run in the db
        data_path = f"{DATAS_DIR}/webClassification3.jsonl"
        pf.run(flow=f"{FLOWS_DIR}/web_classification", data=data_path)
        # not specify `max_result` here, so that if there are legacy runs in the db
        # list runs API can collect them, and can somehow cover legacy schema
        runs = pf.runs.list()
        assert len(runs) >= 1

    def test_stream_run_summary(self, azure_open_ai_connection: AzureOpenAIConnection, local_client, capfd, pf) -> None:
        data_path = f"{DATAS_DIR}/webClassification3.jsonl"
        run = pf.run(flow=f"{FLOWS_DIR}/web_classification", data=data_path)
        local_client.runs.stream(run.name)
        out, _ = capfd.readouterr()
        print(out)
        assert 'Run status: "Completed"' in out
        assert "Output path: " in out

    def test_stream_incomplete_run_summary(
        self, azure_open_ai_connection: AzureOpenAIConnection, local_client, capfd, pf
    ) -> None:
        # use wrong data to create a failed run
        data_path = f"{DATAS_DIR}/webClassification3.jsonl"
        name = str(uuid.uuid4())
        run = pf.run(
            flow=f"{FLOWS_DIR}/failed_flow",
            data=data_path,
            column_mapping={"text": "${data.url}"},
            name=name,
        )
        local_client.runs.stream(run.name)
        # assert error message in stream API
        out, _ = capfd.readouterr()
        assert 'Run status: "Completed"' in out
        # won't print exception, use can get it from run._to_dict()
        # assert "failed with exception" in out

    def test_run_data_not_provided(self, pf):
        with pytest.raises(ValueError) as e:
            pf.run(
                flow=f"{FLOWS_DIR}/web_classification",
            )
        assert "at least one of data or run must be provided" in str(e)

    def test_get_details(self, azure_open_ai_connection: AzureOpenAIConnection, pf) -> None:
        data_path = f"{DATAS_DIR}/webClassification3.jsonl"
        run = pf.run(
            flow=f"{FLOWS_DIR}/web_classification",
            data=data_path,
            column_mapping={"url": "${data.url}"},
        )

        from promptflow._sdk.operations._local_storage_operations import LocalStorageOperations

        local_storage = LocalStorageOperations(run)
        # there should be line_number in original DataFrame, but not in details DataFrame
        # as we will set index on line_number to ensure the order
        outputs = pd.read_json(local_storage._outputs_path, orient="records", lines=True)
        details = pf.get_details(run)
        assert "line_number" in outputs and "line_number" not in details

    def test_visualize_run(self, azure_open_ai_connection: AzureOpenAIConnection, pf) -> None:
        data_path = f"{DATAS_DIR}/webClassification3.jsonl"
        run1 = pf.run(
            flow=f"{FLOWS_DIR}/web_classification",
            data=data_path,
            column_mapping={"url": "${data.url}"},
        )
        run2 = pf.run(
            flow=f"{FLOWS_DIR}/classification_accuracy_evaluation",
            data=data_path,
            run=run1.name,
            column_mapping={
                "groundtruth": "${data.answer}",
                "prediction": "${run.outputs.category}",
                "variant_id": "${data.variant_id}",
            },
        )
        pf.visualize([run1, run2])

    def test_incomplete_run_visualize(
        self, azure_open_ai_connection: AzureOpenAIConnection, pf: PFClient, capfd: pytest.CaptureFixture
    ) -> None:
        failed_run = pf.run(
            flow=f"{FLOWS_DIR}/failed_flow",
            data=f"{DATAS_DIR}/webClassification1.jsonl",
            column_mapping={"text": "${data.url}"},
        )
        # "update" run status to failed since currently all run will be completed unless there's bug
        pf.runs.update(
            name=failed_run.name,
            status="Failed",
        )

        # patch logger.error to print, so that we can capture the error message using capfd
        from promptflow.azure.operations import _run_operations

        _run_operations.logger.error = print

        pf.visualize(failed_run)
        captured = capfd.readouterr()
        expected_error_message = (
            f"Cannot visualize non-completed run. Run {failed_run.name!r} is not completed, the status is 'Failed'."
        )
        assert expected_error_message in captured.out

    def test_flow_bulk_run_with_additional_includes(self, azure_open_ai_connection: AzureOpenAIConnection, pf):
        data_path = f"{DATAS_DIR}/webClassification3.jsonl"
        run = pf.run(flow=f"{FLOWS_DIR}/web_classification_with_additional_include", data=data_path)

        additional_includes = _get_additional_includes(run.flow / "flow.dag.yaml")
        snapshot_path = Path.home() / ".promptflow" / ".runs" / run.name / "snapshot"
        for item in additional_includes:
            assert (snapshot_path / Path(item).name).exists()
        # Addition includes in snapshot is removed
        additional_includes = _get_additional_includes(snapshot_path / "flow.dag.yaml")
        assert not additional_includes

    def test_input_mapping_source_not_found_error(self, azure_open_ai_connection: AzureOpenAIConnection, pf):
        # input_mapping source not found error won't create run
        name = str(uuid.uuid4())
        data_path = f"{DATAS_DIR}/webClassification3.jsonl"
        run = pf.run(
            flow=f"{FLOWS_DIR}/web_classification",
            data=data_path,
            column_mapping={"not_exist": "${data.not_exist_key}"},
            name=name,
        )

        local_storage = LocalStorageOperations(run)
        assert os.path.exists(local_storage._exception_path)

        exception = local_storage.load_exception()
        assert "The input for batch run is incorrect. Couldn't find these mapping relations" in exception["message"]
        assert exception["code"] == "BulkRunException"

    def test_input_mapping_with_dict(self, azure_open_ai_connection: AzureOpenAIConnection, pf):
        data_path = f"{DATAS_DIR}/webClassification3.jsonl"

        run = pf.run(
            flow=f"{FLOWS_DIR}/flow_with_dict_input",
            data=data_path,
            column_mapping={"key": {"value": "1"}, "url": "${data.url}"},
        )
        outputs = pf.runs._get_outputs(run=run)
        assert "dict" in outputs["output"][0]

    def test_run_exist_error(self, pf):
        name = str(uuid.uuid4())
        data_path = f"{DATAS_DIR}/webClassification3.jsonl"

        pf.run(
            name=name,
            flow=f"{FLOWS_DIR}/flow_with_dict_input",
            data=data_path,
            column_mapping={"key": {"value": "1"}, "url": "${data.url}"},
        )

        # create a new run won't affect original run
        with pytest.raises(RunExistsError):
            pf.run(
                name=name,
                flow=f"{FLOWS_DIR}/flow_with_dict_input",
                data=data_path,
                column_mapping={"key": {"value": "1"}, "url": "${data.url}"},
            )
        run = pf.runs.get(name)
        assert run.status == RunStatus.COMPLETED
        assert not os.path.exists(run._output_path / LocalStorageFilenames.EXCEPTION)

    def test_run_local_storage_structure(self, local_client, pf) -> None:
        run = create_run_against_multi_line_data(pf)
        local_storage = LocalStorageOperations(local_client.runs.get(run.name))
        run_output_path = local_storage.path
        assert (Path(run_output_path) / "flow_outputs").is_dir()
        assert (Path(run_output_path) / "flow_outputs" / "output.jsonl").is_file()
        assert (Path(run_output_path) / "flow_artifacts").is_dir()
        # 3 line runs for webClassification3.jsonl
        assert len([_ for _ in (Path(run_output_path) / "flow_artifacts").iterdir()]) == 3
        assert (Path(run_output_path) / "node_artifacts").is_dir()
        # 5 nodes web classification flow DAG
        assert len([_ for _ in (Path(run_output_path) / "node_artifacts").iterdir()]) == 5

    def test_run_snapshot_with_flow_tools_json(self, local_client, pf) -> None:
        run = create_run_against_multi_line_data(pf)
        local_storage = LocalStorageOperations(local_client.runs.get(run.name))
        assert (local_storage._snapshot_folder_path / ".promptflow").is_dir()
        assert (local_storage._snapshot_folder_path / ".promptflow" / "flow.tools.json").is_file()

    def test_get_metrics_format(self, local_client, pf) -> None:
        run1 = create_run_against_multi_line_data(pf)
        run2 = create_run_against_run(pf, run1)
        # ensure the result is a flatten dict
        assert local_client.runs.get_metrics(run2.name).keys() == {"accuracy"}

    def test_get_detail_format(self, local_client, pf) -> None:
        run = create_run_against_multi_line_data(pf)
        # data is a jsonl file, so we can know the number of line runs
        with open(f"{DATAS_DIR}/webClassification3.jsonl", "r") as f:
            data = f.readlines()
        number_of_lines = len(data)

        local_storage = LocalStorageOperations(local_client.runs.get(run.name))
        detail = local_storage.load_detail()

        assert isinstance(detail, dict)
        # flow runs
        assert "flow_runs" in detail
        assert isinstance(detail["flow_runs"], list)
        assert len(detail["flow_runs"]) == number_of_lines
        # node runs
        assert "node_runs" in detail
        assert isinstance(detail["node_runs"], list)

    def test_run_logs(self, pf):
        data_path = f"{DATAS_DIR}/webClassification3.jsonl"

        run = pf.run(
            flow=f"{FLOWS_DIR}/flow_with_user_output",
            data=data_path,
            column_mapping={"key": {"value": "1"}, "url": "${data.url}"},
        )
        local_storage = LocalStorageOperations(run=run)
        logs = local_storage.logger.get_logs()
        # For Batch run, the executor uses bulk logger to print logs, and only prints the error log of the nodes.
        existing_keywords = ["execution", "execution.bulk", "WARNING", "error log"]
        assert all([keyword in logs for keyword in existing_keywords])
        non_existing_keywords = ["execution.flow", "user log"]
        assert all([keyword not in logs for keyword in non_existing_keywords])

    def test_get_detail_against_partial_fail_run(self, pf: PFClient) -> None:
        run = pf.run(
            flow=f"{FLOWS_DIR}/partial_fail",
            data=f"{FLOWS_DIR}/partial_fail/data.jsonl",
        )
        detail = pf.runs.get_details(name=run.name)
        detail.fillna("", inplace=True)
        assert len(detail) == 3

    def test_flow_with_only_static_values(self, pf):
        name = str(uuid.uuid4())
        data_path = f"{DATAS_DIR}/webClassification3.jsonl"

        with pytest.raises(UserErrorException) as e:
            pf.run(
                flow=f"{FLOWS_DIR}/flow_with_dict_input",
                data=data_path,
                column_mapping={"key": {"value": "1"}},
                name=name,
            )

        assert "Column mapping must contain at least one mapping binding" in str(e.value)
        # run should not be created
        with pytest.raises(RunNotFoundError):
            pf.runs.get(name=name)

    def test_error_message_dump(self, pf):
        failed_run = pf.run(
            flow=f"{FLOWS_DIR}/failed_flow",
            data=f"{DATAS_DIR}/webClassification1.jsonl",
            column_mapping={"text": "${data.url}"},
        )
        # even if all lines failed, the bulk run's status is completed.
        assert failed_run.status == "Completed"
        # error messages will store in local
        local_storage = LocalStorageOperations(failed_run)

        assert os.path.exists(local_storage._exception_path)
        exception = local_storage.load_exception()
        assert "Failed to run 1/1 lines. First error message is" in exception["message"]
        # line run failures will be stored in additionalInfo
        assert len(exception["additionalInfo"][0]["info"]["errors"]) == 1

        # show run will get error message
        run = pf.runs.get(name=failed_run.name)
        run_dict = run._to_dict()
        assert "error" in run_dict
        assert run_dict["error"] == exception

    def test_system_metrics_in_properties(self, pf) -> None:
        run = create_run_against_multi_line_data(pf)
        assert FlowRunProperties.SYSTEM_METRICS in run.properties
        assert isinstance(run.properties[FlowRunProperties.SYSTEM_METRICS], dict)
        assert "total_tokens" in run.properties[FlowRunProperties.SYSTEM_METRICS]

    def test_run_get_inputs(self, pf):
        # inputs should be persisted when defaults are used
        run = pf.run(
            flow=f"{FLOWS_DIR}/default_input",
            data=f"{DATAS_DIR}/webClassification1.jsonl",
        )
        inputs = pf.runs._get_inputs(run=run)
        assert inputs == {"line_number": [0], "question": ["input value from default"]}

        # inputs should be persisted when data value are used
        run = pf.run(
            flow=f"{FLOWS_DIR}/flow_with_dict_input",
            data=f"{DATAS_DIR}/dictInput1.jsonl",
        )
        inputs = pf.runs._get_inputs(run=run)
        assert inputs == {"key": [{"key": "value in data"}], "line_number": [0]}

        # inputs should be persisted when column-mapping are used
        run = pf.run(
            flow=f"{FLOWS_DIR}/flow_with_dict_input",
            data=f"{DATAS_DIR}/webClassification1.jsonl",
            column_mapping={"key": {"value": "value in column-mapping"}, "url": "${data.url}"},
        )
        inputs = pf.runs._get_inputs(run=run)
        assert inputs == {
            "key": [{"value": "value in column-mapping"}],
            "line_number": [0],
            "url": ["https://www.youtube.com/watch?v=o5ZQyXaAv1g"],
        }

<<<<<<< HEAD
    def test_basic_image_flow_bulk_run(self, pf, local_client) -> None:
        image_flow_path = f"{FLOWS_DIR}/python_tool_with_simple_image"
        data_path = f"{image_flow_path}/image_inputs/inputs.jsonl"

        result = pf.run(flow=image_flow_path, data=data_path, column_mapping={"image": "${data.image}"})
        run = local_client.runs.get(name=result.name)
        assert run.status == "Completed"
=======
    def test_executor_logs_in_batch_run_logs(self, pf: PFClient) -> None:
        run = create_run_against_multi_line_data_without_llm(pf)
        local_storage = LocalStorageOperations(run=run)
        logs = local_storage.logger.get_logs()
        # below warning is printed by executor before the batch run executed
        # the warning message results from we do not use column mapping
        # so it is expected to be printed here
        assert "Starting run without column mapping may lead to unexpected results." in logs
>>>>>>> 9a80609c
<|MERGE_RESOLUTION|>--- conflicted
+++ resolved
@@ -785,15 +785,6 @@
             "url": ["https://www.youtube.com/watch?v=o5ZQyXaAv1g"],
         }
 
-<<<<<<< HEAD
-    def test_basic_image_flow_bulk_run(self, pf, local_client) -> None:
-        image_flow_path = f"{FLOWS_DIR}/python_tool_with_simple_image"
-        data_path = f"{image_flow_path}/image_inputs/inputs.jsonl"
-
-        result = pf.run(flow=image_flow_path, data=data_path, column_mapping={"image": "${data.image}"})
-        run = local_client.runs.get(name=result.name)
-        assert run.status == "Completed"
-=======
     def test_executor_logs_in_batch_run_logs(self, pf: PFClient) -> None:
         run = create_run_against_multi_line_data_without_llm(pf)
         local_storage = LocalStorageOperations(run=run)
@@ -802,4 +793,11 @@
         # the warning message results from we do not use column mapping
         # so it is expected to be printed here
         assert "Starting run without column mapping may lead to unexpected results." in logs
->>>>>>> 9a80609c
+
+    def test_basic_image_flow_bulk_run(self, pf, local_client) -> None:
+        image_flow_path = f"{FLOWS_DIR}/python_tool_with_simple_image"
+        data_path = f"{image_flow_path}/image_inputs/inputs.jsonl"
+
+        result = pf.run(flow=image_flow_path, data=data_path, column_mapping={"image": "${data.image}"})
+        run = local_client.runs.get(name=result.name)
+        assert run.status == "Completed"