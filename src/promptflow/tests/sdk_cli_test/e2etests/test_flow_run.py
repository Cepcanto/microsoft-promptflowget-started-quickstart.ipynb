--- conflicted
+++ resolved
@@ -1224,9 +1224,6 @@
 
         monkeypatch.delenv("PF_BATCH_METHOD")
 
-<<<<<<< HEAD
-    @pytest.mark.skip("Won't support this kind of usage.")
-=======
     def test_flow_with_nan_inf_metrics(self, pf: PFClient, monkeypatch) -> None:
         # TODO: remove this patch after executor switch to default spawn
         monkeypatch.setenv("PF_BATCH_METHOD", "spawn")
@@ -1250,8 +1247,7 @@
 
         monkeypatch.delenv("PF_BATCH_METHOD")
 
-    @pytest.mark.skip("Enable this when executor change merges")
->>>>>>> a83f7999
+    @pytest.mark.skip("Won't support this kind of usage.")
     def test_eager_flow_run_without_yaml(self, pf):
         flow_path = Path(f"{EAGER_FLOWS_DIR}/simple_without_yaml/entry.py")
         run = pf.run(
