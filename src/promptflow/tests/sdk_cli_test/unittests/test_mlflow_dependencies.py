# ---------------------------------------------------------
# Copyright (c) Microsoft Corporation. All rights reserved.
# ---------------------------------------------------------
import pytest

import promptflow
import promptflow._sdk._mlflow as module


@pytest.mark.sdk_test
@pytest.mark.unittest
class TestMLFlowDependencies:
    def test_mlflow_dependencies(self):
        assert module.DAG_FILE_NAME == "flow.dag.yaml"
<<<<<<< HEAD
        assert module.FLEX_FILE_NAME == "flow.flex.yaml"
        assert module.Flow == promptflow._sdk.entities._flow.Flow
=======
        assert module.Flow == promptflow._sdk.entities._flows.Flow
>>>>>>> 523daafb
        assert module.FlowInvoker == promptflow.core._serving.flow_invoker.FlowInvoker
        assert module.remove_additional_includes is not None
        assert module._merge_local_code_and_additional_includes is not None<|MERGE_RESOLUTION|>--- conflicted
+++ resolved
@@ -12,12 +12,8 @@
 class TestMLFlowDependencies:
     def test_mlflow_dependencies(self):
         assert module.DAG_FILE_NAME == "flow.dag.yaml"
-<<<<<<< HEAD
         assert module.FLEX_FILE_NAME == "flow.flex.yaml"
-        assert module.Flow == promptflow._sdk.entities._flow.Flow
-=======
         assert module.Flow == promptflow._sdk.entities._flows.Flow
->>>>>>> 523daafb
         assert module.FlowInvoker == promptflow.core._serving.flow_invoker.FlowInvoker
         assert module.remove_additional_includes is not None
         assert module._merge_local_code_and_additional_includes is not None