import asyncio
import json
from typing import Union

from openai import AsyncAzureOpenAI, AsyncOpenAI
from openai.types.beta.threads import MessageContentImageFile, MessageContentText

from promptflow import tool, trace
from promptflow.connections import OpenAIConnection, _Connection, AzureOpenAIConnection
from promptflow.contracts.multimedia import Image
from promptflow.contracts.types import AssistantDefinition
from promptflow.exceptions import SystemErrorException
from promptflow.executor._assistant_tool_invoker import AssistantToolInvoker
from get_assistant_client import get_assistant_client

URL_PREFIX = "https://platform.openai.com/files/"
RUN_STATUS_POLLING_INTERVAL_IN_MILSEC = 1000


@tool
async def add_message_and_run(
    conn: Union[AzureOpenAIConnection, OpenAIConnection],
    assistant_id: str,
    thread_id: str,
    message: list,
    assistant_definition: AssistantDefinition,
    download_images: bool,
):
    cli = await get_assistant_client(conn)
    invoker = await get_assisant_tool_invoker(assistant_definition)
    # Check if assistant id is valid. If not, create a new assistant.
    # Note: tool registration at run creation, rather than at assistant creation.
    if not assistant_id:
        assistant = await create_assistant(cli, assistant_definition)
        assistant_id = assistant.id

    await add_message(cli, message, thread_id)

    run = await start_run(cli, assistant_id, thread_id, assistant_definition, invoker)

    await wait_for_run_complete(cli, thread_id, invoker, run)

    messages = await get_message(cli, thread_id)

    file_id_references = await get_openai_file_references(messages.data[0].content, download_images, conn)
    return {"content": to_pf_content(messages.data[0].content), "file_id_references": file_id_references}


@trace
<<<<<<< HEAD
async def get_openai_api_client(conn: OpenAIConnection):
    cli = AsyncOpenAI(api_key=conn.api_key, organization=conn.organization)
    return cli




=======
>>>>>>> 4b4d7397
async def get_assisant_tool_invoker(assistant_definition: AssistantDefinition):
    invoker = AssistantToolInvoker.init(assistant_definition)
    return invoker


@trace
async def create_assistant(cli: AsyncOpenAI, assistant_definition: AssistantDefinition):
    assistant = await cli.beta.assistants.create(
        instructions=assistant_definition.instructions, model=assistant_definition.model
    )
    print(f"Created assistant: {assistant.id}")
    return assistant


@trace
async def add_message(cli: AsyncOpenAI, message: list, thread_id: str):
    content = extract_text_from_message(message)
    file_ids = await extract_file_ids_from_message(cli, message)
    msg = await cli.beta.threads.messages.create(thread_id=thread_id, role="user", content=content, file_ids=file_ids)
<<<<<<< HEAD
    print(f"Created message message_id: {msg.id}, assistant_id: {assistant_id}, thread_id: {thread_id}")
=======
    print(f"Created message message_id: {msg.id}, thread_id: {thread_id}")
>>>>>>> 4b4d7397
    return msg


@trace
async def start_run(
    cli: AsyncOpenAI,
    assistant_id: str,
    thread_id: str,
    assistant_definition: AssistantDefinition,
    invoker: AssistantToolInvoker,
):
    tools = invoker.to_openai_tools()
    run = await cli.beta.threads.runs.create(
        assistant_id=assistant_id,
        thread_id=thread_id,
        model=assistant_definition.model,
        instructions=assistant_definition.instructions,
        tools=tools,
    )
    print(f"Assistant_id: {assistant_id}, thread_id: {thread_id}, run_id: {run.id}")
    return run


async def wait_for_status_check():
    await asyncio.sleep(RUN_STATUS_POLLING_INTERVAL_IN_MILSEC / 1000.0)



async def get_run_status(cli: AsyncOpenAI, thread_id: str, run_id: str):
    run = await cli.beta.threads.runs.retrieve(thread_id=thread_id, run_id=run_id)
    print(f"Run status: {run.status}")
    return run


@trace
async def get_tool_calls_outputs(invoker: AssistantToolInvoker, run):
    tool_calls = run.required_action.submit_tool_outputs.tool_calls
    tool_outputs = []
    for tool_call in tool_calls:
        tool_name = tool_call.function.name
        tool_args = json.loads(tool_call.function.arguments)
        print(f"Invoking tool: {tool_call.function.name} with args: {tool_args}")
        output = invoker.invoke_tool(tool_name, tool_args)

        tool_outputs.append(
            {
                "tool_call_id": tool_call.id,
                "output": str(output),
            }
        )
        print(f"Tool output: {str(output)}")
    return tool_outputs


@trace
async def submit_tool_calls_outputs(cli: AsyncOpenAI, thread_id: str, run_id: str, tool_outputs: list):
    await cli.beta.threads.runs.submit_tool_outputs(thread_id=thread_id, run_id=run_id, tool_outputs=tool_outputs)
    print(f"Submitted all required resonses for run: {run_id}")


@trace
async def require_actions(cli: AsyncOpenAI, thread_id: str, run, invoker: AssistantToolInvoker):
    tool_outputs = await get_tool_calls_outputs(invoker, run)
    await submit_tool_calls_outputs(cli, thread_id, run.id, tool_outputs)


@trace
async def wait_for_run_complete(cli: AsyncOpenAI, thread_id: str, invoker: AssistantToolInvoker, run):
    while run.status != "completed":
        await wait_for_status_check()
        run = await get_run_status(cli, thread_id, run.id)
        if run.status == "requires_action":
            await require_actions(cli, thread_id, run, invoker)
        elif run.status == "in_progress" or run.status == "completed":
            continue
        else:
            raise Exception(f"The assistant tool runs in '{run.status}' status. Message: {run.last_error.message}")


@trace
async def get_run_steps(cli: AsyncOpenAI, thread_id: str, run_id: str):
    run_steps = await cli.beta.threads.runs.steps.list(thread_id=thread_id, run_id=run_id)
    print("step details: \n")
    for step_data in run_steps.data:
        print(step_data.step_details)


@trace
async def get_message(cli: AsyncOpenAI, thread_id: str):
    messages = await cli.beta.threads.messages.list(thread_id=thread_id)
    return messages


def extract_text_from_message(message: list):
    content = []
    for m in message:
        if isinstance(m, str):
            content.append(m)
            continue
        message_type = m.get("type", "")
        if message_type == "text" and "text" in m:
            content.append(m["text"])
    return "\n".join(content)


async def extract_file_ids_from_message(cli: AsyncOpenAI, message: list):
    file_ids = []
    for m in message:
        if isinstance(m, str):
            continue
        message_type = m.get("type", "")
        if message_type == "file_path" and "file_path" in m:
            path = m["file_path"].get("path", "")
            if path:
                file = await cli.files.create(file=open(path, "rb"), purpose="assistants")
                file_ids.append(file.id)
    return file_ids


async def get_openai_file_references(content: list, download_image: bool, conn: Union[AzureOpenAIConnection, OpenAIConnection]):
    file_id_references = {}
    file_id = None
    for item in content:
        if isinstance(item, MessageContentImageFile):
            file_id = item.image_file.file_id
            if download_image:
                file_id_references[file_id] = {
                    "content": await download_openai_image(file_id, conn),
                }
        elif isinstance(item, MessageContentText):
            for annotation in item.text.annotations:
                if annotation.type == "file_path":
                    file_id = annotation.file_path.file_id
                elif annotation.type == "file_citation":
                    file_id = annotation.file_citation.file_id
        else:
            raise Exception(f"Unsupported content type: '{type(item)}'.")
        
        if file_id:
            if file_id not in file_id_references:
                file_id_references[file_id] = {}
            if isinstance(conn, OpenAIConnection):
                file_id_references[file_id]["url"] = URL_PREFIX + file_id
            else:
                # For AzureOpenAIConnection, the url is not avaliable. Shall fullfill it later.
                pass
    return file_id_references


def to_pf_content(content: list):
    pf_content = []
    for item in content:
        if isinstance(item, MessageContentImageFile):
            file_id = item.image_file.file_id
            pf_content.append({"type": "image_file", "image_file": {"file_id": file_id}})
        elif isinstance(item, MessageContentText):
            text_dict = {"type": "text", "text": {"value": item.text.value, "annotations": []}}
            for annotation in item.text.annotations:
                annotation_dict = {
                    "type": "file_path",
                    "text": annotation.text,
                    "start_index": annotation.start_index,
                    "end_index": annotation.end_index,
                }
                if annotation.type == "file_path":
                    annotation_dict["file_path"] = {"file_id": annotation.file_path.file_id}
                elif annotation.type == "file_citation":
                    annotation_dict["file_citation"] = {"file_id": annotation.file_citation.file_id}
                text_dict["text"]["annotations"].append(annotation_dict)
            pf_content.append(text_dict)
        else:
            raise SystemErrorException(f"Unsupported content type: {type(item)}")
    return pf_content


async def download_openai_image(file_id: str, conn: Union[AzureOpenAIConnection, OpenAIConnection]):
    cli = await get_assistant_client(conn)
    image_data = await cli.files.content(file_id)
    return Image(image_data.read())<|MERGE_RESOLUTION|>--- conflicted
+++ resolved
@@ -47,18 +47,8 @@
 
 
 @trace
-<<<<<<< HEAD
-async def get_openai_api_client(conn: OpenAIConnection):
-    cli = AsyncOpenAI(api_key=conn.api_key, organization=conn.organization)
-    return cli
-
-
-
-
-=======
->>>>>>> 4b4d7397
 async def get_assisant_tool_invoker(assistant_definition: AssistantDefinition):
-    invoker = AssistantToolInvoker.init(assistant_definition)
+    invoker = AssistantToolInvoker.init(assistant_definition.tools)
     return invoker
 
 
@@ -76,11 +66,7 @@
     content = extract_text_from_message(message)
     file_ids = await extract_file_ids_from_message(cli, message)
     msg = await cli.beta.threads.messages.create(thread_id=thread_id, role="user", content=content, file_ids=file_ids)
-<<<<<<< HEAD
-    print(f"Created message message_id: {msg.id}, assistant_id: {assistant_id}, thread_id: {thread_id}")
-=======
     print(f"Created message message_id: {msg.id}, thread_id: {thread_id}")
->>>>>>> 4b4d7397
     return msg
 
 
