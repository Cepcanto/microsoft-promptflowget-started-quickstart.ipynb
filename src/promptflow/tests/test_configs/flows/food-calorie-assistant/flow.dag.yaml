--- conflicted
+++ resolved
@@ -22,28 +22,6 @@
     type: string
     reference: ${get_or_create_thread.output}
 nodes:
-<<<<<<< HEAD
-- name: get_or_create_thread
-  type: python
-  source:
-    type: code
-    path: get_or_create_thread.py
-  inputs:
-    conn: aoai_assistant_connection
-    thread_id: ${inputs.thread_id}
-- name: add_message_and_run
-  type: python
-  source:
-    type: code
-    path: add_message_and_run.py
-  inputs:
-    conn: aoai_assistant_connection
-    message: ${inputs.assistant_input}
-    assistant_id: ${inputs.assistant_id}
-    thread_id: ${get_or_create_thread.output}
-    assistant_definition: assistant_definition.yaml
-    download_images: true
-=======
   - name: get_or_create_thread
     type: python
     source:
@@ -63,5 +41,4 @@
       assistant_id: ${inputs.assistant_id}
       thread_id: ${get_or_create_thread.output}
       assistant_definition: assistant_definition.yaml
-      download_images: true
->>>>>>> 46ce27f2
+      download_images: true